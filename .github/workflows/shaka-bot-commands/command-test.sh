--- conflicted
+++ resolved
@@ -25,11 +25,7 @@
 
 case "${SHAKA_BOT_ARGUMENTS[0]}" in
   # CE devices only.
-<<<<<<< HEAD
-  ce) WORKFLOW_ARGS+=( "browser_filter=Tizen ChromecastUltra ChromecastGTV ChromeAndroid Chromebook" ) ;;
-=======
-  ce) WORKFLOW_ARGS+=( "browser_filter=Tizen ChromecastHub ChromecastUltra ChromecastGTV ChromeAndroid" ) ;;
->>>>>>> 975235be
+  ce) WORKFLOW_ARGS+=( "browser_filter=Tizen ChromecastHub ChromecastUltra ChromecastGTV ChromeAndroid Chromebook" ) ;;
 
   # No command argument, no extra workflow arguments.
   "") ;;
