/** @license
 * Copyright 2016 Google LLC
 * SPDX-License-Identifier: Apache-2.0
 */


/**
 * @externs
 */


/**
 * @typedef {{
 *   timestamp: number,
 *   id: number,
 *   type: string,
 *   fromAdaptation: boolean,
 *   bandwidth: ?number
 * }}
 *
 * @property {number} timestamp
 *   The timestamp the choice was made, in seconds since 1970
 *   (i.e. <code>Date.now() / 1000</code>).
 * @property {number} id
 *   The id of the track that was chosen.
 * @property {string} type
 *   The type of track chosen (<code>'variant'</code> or <code>'text'</code>).
 * @property {boolean} fromAdaptation
 *   <code>true</code> if the choice was made by AbrManager for adaptation;
 *   <code>false</code> if it was made by the application through
 *   <code>selectTrack</code>.
 * @property {?number} bandwidth
 *   The bandwidth of the chosen track (<code>null</code> for text).
 * @exportDoc
 */
shaka.extern.TrackChoice;


/**
 * @typedef {{
 *   timestamp: number,
 *   state: string,
 *   duration: number
 * }}
 *
 * @property {number} timestamp
 *   The timestamp the state was entered, in seconds since 1970
 *   (i.e. <code>Date.now() / 1000</code>).
 * @property {string} state
 *   The state the player entered.  This could be <code>'buffering'</code>,
 *   <code>'playing'</code>, <code>'paused'</code>, or <code>'ended'</code>.
 * @property {number} duration
 *   The number of seconds the player was in this state.  If this is the last
 *   entry in the list, the player is still in this state, so the duration will
 *   continue to increase.
 * @exportDoc
 */
shaka.extern.StateChange;


/**
 * @typedef {{
 *   width: number,
 *   height: number,
 *   streamBandwidth: number,
 *
 *   decodedFrames: number,
 *   droppedFrames: number,
 *   corruptedFrames: number,
 *   estimatedBandwidth: number,
 *
 *   loadLatency: number,
 *   manifestTimeSeconds: number,
 *   drmTimeSeconds: number,
 *   playTime: number,
 *   pauseTime: number,
 *   bufferingTime: number,
 *   licenseTime: number,
 *
 *   switchHistory: !Array.<shaka.extern.TrackChoice>,
 *   stateHistory: !Array.<shaka.extern.StateChange>
 * }}
 *
 * @description
 * Contains statistics and information about the current state of the player.
 * This is meant for applications that want to log quality-of-experience (QoE)
 * or other stats.  These values will reset when <code>load()</code> is called
 * again.
 *
 * @property {number} width
 *   The width of the current video track.
 * @property {number} height
 *   The height of the current video track.
 * @property {number} streamBandwidth
 *   The bandwidth required for the current streams (total, in bit/sec).
 *   It takes into account the playbackrate.
 *
 * @property {number} decodedFrames
 *   The total number of frames decoded by the Player.  This may be
 *   <code>NaN</code> if this is not supported by the browser.
 * @property {number} droppedFrames
 *   The total number of frames dropped by the Player.  This may be
 *   <code>NaN</code> if this is not supported by the browser.
 * @property {number} corruptedFrames
 *   The total number of corrupted frames dropped by the browser.  This may be
 *   <code>NaN</code> if this is not supported by the browser.
 * @property {number} estimatedBandwidth
 *   The current estimated network bandwidth (in bit/sec).
 *
 * @property {number} loadLatency
 *   This is the number of seconds it took for the video element to have enough
 *   data to begin playback.  This is measured from the time load() is called to
 *   the time the <code>'loadeddata'</code> event is fired by the media element.
 * @property {number} manifestTimeSeconds
 *   The amount of time it took to download and parse the manifest.
 * @property {number} drmTimeSeconds
 *   The amount of time it took to download the first drm key.
 * @property {number} playTime
 *   The total time spent in a playing state in seconds.
 * @property {number} pauseTime
 *   The total time spent in a paused state in seconds.
 * @property {number} bufferingTime
 *   The total time spent in a buffering state in seconds.
 * @property {number} licenseTime
 *   The time spent on license requests during this session in seconds, or NaN.
 *
 * @property {!Array.<shaka.extern.TrackChoice>} switchHistory
 *   A history of the stream changes.
 * @property {!Array.<shaka.extern.StateChange>} stateHistory
 *   A history of the state changes.
 * @exportDoc
 */
shaka.extern.Stats;


/**
 * @typedef {{
 *   start: number,
 *   end: number
 * }}
 *
 * @description
 * Contains the times of a range of buffered content.
 *
 * @property {number} start
 *   The start time of the range, in seconds.
 * @property {number} end
 *   The end time of the range, in seconds.
 * @exportDoc
 */
shaka.extern.BufferedRange;


/**
 * @typedef {{
 *   total: !Array.<shaka.extern.BufferedRange>,
 *   audio: !Array.<shaka.extern.BufferedRange>,
 *   video: !Array.<shaka.extern.BufferedRange>,
 *   text: !Array.<shaka.extern.BufferedRange>
 * }}
 *
 * @description
 * Contains information about the current buffered ranges.
 *
 * @property {!Array.<shaka.extern.BufferedRange>} total
 *   The combined audio/video buffered ranges, reported by
 *   <code>video.buffered</code>.
 * @property {!Array.<shaka.extern.BufferedRange>} audio
 *   The buffered ranges for audio content.
 * @property {!Array.<shaka.extern.BufferedRange>} video
 *   The buffered ranges for video content.
 * @property {!Array.<shaka.extern.BufferedRange>} text
 *   The buffered ranges for text content.
 * @exportDoc
 */
shaka.extern.BufferedInfo;


/**
 * @typedef {{
 *   id: number,
 *   active: boolean,
 *
 *   type: string,
 *   bandwidth: number,
 *
 *   language: string,
 *   label: ?string,
 *   kind: ?string,
 *   width: ?number,
 *   height: ?number,
 *   frameRate: ?number,
 *   pixelAspectRatio: ?string,
 *   mimeType: ?string,
 *   codecs: ?string,
 *   audioCodec: ?string,
 *   videoCodec: ?string,
 *   primary: boolean,
 *   roles: !Array.<string>,
 *   audioRoles: Array.<string>,
 *   videoId: ?number,
 *   audioId: ?number,
 *   channelsCount: ?number,
 *   audioSamplingRate: ?number,
 *   audioBandwidth: ?number,
 *   videoBandwidth: ?number,
 *   originalVideoId: ?string,
 *   originalAudioId: ?string,
 *   originalTextId: ?string
 * }}
 *
 * @description
 * An object describing a media track.  This object should be treated as
 * read-only as changing any values does not have any effect.  This is the
 * public view of an audio/video paring (variant type) or text track (text
 * type).
 *
 * @property {number} id
 *   The unique ID of the track.
 * @property {boolean} active
 *   If true, this is the track being streamed (another track may be
 *   visible/audible in the buffer).
 *
 * @property {string} type
 *   The type of track, either <code>'variant'</code> or <code>'text'</code>.
 * @property {number} bandwidth
 *   The bandwidth required to play the track, in bits/sec.
 *
 * @property {string} language
 *   The language of the track, or <code>'und'</code> if not given.  This is the
 *   exact value provided in the manifest; it may need to be normalized.
 * @property {?string} label
 *   The track label, which is unique text that should describe the track.
 * @property {?string} kind
 *   (only for text tracks) The kind of text track, either
 *   <code>'caption'</code> or <code>'subtitle'</code>.
 * @property {?number} width
 *   The video width provided in the manifest, if present.
 * @property {?number} height
 *   The video height provided in the manifest, if present.
 * @property {?number} frameRate
 *   The video framerate provided in the manifest, if present.
 * @property {?string} pixelAspectRatio
 *   The video pixel aspect ratio provided in the manifest, if present.
 * @property {?string} mimeType
 *   The MIME type of the content provided in the manifest.
 * @property {?string} codecs
 *   The audio/video codecs string provided in the manifest, if present.
 * @property {?string} audioCodec
 *   The audio codecs string provided in the manifest, if present.
 * @property {?string} videoCodec
 *   The video codecs string provided in the manifest, if present.
 * @property {boolean} primary
 *   True indicates that this in the primary language for the content.
 *   This flag is based on signals from the manifest.
 *   This can be a useful hint about which language should be the default, and
 *   indicates which track Shaka will use when the user's language preference
 *   cannot be satisfied.
 * @property {!Array.<string>} roles
 *   The roles of the track, e.g. <code>'main'</code>, <code>'caption'</code>,
 *   or <code>'commentary'</code>.
 * @property {Array.<string>} audioRoles
 *   The roles of the audio in the track, e.g. <code>'main'</code> or
 *   <code>'commentary'</code>. Will be null for text tracks or variant tracks
 *   without audio.
 * @property {?number} videoId
 *   (only for variant tracks) The video stream id.
 * @property {?number} audioId
 *   (only for variant tracks) The audio stream id.
 * @property {?number} channelsCount
 *   The count of the audio track channels.
 * @property {?number} audioSamplingRate
 *   Specifies the maximum sampling rate of the content.
 * @property {?number} audioBandwidth
 *   (only for variant tracks) The audio stream's bandwidth if known.
 * @property {?number} videoBandwidth
 *   (only for variant tracks) The video stream's bandwidth if known.
 * @property {?string} originalVideoId
 *   (variant tracks only) The original ID of the video part of the track, if
 *   any, as it appeared in the original manifest.
 * @property {?string} originalAudioId
 *   (variant tracks only) The original ID of the audio part of the track, if
 *   any, as it appeared in the original manifest.
 * @property {?string} originalTextId
 *   (text tracks only) The original ID of the text track, if any, as it
 *   appeared in the original manifest.
 * @exportDoc
 */
shaka.extern.Track;


/**
 * @typedef {!Array.<!shaka.extern.Track>}
 */
shaka.extern.TrackList;


/**
 * @typedef {{
 *   minWidth: number,
 *   maxWidth: number,
 *   minHeight: number,
 *   maxHeight: number,
 *   minPixels: number,
 *   maxPixels: number,
 *
 *   minFrameRate: number,
 *   maxFrameRate: number,
 *
 *   minBandwidth: number,
 *   maxBandwidth: number
 * }}
 *
 * @description
 * An object describing application restrictions on what tracks can play.  All
 * restrictions must be fulfilled for a track to be playable/selectable.
 * The restrictions system behaves somewhat differently at the ABR level and the
 * player level, so please refer to the documentation for those specific
 * settings.
 *
 * @see shaka.extern.PlayerConfiguration
 * @see shaka.extern.AbrConfiguration
 *
 * @property {number} minWidth
 *   The minimum width of a video track, in pixels.
 * @property {number} maxWidth
 *   The maximum width of a video track, in pixels.
 * @property {number} minHeight
 *   The minimum height of a video track, in pixels.
 * @property {number} maxHeight
 *   The maximum height of a video track, in pixels.
 * @property {number} minPixels
 *   The minimum number of total pixels in a video track (i.e.
 *   <code>width * height</code>).
 * @property {number} maxPixels
 *   The maximum number of total pixels in a video track (i.e.
 *   <code>width * height</code>).
 *
 * @property {number} minFrameRate
 *   The minimum framerate of a variant track.
 * @property {number} maxFrameRate
 *   The maximum framerate of a variant track.
 *
 * @property {number} minBandwidth
 *   The minimum bandwidth of a variant track, in bit/sec.
 * @property {number} maxBandwidth
 *   The maximum bandwidth of a variant track, in bit/sec.
 * @exportDoc
 */
shaka.extern.Restrictions;


/**
 * @typedef {{
 *   persistentState: boolean
 * }}
 *
 * @property {boolean} persistentState
 *   Whether this key system supports persistent state.
 * @exportDoc
 */
shaka.extern.DrmSupportType;


/**
 * @typedef {{
 *   manifest: !Object.<string, boolean>,
 *   media: !Object.<string, boolean>,
 *   drm: !Object.<string, ?shaka.extern.DrmSupportType>
 * }}
 *
 * @description
 * An object detailing browser support for various features.
 *
 * @property {!Object.<string, boolean>} manifest
 *   A map of supported manifest types.
 *   The keys are manifest MIME types and file extensions.
 * @property {!Object.<string, boolean>} media
 *   A map of supported media types.
 *   The keys are media MIME types.
 * @property {!Object.<string, ?shaka.extern.DrmSupportType>} drm
 *   A map of supported key systems.
 *   The keys are the key system names.  The value is <code>null</code> if it is
 *   not supported.  Key systems not probed will not be in this dictionary.
 *
 * @exportDoc
 */
shaka.extern.SupportType;


/**
 * @typedef {{
 *   schemeIdUri: string,
 *   value: string,
 *   startTime: number,
 *   endTime: number,
 *   id: string,
 *   eventElement: Element
 * }}
 *
 * @description
 * Contains information about a region of the timeline that will cause an event
 * to be raised when the playhead enters or exits it.  In DASH this is the
 * EventStream element.
 *
 * @property {string} schemeIdUri
 *   Identifies the message scheme.
 * @property {string} value
 *   Specifies the value for the region.
 * @property {number} startTime
 *   The presentation time (in seconds) that the region should start.
 * @property {number} endTime
 *   The presentation time (in seconds) that the region should end.
 * @property {string} id
 *   Specifies an identifier for this instance of the region.
 * @property {Element} eventElement
 *   The XML element that defines the Event.
 * @exportDoc
 */
shaka.extern.TimelineRegionInfo;


/**
 * @typedef {{
 *   schemeIdUri: string,
 *   value: string,
 *   startTime: number,
 *   endTime: number,
 *   timescale: number,
 *   presentationTimeDelta: number,
 *   eventDuration: number,
 *   id: number,
 *   messageData: Uint8Array
 * }}
 *
 * @description
 * Contains information about an EMSG MP4 box.
 *
 * @property {string} schemeIdUri
 *   Identifies the message scheme.
 * @property {string} value
 *   Specifies the value for the event.
 * @property {number} startTime
 *   The time that the event starts (in presentation time).
 * @property {number} endTime
 *   The time that the event ends (in presentation time).
 * @property {number} timescale
 *   Provides the timescale, in ticks per second.
 * @property {number} presentationTimeDelta
 *   The offset that the event starts, relative to the start of the segment
 *   this is contained in (in units of timescale).
 * @property {number} eventDuration
 *   The duration of the event (in units of timescale).
 * @property {number} id
 *   A field identifying this instance of the message.
 * @property {Uint8Array} messageData
 *   Body of the message.
 * @exportDoc
 */
shaka.extern.EmsgInfo;


/**
 * @typedef {{
 *   distinctiveIdentifierRequired: boolean,
 *   persistentStateRequired: boolean,
 *   videoRobustness: string,
 *   audioRobustness: string,
 *   serverCertificate: Uint8Array,
 *   individualizationServer: string
 * }}
 *
 * @property {boolean} distinctiveIdentifierRequired
 *   <i>Defaults to false.</i> <br>
 *   True if the application requires the key system to support distinctive
 *   identifiers.
 * @property {boolean} persistentStateRequired
 *   <i>Defaults to false.</i> <br>
 *   True if the application requires the key system to support persistent
 *   state, e.g., for persistent license storage.
 * @property {string} videoRobustness
 *   A key-system-specific string that specifies a required security level for
 *   video.
 *   <i>Defaults to <code>''</code>, i.e., no specific robustness required.</i>
 * @property {string} audioRobustness
 *   A key-system-specific string that specifies a required security level for
 *   audio.
 *   <i>Defaults to <code>''</code>, i.e., no specific robustness required.</i>
 * @property {Uint8Array} serverCertificate
 *   <i>Defaults to null.</i> <br>
 *   <i>An empty certificate (<code>byteLength==0</code>) will be treated as
 *   <code>null</code>.</i> <br>
 *   <i>A certificate will be requested from the license server if
 *   required.</i> <br>
 *   A key-system-specific server certificate used to encrypt license requests.
 *   Its use is optional and is meant as an optimization to avoid a round-trip
 *   to request a certificate.
 * @property {string} individualizationServer
 *   The server that handles an <code>'individualiation-request'</code>.  If the
 *   server isn't given, it will default to the license server.
 *
 * @exportDoc
 */
shaka.extern.AdvancedDrmConfiguration;


/**
 * @typedef {{
 *   retryParameters: shaka.extern.RetryParameters,
 *   servers: !Object.<string, string>,
 *   clearKeys: !Object.<string, string>,
 *   delayLicenseRequestUntilPlayed: boolean,
 *   advanced: Object.<string, shaka.extern.AdvancedDrmConfiguration>,
 *   initDataTransform:
 *       ((function(!Uint8Array, string, ?shaka.extern.DrmInfo):!Uint8Array)|
 *         undefined),
 *   logLicenseExchange: boolean
 * }}
 *
 * @property {shaka.extern.RetryParameters} retryParameters
 *   Retry parameters for license requests.
 * @property {!Object.<string, string>} servers
 *   <i>Required for all but the clear key CDM.</i> <br>
 *   A dictionary which maps key system IDs to their license servers.
 *   For example,
 *   <code>{'com.widevine.alpha': 'https://example.com/drm'}</code>.
 * @property {!Object.<string, string>} clearKeys
 *   <i>Forces the use of the Clear Key CDM.</i>
 *   A map of key IDs (hex) to keys (hex).
 * @property {boolean} delayLicenseRequestUntilPlayed
 *   <i>Defaults to false.</i> <br>
 *   True to configure drm to delay sending a license request until a user
 *   actually starts playing content.
 * @property {Object.<string, shaka.extern.AdvancedDrmConfiguration>} advanced
 *   <i>Optional.</i> <br>
 *   A dictionary which maps key system IDs to advanced DRM configuration for
 *   those key systems.
<<<<<<< HEAD
 * @property {((function(!Uint8Array,
 *     ?shaka.extern.DrmInfo):!Uint8Array)|undefined)} initDataTransform
=======
 * @property
 *     {((function(!Uint8Array, string, ?shaka.extern.DrmInfo):!Uint8Array)|
 *        undefined)}
 *   initDataTransform
>>>>>>> 09895652
 *   <i>Optional.</i><br>
 *   If given, this function is called with the init data from the
 *   manifest/media and should return the (possibly transformed) init data to
 *   pass to the browser.
 * @property {boolean} logLicenseExchange
 *   <i>Optional.</i><br>
 *   If set to <code>true</code>, prints logs containing the license exchange.
 *   This includes the init data, request, and response data, printed as base64
 *   strings.  Don't use in production, for debugging only; has no affect in
 *   release builds as logging is removed.
 *
 * @exportDoc
 */
shaka.extern.DrmConfiguration;


/**
 * @typedef {{
 *   clockSyncUri: string,
 *   ignoreDrmInfo: boolean,
 *   xlinkFailGracefully: boolean,
 *   ignoreMinBufferTime: boolean,
 *   autoCorrectDrift: boolean,
 *   initialSegmentLimit: number,
 *   ignoreSuggestedPresentationDelay: boolean,
 *   ignoreEmptyAdaptationSet: boolean
 * }}
 *
 * @property {string} clockSyncUri
 *   A default clock sync URI to be used with live streams which do not
 *   contain any clock sync information.  The <code>Date</code> header from this
 *   URI will be used to determine the current time.
 * @property {boolean} ignoreDrmInfo
 *   If true will cause DASH parser to ignore DRM information specified
 *   by the manifest and treat it as if it signaled no particular key
 *   system and contained no init data. Defaults to false if not provided.
 * @property {boolean} xlinkFailGracefully
 *   If true, xlink-related errors will result in a fallback to the tag's
 *   existing contents. If false, xlink-related errors will be propagated
 *   to the application and will result in a playback failure. Defaults to
 *   false if not provided.
 * @property {boolean} ignoreMinBufferTime
 *   If true will cause DASH parser to ignore <code>minBufferTime</code> from
 *   manifest. It allows player config to take precedence over manifest for
 *   <code>rebufferingGoal</code>. Defaults to <code>false</code> if not
 *   provided.
 * @property {boolean} autoCorrectDrift
 *   If <code>true</code>, ignore the <code>availabilityStartTime</code> in the
 *   manifest and instead use the segments to determine the live edge.  This
 *   allows us to play streams that have a lot of drift.  If <code>false</code>,
 *   we can't play content where the manifest specifies segments in the future.
 *   Defaults to <code>true</code>.
 * @property {number} initialSegmentLimit
 *   The maximum number of initial segments to generate for
 *   <code>SegmentTemplate</code> with fixed-duration segments.  This is limited
 *   to avoid excessive memory consumption with very large
 *   <code>timeShiftBufferDepth</code> values.
 * @property {boolean} ignoreSuggestedPresentationDelay
 *   If true will cause DASH parser to ignore
 *   <code>suggestedPresentationDelay</code> from manifest. Defaults to
 *   <code>false</code> if not provided.
 * @property {boolean} ignoreEmptyAdaptationSet
 *   If true will cause DASH parser to ignore
 *   empty <code>AdaptationSet</code> from manifest. Defaults to
 *   <code>false</code> if not provided.
 * @exportDoc
 */
shaka.extern.DashManifestConfiguration;


/**
 * @typedef {{
 *   ignoreTextStreamFailures: boolean
 * }}
 *
 * @property {boolean} ignoreTextStreamFailures
 *   If <code>true</code>, ignore any errors in a text stream and filter out
 *   those streams.
 * @exportDoc
 */
shaka.extern.HlsManifestConfiguration;


/**
 * @typedef {{
 *   retryParameters: shaka.extern.RetryParameters,
 *   availabilityWindowOverride: number,
 *   disableAudio: boolean,
 *   disableVideo: boolean,
 *   disableText: boolean,
 *   defaultPresentationDelay: number,
 *   dash: shaka.extern.DashManifestConfiguration,
 *   hls: shaka.extern.HlsManifestConfiguration
 * }}
 *
 * @property {shaka.extern.RetryParameters} retryParameters
 *   Retry parameters for manifest requests.
 * @property {number} availabilityWindowOverride
 *   A number, in seconds, that overrides the availability window in the
 *   manifest, or <code>NaN</code> if the default value should be used.  This is
 *   enforced by the manifest parser, so custom manifest parsers should take
 *   care to honor this parameter.
 * @property {boolean} disableAudio
 *   If <code>true</code>, the audio tracks are ignored.
 *   Defaults to <code>false</code>.
 * @property {boolean} disableVideo
 *   If <code>true</code>, the video tracks are ignored.
 *   Defaults to <code>false</code>.
 * @property {boolean} disableText
 *   If <code>true</code>, the text tracks are ignored.
 *   Defaults to <code>false</code>.
 * @property {number} defaultPresentationDelay
 *   A default <code>presentationDelay</code> value.
 *   For DASH, it's a default <code>presentationDelay</code> value if
 *   <code>suggestedPresentationDelay</code> is missing in the MPEG DASH
 *   manifest. The default value is <code>1.5 * minBufferTime</code> if not
 *   configured or set as 0.
 *   For HLS, the default value is 3 segments duration if not configured or
 *   set as 0.
 * @property {shaka.extern.DashManifestConfiguration} dash
 *   Advanced parameters used by the DASH manifest parser.
 * @property {shaka.extern.HlsManifestConfiguration} hls
 *   Advanced parameters used by the HLS manifest parser.
 *
 * @exportDoc
 */
shaka.extern.ManifestConfiguration;


/**
 * @typedef {{
 *   retryParameters: shaka.extern.RetryParameters,
 *   failureCallback: function(!shaka.util.Error),
 *   rebufferingGoal: number,
 *   bufferingGoal: number,
 *   bufferBehind: number,
 *   ignoreTextStreamFailures: boolean,
 *   alwaysStreamText: boolean,
 *   startAtSegmentBoundary: boolean,
 *   smallGapLimit: number,
 *   jumpLargeGaps: boolean,
 *   durationBackoff: number,
 *   forceTransmuxTS: boolean,
 *   safeSeekOffset: number,
 *   stallEnabled: boolean,
 *   stallThreshold: number,
 *   stallSkip: number,
 *   useNativeHlsOnSafari: boolean,
 *   inaccurateManifestTolerance: number
 * }}
 *
 * @description
 * The StreamingEngine's configuration options.
 *
 * @property {shaka.extern.RetryParameters} retryParameters
 *   Retry parameters for segment requests.
 * @property {function(!shaka.util.Error)} failureCallback
 *   A callback to decide what to do on a streaming failure.  Default behavior
 *   is to retry on live streams and not on VOD.
 * @property {number} rebufferingGoal
 *   The minimum number of seconds of content that the StreamingEngine must
 *   buffer before it can begin playback or can continue playback after it has
 *   entered into a buffering state (i.e., after it has depleted one more
 *   more of its buffers).
 * @property {number} bufferingGoal
 *   The number of seconds of content that the StreamingEngine will attempt to
 *   buffer ahead of the playhead. This value must be greater than or equal to
 *   the rebuffering goal.
 * @property {number} bufferBehind
 *   The maximum number of seconds of content that the StreamingEngine will keep
 *   in buffer behind the playhead when it appends a new media segment.
 *   The StreamingEngine will evict content to meet this limit.
 * @property {boolean} ignoreTextStreamFailures
 *   If <code>true</code>, the player will ignore text stream failures and
 *   continue playing other streams.
 * @property {boolean} alwaysStreamText
 *   If <code>true</code>, always stream text tracks, regardless of whether or
 *   not they are shown.  This is necessary when using the browser's built-in
 *   controls, which are not capable of signaling display state changes back to
 *   Shaka Player.
 *   Defaults to <code>false</code>.
 * @property {boolean} startAtSegmentBoundary
 *   If <code>true</code>, adjust the start time backwards so it is at the start
 *   of a segment. This affects both explicit start times and calculated start
 *   time for live streams. This can put us further from the live edge. Defaults
 *   to <code>false</code>.
 * @property {number} smallGapLimit
 *   The limit (in seconds) for a gap in the media to be considered "small".
 *   Small gaps are jumped automatically without events.  Large gaps result
 *   in a Player event and can be jumped.
 * @property {boolean} jumpLargeGaps
 *   If <code>true</code>, jump large gaps in addition to small gaps.  A
 *   <code>largegap</code> event will be raised first.  Then, if the app doesn't
 *   call <code>preventDefault()</code> on the event, the Player will jump the
 *   gap.  If <code>false</code>, then the event will be raised, but the gap
 *   will not be jumped.
 * @property {number} durationBackoff
 *   By default, we will not allow seeking to exactly the duration of a
 *   presentation.  This field is the number of seconds before duration we will
 *   seek to when the user tries to seek to or start playback at the duration.
 *   To disable this behavior, the config can be set to 0.  We recommend using
 *   the default value unless you have a good reason not to.
 * @property {boolean} forceTransmuxTS
 *   If this is <code>true</code>, we will transmux TS content even if not
 *   strictly necessary for the assets to be played.  Shaka Player currently
 *   only supports CEA 708 captions by transmuxing, so this value is necessary
 *   for enabling them on platforms with native TS support like Edge or
 *   Chromecast. This value defaults to <code>false</code>.
 * @property {number} safeSeekOffset
 *   The amount of seconds that should be added when repositioning the playhead
 *   after falling out of the availability window or seek. This gives the player
 *   more time to buffer before falling outside again, but increases the forward
 *   jump in the stream skipping more content. This is helpful for lower
 *   bandwidth scenarios. Defaults to 5 if not provided.
 * @property {boolean} stallEnabled
 *   When set to <code>true</code>, the stall detector logic will run, skipping
 *   forward <code>stallSkip</code> seconds whenever the playhead stops moving
 *   for <code>stallThreshold</code> seconds.
 * @property {number} stallThreshold
 *   The maximum number of seconds that may elapse without the playhead moving
 *   (when playback is expected) before it will be labeled as a stall.
 * @property {number} stallSkip
 *   The number of seconds that the player will skip forward when a stall has
 *   been detected.
 * @property {boolean} useNativeHlsOnSafari
 *   Desktop Safari has both MediaSource and their native HLS implementation.
 *   Depending on the application's needs, it may prefer one over the other.
 *   Examples: FairPlay is only supported via Safari's native HLS, but it
 *   doesn't have an API for selecting specific tracks.
 * @property {number} inaccurateManifestTolerance
 *   The maximum difference, in seconds, between the times in the manifest and
 *   the times in the segments.  Larger values allow us to compensate for more
 *   drift (up to one segment duration).  Smaller values reduce the incidence of
 *   extra segment requests necessary to compensate for drift
 * @exportDoc
 */
shaka.extern.StreamingConfiguration;


/**
 * @typedef {{
 *   enabled: boolean,
 *   defaultBandwidthEstimate: number,
 *   restrictions: shaka.extern.Restrictions,
 *   switchInterval: number,
 *   bandwidthUpgradeTarget: number,
 *   bandwidthDowngradeTarget: number
 * }}
 *
 * @property {boolean} enabled
 *   If true, enable adaptation by the current AbrManager.  Defaults to true.
 * @property {number} defaultBandwidthEstimate
 *   The default bandwidth estimate to use if there is not enough data, in
 *   bit/sec.
 * @property {shaka.extern.Restrictions} restrictions
 *   The restrictions to apply to ABR decisions.  These are "soft" restrictions.
 *   Any track that fails to meet these restrictions will not be selected
 *   automatically, but will still appear in the track list and can still be
 *   selected via <code>selectVariantTrack()</code>.  If no tracks meet these
 *   restrictions, AbrManager should not fail, but choose a low-res or
 *   low-bandwidth variant instead.  It is the responsibiliy of AbrManager
 *   implementations to follow these rules and implement this behavior.
 * @property {number} switchInterval
 *   The minimum amount of time that must pass between switches, in
 *   seconds. This keeps us from changing too often and annoying the user.
 * @property {number} bandwidthUpgradeTarget
 *   The fraction of the estimated bandwidth which we should try to use when
 *   upgrading.
 * @property {number} bandwidthDowngradeTarget
 *   The largest fraction of the estimated bandwidth we should use. We should
 *   downgrade to avoid this.
 * @exportDoc
 */
shaka.extern.AbrConfiguration;


/**
 * @typedef {{
 *   trackSelectionCallback:
 *       function(shaka.extern.TrackList):!Promise<shaka.extern.TrackList>,
 *   progressCallback: function(shaka.extern.StoredContent,number),
 *   usePersistentLicense: boolean
 * }}
 *
 * @property {function(shaka.extern.TrackList):!Promise<shaka.extern.TrackList>}
 *     trackSelectionCallback
 *   Called inside <code>store()</code> to determine which tracks to save from a
 *   manifest. It is passed an array of Tracks from the manifest and it should
 *   return an array of the tracks to store.
 * @property {function(shaka.extern.StoredContent,number)} progressCallback
 *   Called inside <code>store()</code> to give progress info back to the app.
 *   It is given the current manifest being stored and the progress of it being
 *   stored.
 * @property {boolean} usePersistentLicense
 *   If <code>true</code>, store protected content with a persistent license so
 *   that no network is required to view.
 *   If <code>false</code>, store protected content without a persistent
 *   license.  A network will be required to retrieve a temporary license to
 *   view.
 *   Defaults to <code>true</code>.
 * @exportDoc
 */
shaka.extern.OfflineConfiguration;


/**
 * @typedef {{
 *   drm: shaka.extern.DrmConfiguration,
 *   manifest: shaka.extern.ManifestConfiguration,
 *   streaming: shaka.extern.StreamingConfiguration,
 *   abrFactory: shaka.extern.AbrManager.Factory,
 *   abr: shaka.extern.AbrConfiguration,
 *   offline: shaka.extern.OfflineConfiguration,
 *   preferredAudioLanguage: string,
 *   preferredTextLanguage: string,
 *   preferredVariantRole: string,
 *   preferredTextRole: string,
 *   preferredAudioChannelCount: number,
 *   restrictions: shaka.extern.Restrictions,
 *   playRangeStart: number,
 *   playRangeEnd: number,
 *   textDisplayFactory: shaka.extern.TextDisplayer.Factory
 * }}
 *
 * @property {shaka.extern.DrmConfiguration} drm
 *   DRM configuration and settings.
 * @property {shaka.extern.ManifestConfiguration} manifest
 *   Manifest configuration and settings.
 * @property {shaka.extern.StreamingConfiguration} streaming
 *   Streaming configuration and settings.
 * @property {shaka.extern.AbrManager.Factory} abrFactory
 *   A factory to construct an abr manager.
 * @property {shaka.extern.AbrConfiguration} abr
 *   ABR configuration and settings.
 * @property {shaka.extern.OfflineConfiguration} offline
 *   Offline configuration and settings.
 * @property {string} preferredAudioLanguage
 *   The preferred language to use for audio tracks.  If not given it will use
 *   the <code>'main'</code> track.
 *   Changing this during playback will not affect the current playback.
 * @property {string} preferredTextLanguage
 *   The preferred language to use for text tracks.  If a matching text track
 *   is found, and the selected audio and text tracks have different languages,
 *   the text track will be shown.
 *   Changing this during playback will not affect the current playback.
 * @property {string} preferredVariantRole
 *   The preferred role to use for variants.
 * @property {string} preferredTextRole
 *   The preferred role to use for text tracks.
 * @property {number} preferredAudioChannelCount
 *   The preferred number of audio channels.
 * @property {shaka.extern.Restrictions} restrictions
 *   The application restrictions to apply to the tracks.  These are "hard"
 *   restrictions.  Any track that fails to meet these restrictions will not
 *   appear in the track list.  If no tracks meet these restrictions, playback
 *   will fail.
 * @property {number} playRangeStart
 *   Optional playback and seek start time in seconds. Defaults to 0 if
 *   not provided.
 * @property {number} playRangeEnd
 *   Optional playback and seek end time in seconds. Defaults to the end of
 *   the presentation if not provided.
 * @property {shaka.extern.TextDisplayer.Factory} textDisplayFactory
 *   A factory to construct a text displayer. Note that, if this is changed
 *   during playback, it will cause the text tracks to be reloaded.
 * @exportDoc
 */
shaka.extern.PlayerConfiguration;


/**
 * @typedef {{
 *   language: string,
 *   role: string
 * }}
 *
 * @property {string} language
 *    The language code for the stream.
 * @property {string} role
 *    The role name for the stream. If the stream has no role, <code>role</code>
 *    will be <code>''</code>.
 * @exportDoc
 */
shaka.extern.LanguageRole;<|MERGE_RESOLUTION|>--- conflicted
+++ resolved
@@ -535,15 +535,10 @@
  *   <i>Optional.</i> <br>
  *   A dictionary which maps key system IDs to advanced DRM configuration for
  *   those key systems.
-<<<<<<< HEAD
- * @property {((function(!Uint8Array,
- *     ?shaka.extern.DrmInfo):!Uint8Array)|undefined)} initDataTransform
-=======
  * @property
  *     {((function(!Uint8Array, string, ?shaka.extern.DrmInfo):!Uint8Array)|
  *        undefined)}
  *   initDataTransform
->>>>>>> 09895652
  *   <i>Optional.</i><br>
  *   If given, this function is called with the init data from the
  *   manifest/media and should return the (possibly transformed) init data to
