{
  "name": "shaka-player",
  "description": "DASH/EME video player library",
  "version": "2.5.0",
  "homepage": "https://github.com/google/shaka-player",
  "author": "Google",
  "maintainers": [
    {
      "name": "Joey Parrish",
      "email": "joeyparrish@google.com"
    }
  ],
  "devDependencies": {
    "awesomplete": "^1.1.4",
    "babel-core": "^6.26.3",
    "babel-plugin-istanbul": "^4.1.6",
    "babel-polyfill": "^6.26.0",
    "babel-preset-env": "^1.7.0",
    "cajon": "^0.4.4",
<<<<<<< HEAD
    "doctrine": "^2.1.0",
=======
    "dialog-polyfill": "^0.5.0",
>>>>>>> 2b9397f4
    "es6-promise-polyfill": "^1.2.0",
    "eslint": "^5.16.0",
    "eslint-config-google": "^0.13.0",
    "eslint-plugin-shaka-rules": "file:./build/eslint-plugin-shaka-rules",
    "esprima": "^4.0.1",
    "htmlhint": "^0.11.0",
    "jasmine-ajax": "^4.0.0",
    "jsdoc": "github:joeyparrish/jsdoc#45c271fa",
    "karma": "^4.1.0",
    "karma-babel-preprocessor": "^7.0.0",
    "karma-chrome-launcher": "^2.2.0",
    "karma-coverage": "^1.1.2",
    "karma-edge-launcher": "^0.4.2",
    "karma-firefox-launcher": "^1.1.0",
    "karma-ie-launcher": "^1.0.0",
    "karma-jasmine": "^2.0.1",
    "karma-jasmine-ajax": "^0.1.13",
    "karma-opera-launcher": "^1.0.0",
    "karma-safari-launcher": "^1.0.0",
    "karma-sourcemap-loader": "^0.3.7",
    "karma-spec-reporter": "0.0.32",
    "karma-webdriver-launcher": "^1.0.7",
    "less": "^3.9.0",
    "less-plugin-clean-css": "^1.5.1",
    "material-design-lite": "^1.3.0",
    "mux.js": "^5.1.3",
    "rimraf": "^2.6.3",
    "sprintf-js": "^1.1.2",
    "stylelint": "github:theodab/stylelint",
    "stylelint-config-standard": "^18.3.0",
    "tippy.js": "^4.3.1",
    "which": "^1.3.1"
  },
  "main": "dist/shaka-player.compiled.js",
  "types": "dist/shaka-player.compiled.d.ts",
  "repository": {
    "type": "git",
    "url": "https://github.com/google/shaka-player.git"
  },
  "bugs": {
    "url": "https://github.com/google/shaka-player/issues"
  },
  "license": "Apache-2.0",
  "scripts": {
    "prepublishOnly": "python build/checkversion.py && python build/all.py --force"
  }
}<|MERGE_RESOLUTION|>--- conflicted
+++ resolved
@@ -17,11 +17,8 @@
     "babel-polyfill": "^6.26.0",
     "babel-preset-env": "^1.7.0",
     "cajon": "^0.4.4",
-<<<<<<< HEAD
     "doctrine": "^2.1.0",
-=======
     "dialog-polyfill": "^0.5.0",
->>>>>>> 2b9397f4
     "es6-promise-polyfill": "^1.2.0",
     "eslint": "^5.16.0",
     "eslint-config-google": "^0.13.0",
