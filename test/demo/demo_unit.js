--- conflicted
+++ resolved
@@ -98,12 +98,9 @@
           .add('manifest.mss.keySystemsBySystemId')
           .add('drm.keySystemsMapping')
           .add('streaming.parsePrftBox')
-<<<<<<< HEAD
           .add('manifest.raiseFatalErrorOnManifestUpdateRequestFailure');
-=======
           .add('drm.persistentSessionOnlinePlayback')
           .add('drm.persistentSessionsMetadata');
->>>>>>> cc97da16
 
       /**
        * @param {!Object} section
