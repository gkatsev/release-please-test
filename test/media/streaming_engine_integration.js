/*! @license
 * Shaka Player
 * Copyright 2016 Google LLC
 * SPDX-License-Identifier: Apache-2.0
 */

describe('StreamingEngine', () => {
  const ContentType = shaka.util.ManifestParserUtils.ContentType;
  const Util = shaka.test.Util;

  let metadata;
  let generators;

  /** @type {!shaka.util.EventManager} */
  let eventManager;
  /** @type {shaka.test.Waiter} */
  let waiter;

  /** @type {!HTMLVideoElement} */
  let video;
  /** @type {{start: number, end: number}} */
  let segmentAvailability;
  /** @type {!shaka.test.FakePresentationTimeline} */
  let timeline;

  /** @type {!shaka.media.Playhead} */
  let playhead;
  /** @type {shaka.extern.StreamingConfiguration} */
  let config;

  /** @type {!shaka.test.FakeNetworkingEngine} */
  let netEngine;
  /** @type {!shaka.media.MediaSourceEngine} */
  let mediaSourceEngine;
  /** @type {!shaka.media.StreamingEngine} */
  let streamingEngine;

  /** @type {shaka.extern.Variant} */
  let variant;

  /** @type {shaka.extern.Manifest} */
  let manifest;

  /** @type {!jasmine.Spy} */
  let onError;
  /** @type {!jasmine.Spy} */
  let onEvent;

  beforeAll(() => {
    video = shaka.test.UiUtils.createVideoElement();
    document.body.appendChild(video);

    metadata = shaka.test.TestScheme.DATA['sintel'];
    generators = {};
  });

  beforeEach(() => {
    config = shaka.util.PlayerConfiguration.createDefault().streaming;

    onError = jasmine.createSpy('onError');
    onError.and.callFake(fail);
    onEvent = jasmine.createSpy('onEvent');

    eventManager = new shaka.util.EventManager();
    waiter = new shaka.test.Waiter(eventManager);

    mediaSourceEngine = new shaka.media.MediaSourceEngine(
        video,
        new shaka.test.FakeClosedCaptionParser(),
        new shaka.test.FakeTextDisplayer());
    const mediaSourceConfig =
        shaka.util.PlayerConfiguration.createDefault().mediaSource;
    mediaSourceEngine.configure(mediaSourceConfig);
    waiter.setMediaSourceEngine(mediaSourceEngine);
  });

  afterEach(async () => {
    eventManager.release();

    await streamingEngine.destroy();
    await mediaSourceEngine.destroy();

    playhead.release();
  });

  afterAll(() => {
    document.body.removeChild(video);
  });

  async function setupVod() {
    await createVodStreamGenerator(metadata.audio, ContentType.AUDIO);
    await createVodStreamGenerator(metadata.video, ContentType.VIDEO);

    segmentAvailability = {
      start: 0,
      end: 40,
    };

    timeline = shaka.test.StreamingEngineUtil.createFakePresentationTimeline(
        segmentAvailability,
        /* presentationDuration= */ 40,
        /* maxSegmentDuration= */ metadata.video.segmentDuration,
        /* isLive= */ false);

    setupNetworkingEngine(
        /* presentationDuration= */ 40,
        {
          audio: metadata.audio.segmentDuration,
          video: metadata.video.segmentDuration,
        });

    setupManifest(
        /* firstPeriodStartTime= */ 0,
        /* secondPeriodStartTime= */ 20,
        /* presentationDuration= */ 40);

    setupPlayhead();

    createStreamingEngine();
  }

  async function setupLive() {
    await createLiveStreamGenerator(
        metadata.audio,
        ContentType.AUDIO,
        /* timeShiftBufferDepth= */ 20);

    await createLiveStreamGenerator(
        metadata.video,
        ContentType.VIDEO,
        /* timeShiftBufferDepth= */ 20);

    // The generator's AST is set to 295 seconds in the past, so the live-edge
    // is at 295 - 10 seconds.
    // -10 to account for maxSegmentDuration.
    segmentAvailability = {
      start: 275 - 10,
      end: 295 - 10,
    };

    timeline = shaka.test.StreamingEngineUtil.createFakePresentationTimeline(
        segmentAvailability,
        /* presentationDuration= */ Infinity,
        /* maxSegmentDuration= */ metadata.video.segmentDuration,
        /* isLive= */ true);

    setupNetworkingEngine(
        /* presentationDuration= */ Infinity,
        {
          audio: metadata.audio.segmentDuration,
          video: metadata.video.segmentDuration,
        });

    setupManifest(
        /* firstPeriodStartTime= */ 0,
        /* secondPeriodStartTime= */ 300,
        /* presentationDuration= */ Infinity);
    setupPlayhead();

    createStreamingEngine();
  }

  function createVodStreamGenerator(metadata, type) {
    const generator = new shaka.test.Mp4VodStreamGenerator(
        metadata.initSegmentUri,
        metadata.mdhdOffset,
        metadata.segmentUri,
        metadata.tfdtOffset,
        metadata.segmentDuration);
    generators[type] = generator;
    return generator.init();
  }

  function createLiveStreamGenerator(metadata, type, timeShiftBufferDepth) {
    // Set the generator's AST to 295 seconds in the past so the
    // StreamingEngine begins streaming close to the end of the first Period.
    const now = Date.now() / 1000;
    const generator = new shaka.test.Mp4LiveStreamGenerator(
        metadata.initSegmentUri,
        metadata.mdhdOffset,
        metadata.segmentUri,
        metadata.tfdtOffset,
        metadata.segmentDuration,
        /* broadcastStartTime= */ now - 295,
        /* availabilityStartTime= */ now - 295,
        timeShiftBufferDepth);
    generators[type] = generator;
    return generator.init();
  }

  function setupNetworkingEngine(presentationDuration, segmentDurations) {
    // Create the fake NetworkingEngine. Note: the StreamingEngine should never
    // request a segment that does not exist.
    netEngine = shaka.test.StreamingEngineUtil.createFakeNetworkingEngine(
        // Init segment generator:
        (type, periodNumber) => {
          const wallClockTime = Date.now() / 1000;
          const segment = generators[type].getInitSegment(wallClockTime);
          expect(segment).not.toBeNull();
          return segment;
        },
        // Media segment generator:
        (type, periodNumber, position) => {
          const wallClockTime = Date.now() / 1000;
          const segment = generators[type].getSegment(position, wallClockTime);
          return segment;
        },
        /* delays= */{audio: 0, video: 0, text: 0});
  }

  function setupPlayhead() {
    const onSeek = () => {
      streamingEngine.seeked();
    };
    playhead = new shaka.media.MediaSourcePlayhead(
        /** @type {!HTMLVideoElement} */(video),
        manifest,
        config,
        /* startTime= */ null,
        onSeek,
        shaka.test.Util.spyFunc(onEvent));
  }

  function setupManifest(
      firstPeriodStartTime, secondPeriodStartTime, presentationDuration) {
    manifest = shaka.test.StreamingEngineUtil.createManifest(
        /** @type {!shaka.media.PresentationTimeline} */(timeline),
        [firstPeriodStartTime, secondPeriodStartTime], presentationDuration,
        /* segmentDurations= */ {
          audio: metadata.audio.segmentDuration,
          video: metadata.video.segmentDuration,
        },
        /* initSegmentRanges= */ {
          audio: [0, null],
          video: [0, null],
        });

    variant = manifest.variants[0];
  }

  function createStreamingEngine() {
    const playerInterface = {
      modifySegmentRequest: (request, segmentInfo) => {},
      getPresentationTime: () => playhead.getTime(),
      getBandwidthEstimate: () => 1e6,
      mediaSourceEngine: mediaSourceEngine,
      netEngine: /** @type {!shaka.net.NetworkingEngine} */(netEngine),
      onError: Util.spyFunc(onError),
      onEvent: Util.spyFunc(onEvent),
      onManifestUpdate: () => {},
      onSegmentAppended: () => playhead.notifyOfBufferingChange(),
      onInitSegmentAppended: () => {},
<<<<<<< HEAD
      onMetadata: () => {},
=======
      beforeAppendSegment: () => Promise.resolve(),
>>>>>>> 3d0f752c
    };
    streamingEngine = new shaka.media.StreamingEngine(
        /** @type {shaka.extern.Manifest} */(manifest), playerInterface);
    streamingEngine.configure(config);
  }

  describe('VOD', () => {
    beforeEach(async () => {
      await setupVod();
    });

    it('plays', async () => {
      // Let's go!
      streamingEngine.switchVariant(variant);
      await streamingEngine.start();
      video.play();
      // The overall test timeout is 120 seconds, and the content is 40
      // seconds.  It should be possible to complete this test in 100 seconds,
      // and if not, we want the error thrown to be within the overall test's
      // timeout window.  Note that we have seen some devices fail to play at
      // full speed for reasons beyond our control, so we plan for >= 0.5x.
      await waiter.timeoutAfter(100).waitForEnd(video);
    });

    it('plays at high playback rates', async () => {
      // Experimentally, we find that playback rates above 2x in this test seem
      // to cause decoder failures on Tizen 3.  This is out of our control, and
      // seems to be a Tizen bug, so this test is skipped on Tizen completely.
      if (shaka.util.Platform.isTizen()) {
        pending('High playbackRate tests cause decoder errors on Tizen 3.');
      }

      // Let's go!
      streamingEngine.switchVariant(variant);
      await streamingEngine.start();
      video.play();

      // Wait for playback to begin before increasing the playback rate.  This
      // improves test reliability on slow platforms like Chromecast.
      await waiter.timeoutAfter(10).waitForMovement(video);
      video.playbackRate = 10;

      await waiter.timeoutAfter(30).waitForEnd(video);
    });

    it('can handle buffered seeks', async () => {
      // Let's go!
      streamingEngine.switchVariant(variant);
      await streamingEngine.start();
      video.play();

      // After 35 seconds seek back 10 seconds into the first Period.
      await waiter.timeoutAfter(80).waitUntilPlayheadReaches(video, 35);
      video.currentTime = 25;
      await waiter.timeoutAfter(80).waitForEnd(video);
    });

    it('can handle unbuffered seeks', async () => {
      // Let's go!
      streamingEngine.switchVariant(variant);
      await streamingEngine.start();
      video.play();
      await waiter.timeoutAfter(60).waitUntilPlayheadReaches(video, 20);
      video.currentTime = 40;
      await waiter.timeoutAfter(60).waitForEnd(video);
    });
  });

  describe('Live', () => {
    /** @type {number} */
    let slideSegmentAvailabilityWindow;

    beforeEach(async () => {
      await setupLive();
      slideSegmentAvailabilityWindow = window.setInterval(() => {
        segmentAvailability.start++;
        segmentAvailability.end++;
      }, 1000);
    });

    afterEach(() => {
      window.clearInterval(slideSegmentAvailabilityWindow);
    });

    it('plays through Period transition', async () => {
      // Let's go!
      streamingEngine.switchVariant(variant);
      await streamingEngine.start();

      video.play();
      await waiter.timeoutAfter(60).waitUntilPlayheadReaches(video, 305);

      const segmentType = shaka.net.NetworkingEngine.RequestType.SEGMENT;
      // firstSegmentNumber =
      //   [(segmentAvailabilityEnd - rebufferingGoal) / segmentDuration] + 1
      netEngine.expectRequest('0_video_29', segmentType);
      netEngine.expectRequest('0_audio_29', segmentType);
    });

    it('can handle seeks ahead of availability window', async () => {
      // Let's go!
      streamingEngine.switchVariant(variant);
      await streamingEngine.start();

      await waiter.timeoutAfter(5).waitForEvent(video, 'loadeddata');

      // Seek outside the availability window right away. The playhead
      // should adjust the video's current time.
      video.currentTime = segmentAvailability.end + 120;
      video.play();

      // Wait until the repositioning is complete so we don't
      // immediately hit this case.
      await shaka.test.Util.delay(/* seconds= */ 1);
      await waiter.timeoutAfter(60).waitUntilPlayheadReaches(video, 305);
    });

    it('can handle seeks behind availability window', async () => {
      let seekCount = 0;
      eventManager.listen(video, 'seeking', () => {
        seekCount++;
      });

      // Let's go!
      streamingEngine.switchVariant(variant);
      await streamingEngine.start();

      await waiter.timeoutAfter(5).waitForEvent(video, 'loadeddata');

      // Seek outside the availability window right away. The playhead
      // should adjust the video's current time.
      video.currentTime = segmentAvailability.start - 120;
      expect(video.currentTime).toBeGreaterThan(0);

      video.play();
      await waiter.timeoutAfter(60).waitUntilPlayheadReaches(video, 305);

      // We are playing close to the beginning of the availability window.
      // We should be playing smoothly and not seeking repeatedly as we fall
      // outside the window.
      //
      // Expected seeks:
      //   1. seek to live stream start time during startup
      //   2. explicit seek in the test to get outside the window
      //   3. Playhead seeks to force us back inside the window
      //   4. (maybe) seek if there is a gap at the period boundary
      //   5. (maybe) seek to flush a pipeline stall
      //   6. (maybe) on slower platforms (e.g. GitHub actions)
      expect(seekCount).toBeGreaterThan(2);
      expect(seekCount).toBeLessThan(7);
    });
  });

  // This tests gaps created by missing segments.
  // TODO: Consider also adding tests for missing frames.
  describe('gap jumping', () => {
    it('jumps small gaps at the beginning', async () => {
      await setupGappyContent(/* gapAtStart= */ 1, /* dropSegment= */ false);

      // Let's go!
      streamingEngine.switchVariant(variant);
      await streamingEngine.start();
      video.play();

      await waiter.timeoutAfter(5).waitUntilPlayheadReaches(video, 0.01);
      expect(video.buffered.length).toBeGreaterThan(0);
      expect(video.buffered.start(0)).toBeCloseTo(1);

      await waiter.timeoutAfter(20).waitUntilPlayheadReaches(video, 5);
    });

    it('jumps large gaps at the beginning', async () => {
      await setupGappyContent(/* gapAtStart= */ 5, /* dropSegment= */ false);

      // Let's go!
      streamingEngine.switchVariant(variant);
      await streamingEngine.start();
      video.play();

      await waiter.timeoutAfter(5).waitUntilPlayheadReaches(video, 0.01);
      expect(video.buffered.length).toBeGreaterThan(0);
      expect(video.buffered.start(0)).toBeCloseTo(5);

      await waiter.timeoutAfter(20).waitUntilPlayheadReaches(video, 8);
    });

    it('jumps small gaps in the middle', async () => {
      await setupGappyContent(/* gapAtStart= */ 0, /* dropSegment= */ true);

      // Let's go!
      streamingEngine.switchVariant(variant);
      await streamingEngine.start();

      await waiter.timeoutAfter(5).waitForEvent(video, 'loadeddata');

      video.currentTime = 8;
      video.play();

      await waiter.timeoutAfter(60).waitUntilPlayheadReaches(video, 23);
      // Should be close enough to still have the gap buffered.
      expect(video.buffered.length).toBe(2);
    });

    it('jumps large gaps in the middle', async () => {
      await setupGappyContent(/* gapAtStart= */ 0, /* dropSegment= */ true);

      // Let's go!
      streamingEngine.switchVariant(variant);
      await streamingEngine.start();

      await waiter.timeoutAfter(5).waitForEvent(video, 'loadeddata');

      video.currentTime = 8;
      video.play();

      await waiter.timeoutAfter(60).waitUntilPlayheadReaches(video, 23);
      // Should be close enough to still have the gap buffered.
      expect(video.buffered.length).toBe(2);
    });

    /**
     * @param {number} gapAtStart The gap to introduce before start, in seconds.
     * @param {boolean} dropSegment Whether to drop a segment in the middle.
     * @return {!Promise}
     */
    async function setupGappyContent(gapAtStart, dropSegment) {
      // This uses "normal" stream generators and networking engine.  The only
      // difference is the segments are removed from the manifest.  The segments
      // should not be downloaded.
      await createVodStreamGenerator(metadata.audio, ContentType.AUDIO);
      await createVodStreamGenerator(metadata.video, ContentType.VIDEO);

      segmentAvailability = {
        start: 0,
        end: 30,
      };

      timeline =
          shaka.test.StreamingEngineUtil.createFakePresentationTimeline(
              segmentAvailability,
              /* presentationDuration= */ 30,
              /* maxSegmentDuration= */ metadata.video.segmentDuration,
              /* isLive= */ false);

      setupNetworkingEngine(
          /* presentationDuration= */ 30,
          {
            audio: metadata.audio.segmentDuration,
            video: metadata.video.segmentDuration,
          });

      manifest = setupGappyManifest(gapAtStart, dropSegment);
      variant = manifest.variants[0];

      setupPlayhead();
      createStreamingEngine();
    }

    /**
     * TODO: Consolidate with StreamingEngineUtil.createManifest?
     * @param {number} gapAtStart
     * @param {boolean} dropSegment
     * @return {shaka.extern.Manifest}
     */
    function setupGappyManifest(gapAtStart, dropSegment) {
      /**
       * @param {string} type
       * @param {shaka.media.InitSegmentReference} initSegmentReference
       * @return {!shaka.media.SegmentIndex}
       */
      function createIndex(type, initSegmentReference) {
        const d = metadata[type].segmentDuration;
        const refs = [];
        let i = 0;
        let time = gapAtStart;
        while (time < 30) {
          let end = time + d;
          // Make segment 0 longer to make the manifest continuous, despite the
          // dropped segment.
          if (i == 0 && dropSegment) {
            end += d;
          }

          let cur = i;
          const getUris = () => {
            // The times in the media are based on the URL; so to drop a
            // segment, we change the URL.
            if (cur >= 1 && dropSegment) {
              cur++;
            }
            return ['0_' + type + '_' + cur];
          };
          refs.push(new shaka.media.SegmentReference(
              /* startTime= */ time,
              /* endTime= */ end,
              getUris,
              /* startByte= */ 0,
              /* endByte= */ null,
              initSegmentReference,
              /* timestampOffset= */ gapAtStart,
              /* appendWindowStart= */ 0,
              /* appendWindowEnd= */ Infinity));

          i++;
          time = end;
        }
        return new shaka.media.SegmentIndex(refs);
      }

      function createInit(type) {
        const getUris = () => {
          return ['0_' + type + '_init'];
        };
        return new shaka.media.InitSegmentReference(getUris, 0, null);
      }

      const videoInit = createInit('video');
      const videoIndex = createIndex('video', videoInit);
      const audioInit = createInit('audio');
      const audioIndex = createIndex('audio', audioInit);

      return {
        presentationTimeline: timeline,
        offlineSessionIds: [],
        minBufferTime: 2,
        textStreams: [],
        imageStreams: [],
        sequenceMode: false,
        variants: [{
          id: 1,
          video: {
            id: 2,
            createSegmentIndex: () => Promise.resolve(),
            segmentIndex: videoIndex,
            mimeType: 'video/mp4',
            codecs: 'avc1.42c01e',
            bandwidth: 5000000,
            width: 600,
            height: 400,
            type: shaka.util.ManifestParserUtils.ContentType.VIDEO,
            drmInfos: [],
          },
          audio: {
            id: 3,
            createSegmentIndex: () => Promise.resolve(),
            segmentIndex: audioIndex,
            mimeType: 'audio/mp4',
            codecs: 'mp4a.40.2',
            bandwidth: 192000,
            type: shaka.util.ManifestParserUtils.ContentType.AUDIO,
            drmInfos: [],
          },
        }],
      };
    }
  });
});<|MERGE_RESOLUTION|>--- conflicted
+++ resolved
@@ -250,11 +250,8 @@
       onManifestUpdate: () => {},
       onSegmentAppended: () => playhead.notifyOfBufferingChange(),
       onInitSegmentAppended: () => {},
-<<<<<<< HEAD
+      beforeAppendSegment: () => Promise.resolve(),
       onMetadata: () => {},
-=======
-      beforeAppendSegment: () => Promise.resolve(),
->>>>>>> 3d0f752c
     };
     streamingEngine = new shaka.media.StreamingEngine(
         /** @type {shaka.extern.Manifest} */(manifest), playerInterface);
