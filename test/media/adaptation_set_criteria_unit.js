--- conflicted
+++ resolved
@@ -24,10 +24,7 @@
           /* role= */ '',
           /* channelCount= */ 0,
           /* hdrLevel= */ '',
-<<<<<<< HEAD
-=======
-          /* spatialAudio= */ false,
->>>>>>> 90bc6a7c
+          /* spatialAudio= */ false,
           /* videoLayout= */ '');
       const set = builder.create(manifest.variants);
 
@@ -54,10 +51,7 @@
           /* role= */ '',
           /* channelCount= */ 0,
           /* hdrLevel= */ '',
-<<<<<<< HEAD
-=======
-          /* spatialAudio= */ false,
->>>>>>> 90bc6a7c
+          /* spatialAudio= */ false,
           /* videoLayout= */ '');
       const set = builder.create(manifest.variants);
 
@@ -109,10 +103,7 @@
             /* role= */ '',
             /* channelCount= */ 0,
             /* hdrLevel= */ '',
-<<<<<<< HEAD
-=======
             /* spatialAudio= */ false,
->>>>>>> 90bc6a7c
             /* videoLayout= */ '',
             /* audioLabel= */ '',
             /* videoLabel= */ '',
@@ -160,10 +151,7 @@
           /* role= */ '',
           /* channelCount= */ 0,
           /* hdrLevel= */ '',
-<<<<<<< HEAD
-=======
-          /* spatialAudio= */ false,
->>>>>>> 90bc6a7c
+          /* spatialAudio= */ false,
           /* videoLayout= */ '',
           /* audioLabel= */ '',
           /* videoLabel= */ '',
@@ -200,10 +188,7 @@
           /* role= */ 'main',
           /* channelCount= */ 0,
           /* hdrLevel= */ '',
-<<<<<<< HEAD
-=======
-          /* spatialAudio= */ false,
->>>>>>> 90bc6a7c
+          /* spatialAudio= */ false,
           /* videoLayout= */ '');
       const set = builder.create(manifest.variants);
 
@@ -258,10 +243,7 @@
           /* role= */ '',
           /* channelCount= */ 0,
           /* hdrLevel= */ '',
-<<<<<<< HEAD
-=======
-          /* spatialAudio= */ false,
->>>>>>> 90bc6a7c
+          /* spatialAudio= */ false,
           /* videoLayout= */ '');
       const set = builder.create(manifest.variants);
 
@@ -325,10 +307,7 @@
           /* role= */ '',
           /* channelCount= */ 0,
           /* hdrLevel= */ '',
-<<<<<<< HEAD
-=======
-          /* spatialAudio= */ false,
->>>>>>> 90bc6a7c
+          /* spatialAudio= */ false,
           /* videoLayout= */ '');
       const set = builder.create(manifest.variants);
 
@@ -370,10 +349,7 @@
           /* role= */ '',
           /* channelCount= */ 0,
           /* hdrLevel= */ '',
-<<<<<<< HEAD
-=======
-          /* spatialAudio= */ false,
->>>>>>> 90bc6a7c
+          /* spatialAudio= */ false,
           /* videoLayout= */ '');
       const set = builder.create(manifest.variants);
 
@@ -435,10 +411,7 @@
               /* role= */ '',
               /* channelCount= */ 0,
               /* hdrLevel= */ '',
-<<<<<<< HEAD
-=======
               /* spatialAudio= */ false,
->>>>>>> 90bc6a7c
               /* videoLayout= */ '');
           const set = builder.create(manifest.variants);
 
@@ -501,10 +474,7 @@
               /* role= */ '',
               /* channelCount= */ 0,
               /* hdrLevel= */ '',
-<<<<<<< HEAD
-=======
               /* spatialAudio= */ false,
->>>>>>> 90bc6a7c
               /* videoLayout= */ '');
           const set = builder.create(manifest.variants);
 
@@ -538,10 +508,7 @@
           /* role= */ '',
           /* channelCount= */ 0,
           /* hdrLevel= */ 'PQ',
-<<<<<<< HEAD
-=======
-          /* spatialAudio= */ false,
->>>>>>> 90bc6a7c
+          /* spatialAudio= */ false,
           /* videoLayout= */ '');
       const set = builder.create(manifest.variants);
 
@@ -575,10 +542,7 @@
           /* role= */ '',
           /* channelCount= */ 0,
           /* hdrLevel= */ '',
-<<<<<<< HEAD
-=======
-          /* spatialAudio= */ false,
->>>>>>> 90bc6a7c
+          /* spatialAudio= */ false,
           /* videoLayout= */ 'CH-STEREO');
       const set = builder.create(manifest.variants);
 
@@ -612,10 +576,7 @@
           /* role= */ '',
           /* channelCount= */ 0,
           /* hdrLevel= */ '',
-<<<<<<< HEAD
-=======
-          /* spatialAudio= */ false,
->>>>>>> 90bc6a7c
+          /* spatialAudio= */ false,
           /* videoLayout= */ 'CH-MONO');
       const set = builder.create(manifest.variants);
 
@@ -648,10 +609,7 @@
           /* role= */ '',
           /* channelCount= */ 2,
           /* hdrLevel= */ '',
-<<<<<<< HEAD
-=======
-          /* spatialAudio= */ false,
->>>>>>> 90bc6a7c
+          /* spatialAudio= */ false,
           /* videoLayout= */ '');
       const set = builder.create(manifest.variants);
 
@@ -686,10 +644,7 @@
           /* role= */ '',
           /* channelCount= */ 6,
           /* hdrLevel= */ '',
-<<<<<<< HEAD
-=======
-          /* spatialAudio= */ false,
->>>>>>> 90bc6a7c
+          /* spatialAudio= */ false,
           /* videoLayout= */ '');
       const set = builder.create(manifest.variants);
 
@@ -724,10 +679,7 @@
           /* role= */ '',
           /* channelCount= */ 2,
           /* hdrLevel= */ '',
-<<<<<<< HEAD
-=======
-          /* spatialAudio= */ false,
->>>>>>> 90bc6a7c
+          /* spatialAudio= */ false,
           /* videoLayout= */ '');
       const set = builder.create(manifest.variants);
 
@@ -761,10 +713,7 @@
           /* role= */ '',
           /* channelCount= */ 0,
           /* hdrLevel= */ '',
-<<<<<<< HEAD
-=======
-          /* spatialAudio= */ false,
->>>>>>> 90bc6a7c
+          /* spatialAudio= */ false,
           /* videoLayout= */ '',
           /* audioLabel= */ 'preferredLabel');
       const set = builder.create(manifest.variants);
@@ -775,8 +724,6 @@
       ]);
     });
 
-<<<<<<< HEAD
-=======
     it('chooses variants with prefer spatial audio', () => {
       const manifest = shaka.test.ManifestGenerator.generate((manifest) => {
         manifest.addVariant(1, (variant) => {
@@ -835,7 +782,6 @@
       ]);
     });
 
->>>>>>> 90bc6a7c
     it('chooses variants with preferred audio label and language', () => {
       const manifest = shaka.test.ManifestGenerator.generate((manifest) => {
         // Preferred language and label
@@ -873,10 +819,7 @@
           /* role= */ '',
           /* channelCount= */ 0,
           /* hdrLevel= */ '',
-<<<<<<< HEAD
-=======
-          /* spatialAudio= */ false,
->>>>>>> 90bc6a7c
+          /* spatialAudio= */ false,
           /* videoLayout= */ '',
           /* audioLabel= */ 'preferredLabel');
       const set = builder.create(manifest.variants);
@@ -911,10 +854,7 @@
           /* role= */ '',
           /* channelCount= */ 0,
           /* hdrLevel= */ '',
-<<<<<<< HEAD
-=======
-          /* spatialAudio= */ false,
->>>>>>> 90bc6a7c
+          /* spatialAudio= */ false,
           /* videoLayout= */ '',
           /* audioLabel= */ '',
           /* videoLabel= */ 'preferredLabel');
@@ -956,10 +896,7 @@
           /* role= */ '',
           /* channelCount= */ 0,
           /* hdrLevel= */ '',
-<<<<<<< HEAD
-=======
-          /* spatialAudio= */ false,
->>>>>>> 90bc6a7c
+          /* spatialAudio= */ false,
           /* videoLayout= */ '',
           /* audioLabel= */ '',
           /* videoLabel= */ '',
