--- conflicted
+++ resolved
@@ -460,11 +460,8 @@
       onManifestUpdate: Util.spyFunc(onManifestUpdate),
       onSegmentAppended: Util.spyFunc(onSegmentAppended),
       onInitSegmentAppended: () => {},
-<<<<<<< HEAD
+      beforeAppendSegment: Util.spyFunc(beforeAppendSegment),
       onMetadata: () => {},
-=======
-      beforeAppendSegment: Util.spyFunc(beforeAppendSegment),
->>>>>>> 3d0f752c
     };
     streamingEngine = new shaka.media.StreamingEngine(
         /** @type {shaka.extern.Manifest} */(manifest), playerInterface);
