--- conflicted
+++ resolved
@@ -96,13 +96,14 @@
 
 
 /**
-<<<<<<< HEAD
  * Reference to the stats overlay
  *
  * @private {shaka.StatsOverlay}
  */
 app.stats_overlay_;
-=======
+
+
+/**
  * @type {boolean} The state of adaptation before video cycling was started.
  * @private
  */
@@ -121,7 +122,6 @@
  * @private
  */
 app.videoCycleInterval_ = null;
->>>>>>> b306a9d7
 
 
 /**
