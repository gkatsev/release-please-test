--- conflicted
+++ resolved
@@ -959,13 +959,10 @@
     "description": "A button that takes a screenshot of the current visualizer state.",
     "message": "Take Screenshot"
   },
-<<<<<<< HEAD
-=======
   "DEMO_VNOVA": {
     "description": "Text that describes an asset that comes from V-Nova.",
     "message": "[PROPER_NAME:V-Nova]"
   },
->>>>>>> 92877e8d
   "DEMO_VOD": {
     "description": "Text that describes an asset that is a VOD (Video On Delivery).",
     "message": "[JARGON:VOD]"
