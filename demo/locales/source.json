--- conflicted
+++ resolved
@@ -11,6 +11,10 @@
     "description": "A tag that marks an asset as having one or more advertisements.",
     "message": "Ads"
   },
+  "DEMO_AD_TAG_URL": {
+    "message": "Ad Tag URL",
+    "description": "The label on a field that allows users to provide a Ad Tag URL for a custom asset."
+  },
   "DEMO_AD_SEARCH": {
     "description": "A tooltip for an optional search term.",
     "message": "Filters for assets that have advertisements."
@@ -327,19 +331,9 @@
     "description": "The header for a section of configuration values.",
     "message": "Language"
   },
-<<<<<<< HEAD
-  "DEMO_AD_TAG_URL": {
-    "message": "Ad Tag URL",
-    "description": "The label on a field that allows users to provide a Ad Tag URL for a custom asset."
-  },
-  "DEMO_NAME": {
-    "message": "Name",
-    "description": "The label on a field that allows users to provide a name for a custom asset."
-=======
   "DEMO_LIBRARIES": {
     "description": "A link in the footer, to Shaka Player in the Google Hosted Libraries CDN.",
     "message": "[PROPER_NAME:Google Hosted Libraries]"
->>>>>>> 697a6ff7
   },
   "DEMO_LICENSE": {
     "description": "A link in the footer, to the Apache open-source license.",
