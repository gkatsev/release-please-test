--- conflicted
+++ resolved
@@ -128,13 +128,8 @@
       </div>
       <main class="mdl-layout__content" id="main-div">
         <div id="video-bar" class="hidden">
-<<<<<<< HEAD
-          <div data-shaka-player-container data-shaka-player-cast-receiver-id="930DEB06" class="video-container">
-            <video data-shaka-player autoplay playsinline id="video" crossorigin="anonymous"></video>
-=======
           <div data-shaka-player-container data-shaka-player-cast-receiver-id="1BA79154" class="video-container">
             <video data-shaka-player autoplay playsinline id="video"></video>
->>>>>>> 0146ccd6
           </div>
         </div>
         <div id="contents" class="should-hide-in-no-input-mode"></div>
