/*! @license
 * Shaka Player
 * Copyright 2016 Google LLC
 * SPDX-License-Identifier: Apache-2.0
 */


goog.provide('shakaDemo.Config');

goog.require('goog.asserts');
goog.require('shakaDemo.BoolInput');
goog.require('shakaDemo.DatalistInput');
goog.require('shakaDemo.InputContainer');
goog.require('shakaDemo.NumberInput');
goog.require('shakaDemo.SelectInput');
goog.require('shakaDemo.TextInput');
goog.requireType('shakaDemo.Input');

/** @type {?shakaDemo.Config} */
let shakaDemoConfig;


/**
 * Shaka Player demo, configuration page layout.
 */
shakaDemo.Config = class {
  /**
   * Register the page configuration.
   */
  static init() {
    const container = shakaDemoMain.getHamburgerMenu();
    shakaDemoConfig = new shakaDemo.Config(container);
  }

  /** @param {!Element} container */
  constructor(container) {
    /** @private {!Element} */
    this.container_ = container;

    /**
     * A list of all sections.
     * @private {!Array.<!shakaDemo.InputContainer>}
     */
    this.sections_ = [];

    /**
     * The input object for the control currently being constructed.
     * @private {?shakaDemo.Input}
     */
    this.latestInput_ = null;

    this.reload_();

    // Listen to external config changes (i.e. from hash changes).
    document.addEventListener('shaka-main-config-change', () => {
      // Respond to them by remaking. This is to avoid triggering any config
      // changes based on the config changes.
      this.reloadAndSaveState_();
    });
    document.addEventListener('shaka-main-drawer-state-change', () => {
      this.setContentAvailability_(shakaDemoMain.getIsDrawerOpen());
    });
    this.setContentAvailability_(shakaDemoMain.getIsDrawerOpen());
  }

  /**
   * @param {boolean} availability
   * @private
   */
  setContentAvailability_(availability) {
    if (availability) {
      this.container_.classList.remove('hidden');
    } else {
      this.container_.classList.add('hidden');
    }
  }

  /** @private */
  reload_() {
    shaka.util.Dom.removeAllChildren(this.container_);
    this.sections_ = [];

    this.addMetaSection_();
    this.addLanguageSection_();
    this.addAbrSection_();
    this.addOfflineSection_();
    this.addDrmSection_();
    this.addStreamingSection_();
    this.addMediaSourceSection_();
    this.addManifestSection_();
    this.addRetrictionsSection_('', 'Restrictions');
    this.addCmcdSection_();
    this.addCmsdSection_();
    this.addLcevcSection_();
    this.addAdsSection_();
  }

  /**
   * Remake the contents of the div. Unlike |reload_|, this will also remember
   * which sections were open.
   * @private
   */
  reloadAndSaveState_() {
    const wasOpenArray = this.sections_.map((section) => section.getIsOpen());
    this.reload_();
    for (let i = 0; i < wasOpenArray.length; i++) {
      const wasOpen = wasOpenArray[i];
      const section = this.sections_[i];
      if (wasOpen) {
        section.open();
      }
    }

    // Update the componentHandler, to account for any new MDL elements added.
    componentHandler.upgradeDom();
  }

  /** @private */
  addDrmSection_() {
    const docLink = this.resolveExternLink_('.DrmConfiguration');
    this.addSection_('DRM', docLink)
        .addBoolInput_('Delay License Request Until Played',
            'drm.delayLicenseRequestUntilPlayed')
        .addBoolInput_('Log license exchange data', 'drm.logLicenseExchange')
        .addNumberInput_('Update expiration time',
            'drm.updateExpirationTime',
            /* canBeDecimal= */ true,
            /* canBeZero= */ false,
            /* canBeUnset= */ true)
        .addBoolInput_('Parse inband "pssh" from media segments',
            'drm.parseInbandPsshEnabled')
        .addTextInput_('Min HDCP version', 'drm.minHdcpVersion')
        .addBoolInput_('Ignore duplicate init data',
            'drm.ignoreDuplicateInitData');
    const advanced = shakaDemoMain.getConfiguration().drm.advanced || {};
    const addDRMAdvancedField = (name, valueName, suggestions) => {
      // All advanced fields of a given type are set at once.
      this.addDatalistInput_(name, suggestions, (input) => {
        // Add in any common drmSystem not currently in advanced.
        for (const drmSystem of shakaDemo.Main.commonDrmSystems) {
          if (!(drmSystem in advanced)) {
            advanced[drmSystem] = shakaDemo.Main.defaultAdvancedDrmConfig();
          }
        }
        // Set the robustness.
        for (const drmSystem in advanced) {
          advanced[drmSystem][valueName] = input.value;
        }
        shakaDemoMain.configure('drm.advanced', advanced);
        shakaDemoMain.remakeHash();
      });
      const keySystem = Object.keys(advanced)[0];
      if (keySystem) {
        const currentValue = advanced[keySystem][valueName];
        this.latestInput_.input().value = currentValue;
      }
    };

    const robustnessSuggestions = [
      'SW_SECURE_CRYPTO',
      'SW_SECURE_DECODE',
      'HW_SECURE_CRYPTO',
      'HW_SECURE_DECODE',
      'HW_SECURE_ALL',
      '150',
      '2000',
      '3000',
    ];

    const sessionTypeSuggestions = ['temporary', 'persistent-license'];

    addDRMAdvancedField(
        'Video Robustness', 'videoRobustness', robustnessSuggestions);
    addDRMAdvancedField(
        'Audio Robustness', 'audioRobustness', robustnessSuggestions);
    addDRMAdvancedField('Session Type', 'sessionType', sessionTypeSuggestions);

    this.addRetrySection_('drm', 'DRM Retry Parameters');
  }

  /** @private */
  addManifestSection_() {
    const docLink = this.resolveExternLink_('.ManifestConfiguration');
    this.addSection_('Manifest', docLink)
        .addBoolInput_('Ignore DASH DRM Info', 'manifest.dash.ignoreDrmInfo')
        .addBoolInput_('Auto-Correct DASH Drift',
            'manifest.dash.autoCorrectDrift')
        .addBoolInput_('Disable Xlink processing',
            'manifest.dash.disableXlinkProcessing')
        .addBoolInput_('Xlink Should Fail Gracefully',
            'manifest.dash.xlinkFailGracefully')
        .addBoolInput_('Ignore DASH suggestedPresentationDelay',
            'manifest.dash.ignoreSuggestedPresentationDelay')
        .addBoolInput_('Ignore empty DASH AdaptationSets',
            'manifest.dash.ignoreEmptyAdaptationSet')
        .addBoolInput_('Ignore DASH maxSegmentDuration',
            'manifest.dash.ignoreMaxSegmentDuration')
        .addBoolInput_('Ignore HLS Text Stream Failures',
            'manifest.hls.ignoreTextStreamFailures')
        .addBoolInput_('Ignore HLS Image Stream Failures',
            'manifest.hls.ignoreImageStreamFailures')
        .addTextInput_('Default Audio Codec', 'manifest.hls.defaultAudioCodec')
        .addTextInput_('Default Video Codec', 'manifest.hls.defaultVideoCodec')
        .addTextInput_('Default media playlist full mime type',
            'manifest.hls.mediaPlaylistFullMimeType')
        .addBoolInput_('Ignore Program Date Time from manifest',
            'manifest.hls.ignoreManifestProgramDateTime')
        .addBoolInput_('Use Safari behavior for live',
            'manifest.hls.useSafariBehaviorForLive')
        .addNumberInput_('Live segments delay',
            'manifest.hls.liveSegmentsDelay')
        .addBoolInput_('Enable HLS sequence mode', 'manifest.hls.sequenceMode')
        .addBoolInput_('Ignore Manifest Timestamps in Segments Mode',
            'manifest.hls.ignoreManifestTimestampsInSegmentsMode')
        .addBoolInput_('Disable codec guessing',
            'manifest.hls.disableCodecGuessing')
        .addBoolInput_('Allow LL-HLS byterange optimization',
            'manifest.hls.allowLowLatencyByteRangeOptimization')
        .addNumberInput_('Availability Window Override',
            'manifest.availabilityWindowOverride',
            /* canBeDecimal= */ true,
            /* canBeZero= */ false,
            /* canBeUnset= */ true)
        .addTextInput_('Clock Sync URI', 'manifest.dash.clockSyncUri')
        .addNumberInput_('Default Presentation Delay',
            'manifest.defaultPresentationDelay')
        .addBoolInput_('Enable Audio Groups', 'manifest.dash.enableAudioGroups')
        .addBoolInput_('Ignore Min Buffer Time',
            'manifest.dash.ignoreMinBufferTime')
        .addNumberInput_('Initial Segment Limit',
            'manifest.dash.initialSegmentLimit',
            /* canBeDecimal= */ false,
            /* canBeZero= */ false,
            /* canBeUnset= */ true)
        .addBoolInput_('Enable DASH sequence mode',
            'manifest.dash.sequenceMode')
        .addBoolInput_('Disable Audio', 'manifest.disableAudio')
        .addBoolInput_('Disable Video', 'manifest.disableVideo')
        .addBoolInput_('Disable Text', 'manifest.disableText')
        .addBoolInput_('Disable Thumbnails', 'manifest.disableThumbnails')
        .addBoolInput_('Enable segment-relative VTT Timing',
            'manifest.segmentRelativeVttTiming')
        .addBoolInput_('Enable MSS sequence mode', 'manifest.mss.sequenceMode');

    this.addRetrySection_('manifest', 'Manifest Retry Parameters');
  }

  /** @private */
  addAbrSection_() {
    const docLink = this.resolveExternLink_('.AbrConfiguration');
    this.addSection_('Adaptation', docLink)
        .addBoolInput_('Enabled', 'abr.enabled')
        .addBoolInput_('Use Network Information API',
            'abr.useNetworkInformation')
        .addNumberInput_('Default Bandwidth EstimatZ',
            'abr.defaultBandwidthEstimate')
        .addNumberInput_('Bandwidth Downgrade Target',
            'abr.bandwidthDowngradeTarget',
            /* canBeDecimal= */ true)
        .addNumberInput_('Bandwidth Upgrade Target',
            'abr.bandwidthUpgradeTarget',
            /* canBeDecimal= */ true)
        .addNumberInput_('Switch Interval', 'abr.switchInterval',
            /* canBeDecimal= */ true)
        .addNumberInput_('Min total Bytes', 'abr.advanced.minTotalBytes')
        .addNumberInput_('Min Bytes', 'abr.advanced.minBytes')
        .addNumberInput_('Fast half life', 'abr.advanced.fastHalfLife',
            /* canBeDecimal= */ true)
        .addNumberInput_('Slow half life', 'abr.advanced.slowHalfLife',
            /* canBeDecimal= */ true)
        .addBoolInput_('Restrict to element size', 'abr.restrictToElementSize')
        .addBoolInput_('Restrict to screen size', 'abr.restrictToScreenSize')
        .addBoolInput_('Ignore device pixel ratio',
            'abr.ignoreDevicePixelRatio')
        .addBoolInput_('Clear video buffer on abr rendition switch',
            'abr.clearBufferSwitch')
        .addNumberInput_('Safe margin on abr switch rendition',
            'abr.safeMarginSwitch',
            /* canBeDecimal= */ true);
    this.addRetrictionsSection_('abr', 'Adaptation Restrictions');
  }

  /** @private */
  addCmcdSection_() {
    const docLink = this.resolveExternLink_('.CmcdConfiguration');
    this.addSection_('CMCD', docLink)
        .addBoolInput_('Enabled', 'cmcd.enabled')
        .addTextInput_('Session ID', 'cmcd.sessionId')
        .addTextInput_('Content ID', 'cmcd.contentId')
        .addBoolInput_('Use Headers', 'cmcd.useHeaders');
  }

  /** @private */
  addCmsdSection_() {
    const docLink = this.resolveExternLink_('.CmsdConfiguration');
    this.addSection_('CMSD', docLink)
        .addBoolInput_('Enabled', 'cmsd.enabled')
        .addBoolInput_('Apply maximum suggested bitrate',
            'cmsd.applyMaximumSuggestedBitrate')
        .addNumberInput_('Estimated throughput weight ratio',
            'cmsd.estimatedThroughputWeightRatio',
            /* canBeDecimal= */ true,
            /* canBeZero= */ true);
  }

  /** @private */
  addLcevcSection_() {
    const docLink = this.resolveExternLink_('.LcevcConfiguration');
    this.addSection_('MPEG-5 Part-2 LCEVC', docLink)
        .addBoolInput_('Enabled', 'lcevc.enabled')
        .addBoolInput_('LCEVC Dynamic Performance scaling',
            'lcevc.dynamicPerformanceScaling')
        .addNumberInput_('LCEVC Log Level', 'lcevc.logLevel')
        .addBoolInput_('Draw LCEVC Logo', 'lcevc.drawLogo');
  }

  /** @private */
  addAdsSection_() {
    const docLink = this.resolveExternLink_('.AdsConfiguration');
    this.addSection_('Ads', docLink)
        .addBoolInput_('Custom playhead tracker',
            'ads.customPlayheadTracker');
  }

  /**
   * @param {string} category
   * @param {string} sectionName
   * @private
   */
  addRetrictionsSection_(category, sectionName) {
    const prefix = (category ? category + '.' : '') + 'restrictions.';
    const docLink = this.resolveExternLink_('.Restrictions');
    this.addSection_(sectionName, docLink)
        .addNumberInput_('Min Width', prefix + 'minWidth')
        .addNumberInput_('Max Width', prefix + 'maxWidth')
        .addNumberInput_('Min Height', prefix + 'minHeight')
        .addNumberInput_('Max Height', prefix + 'maxHeight')
        .addNumberInput_('Min Pixels', prefix + 'minPixels')
        .addNumberInput_('Max Pixels', prefix + 'maxPixels')
        .addNumberInput_('Min Framerate', prefix + 'minFrameRate')
        .addNumberInput_('Max Framerate', prefix + 'maxFrameRate')
        .addNumberInput_('Min Bandwidth', prefix + 'minBandwidth')
        .addNumberInput_('Max Bandwidth', prefix + 'maxBandwidth');
  }

  /**
   * @param {string} category
   * @param {string} sectionName
   * @private
   */
  addRetrySection_(category, sectionName) {
    const prefix = category + '.retryParameters.';
    const docLink = this.resolveExternLink_('.RetryParameters');
    this.addSection_(sectionName, docLink)
        .addNumberInput_('Max Attempts', prefix + 'maxAttempts')
        .addNumberInput_('Base Delay', prefix + 'baseDelay',
            /* canBeDecimal= */ true)
        .addNumberInput_('Backoff Factor', prefix + 'backoffFactor',
            /* canBeDecimal= */ true)
        .addNumberInput_('Fuzz Factor', prefix + 'fuzzFactor',
            /* canBeDecimal= */ true)
        .addNumberInput_('Timeout Factor', prefix + 'timeout',
            /* canBeDecimal= */ true)
        .addNumberInput_('Stall Timeout', prefix + 'stallTimeout',
            /* canBeDecimal= */ true)
        .addNumberInput_('Connection Timeout', prefix + 'connectionTimeout',
            /* canBeDecimal= */ true);
  }

  /** @private */
  addOfflineSection_() {
    const docLink = this.resolveExternLink_('.OfflineConfiguration');
    this.addSection_('Offline', docLink)
        .addBoolInput_('Use Persistent Licenses',
            'offline.usePersistentLicense')
        .addNumberInput_('Number of Parallel Downloads',
            'offline.numberOfParallelDownloads');
  }

  /** @private */
  addStreamingSection_() {
    const docLink = this.resolveExternLink_('.StreamingConfiguration');
    this.addSection_('Streaming', docLink)
        .addNumberInput_('Gap detection threshold',
            'streaming.gapDetectionThreshold',
            /* canBeDecimal= */ true)
        .addNumberInput_('Gap Jump Timer Time', 'streaming.gapJumpTimerTime',
            /* canBeDecimal= */ true)
        .addNumberInput_('Buffering Goal', 'streaming.bufferingGoal',
            /* canBeDecimal= */ true)
        .addNumberInput_('Duration Backoff', 'streaming.durationBackoff',
            /* canBeDecimal= */ true)
        .addNumberInput_('Rebuffering Goal', 'streaming.rebufferingGoal',
            /* canBeDecimal= */ true)
        .addNumberInput_('Buffer Behind', 'streaming.bufferBehind',
            /* canBeDecimal= */ true)
        .addNumberInput_('Safe Seek Offset', 'streaming.safeSeekOffset',
            /* canBeDecimal= */ true)
        .addNumberInput_('Stall Threshold', 'streaming.stallThreshold',
            /* canBeDecimal= */ true)
        .addNumberInput_('Safe Skip Distance', 'streaming.stallSkip',
            /* canBeDecimal= */ true)
        .addNumberInput_('Inaccurate Manifest Tolerance',
            'streaming.inaccurateManifestTolerance',
            /* canBeDecimal= */ true)
        .addBoolInput_('Low Latency Mode', 'streaming.lowLatencyMode')
        .addBoolInput_('Auto Low Latency Mode', 'streaming.autoLowLatencyMode')
        .addBoolInput_('Force HTTPS', 'streaming.forceHTTPS')
        .addBoolInput_('Prefer native HLS playback when available',
            'streaming.preferNativeHls')
        .addNumberInput_('Update interval seconds',
            'streaming.updateIntervalSeconds',
            /* canBeDecimal= */ true)
        .addBoolInput_('Dispatch all emsg boxes',
            'streaming.dispatchAllEmsgBoxes')
        .addBoolInput_('Observe media quality changes',
            'streaming.observeQualityChanges')
        .addNumberInput_('Max Variant Disabled Time',
            'streaming.maxDisabledTime')
        .addBoolInput_('Parse PRFT box',
            'streaming.parsePrftBox')
        .addNumberInput_('Segment Prefetch Limit',
            'streaming.segmentPrefetchLimit')
        .addBoolInput_('Live Sync', 'streaming.liveSync')
        .addNumberInput_('Max latency for live sync',
            'streaming.liveSyncMaxLatency',
            /* canBeDecimal= */ true,
            /* canBeZero= */ true)
        .addNumberInput_('Playback rate for live sync',
            'streaming.liveSyncPlaybackRate',
            /* canBeDecimal= */ true,
            /* canBeZero= */ false)
        .addNumberInput_('Min latency for live sync',
            'streaming.liveSyncMinLatency',
            /* canBeDecimal= */ true,
            /* canBeZero= */ true)
        .addNumberInput_('Min playback rate for live sync',
            'streaming.liveSyncMinPlaybackRate',
            /* canBeDecimal= */ true,
            /* canBeZero= */ false)
        .addBoolInput_('Allow Media Source recoveries',
            'streaming.allowMediaSourceRecoveries')
        .addNumberInput_('Minimum time between recoveries',
            'streaming.minTimeBetweenRecoveries');

    if (!shakaDemoMain.getNativeControlsEnabled()) {
      this.addBoolInput_('Always Stream Text', 'streaming.alwaysStreamText');
    } else {
      // Add a fake custom fixed "input" that warns the users not to change it.
      const noop = (input) => {};
      this.addCustomBoolInput_('Always Stream Text', noop,
          'Text must always be streamed while native controls are enabled, ' +
          'for captions to work.');
      this.latestInput_.input().disabled = true;
      this.latestInput_.input().checked = true;
    }

    const hdrLevels = {
      '': '',
      'AUTO': 'AUTO',
      'SDR': 'SDR',
      'PQ': 'PQ',
      'HLG': 'HLG',
    };
    const hdrLevelNames = {
      'AUTO': 'Auto Detect',
      'SDR': 'SDR',
      'PQ': 'PQ',
      'HLG': 'HLG',
      '': 'No Preference',
    };
    this.addSelectInput_('Preferred HDR Level', 'preferredVideoHdrLevel',
        hdrLevels, hdrLevelNames);

    const videoLayouts = {
      '': '',
      'CH-STEREO': 'CH-STEREO',
      'CH-MONO': 'CH-MONO',
    };
    const videoLayoutsNames = {
      'CH-STEREO': 'Stereoscopic',
      'CH-MONO': 'Monoscopic',
      '': 'No Preference',
    };
    this.addSelectInput_('Preferred video layout', 'preferredVideoLayout',
        videoLayouts, videoLayoutsNames);

    this.addBoolInput_('Start At Segment Boundary',
        'streaming.startAtSegmentBoundary')
        .addBoolInput_('Ignore Text Stream Failures',
            'streaming.ignoreTextStreamFailures')
        .addBoolInput_('Stall Detector Enabled', 'streaming.stallEnabled')
        .addBoolInput_('Use native HLS on Safari',
            'streaming.useNativeHlsOnSafari');
    this.addRetrySection_('streaming', 'Streaming Retry Parameters');
  }

  /** @private */
  addMediaSourceSection_() {
    const strategyOptions = shaka.config.CodecSwitchingStrategy;
    const strategyOptionsNames = {
      'RELOAD': 'reload',
      'SMOOTH': 'smooth',
    };

    const docLink = this.resolveExternLink_('.MediaSourceConfiguration');
    this.addSection_('Media source', docLink)
        .addTextInput_('Source buffer extra features',
            'mediaSource.sourceBufferExtraFeatures')
        .addBoolInput_('Force Transmux', 'mediaSource.forceTransmux')
        .addBoolInput_('Insert fake encryption in init segments when needed ' +
            'by the platform.', 'mediaSource.insertFakeEncryptionInInit')
        .addSelectInput_(
            'Codec Switching Strategy',
            'mediaSource.codecSwitchingStrategy',
            strategyOptions,
            strategyOptionsNames);
  }

  /** @private */
  addLanguageSection_() {
    const docLink = this.resolveExternLink_('.PlayerConfiguration');

    const autoShowTextOptions = shaka.config.AutoShowText;
    const autoShowTextOptionNames = {
      'NEVER': 'Never',
      'ALWAYS': 'Always',
      'IF_PREFERRED_TEXT_LANGUAGE': 'If preferred text language',
      'IF_SUBTITLES_MAY_BE_NEEDED': 'If subtitles may be needed',
    };

    this.addSection_('Language', docLink)
        .addTextInput_('Preferred Audio Language', 'preferredAudioLanguage')
        .addTextInput_('Preferred Audio Label', 'preferredAudioLabel')
        .addTextInput_('Preferred Video Label', 'preferredVideoLabel')
        .addTextInput_('Preferred Variant Role', 'preferredVariantRole')
        .addTextInput_('Preferred Text Language', 'preferredTextLanguage')
        .addTextInput_('Preferred Text Role', 'preferredTextRole')
        .addSelectInput_('Auto-Show Text',
            'autoShowText',
            autoShowTextOptions,
            autoShowTextOptionNames);
    const onChange = (input) => {
      shakaDemoMain.setUILocale(input.value);
      shakaDemoMain.remakeHash();
    };
    this.addCustomTextInput_('Preferred UI Locale', onChange);
    this.latestInput_.input().value = shakaDemoMain.getUILocale();
    this.addNumberInput_('Preferred Audio Channel Count',
        'preferredAudioChannelCount');
<<<<<<< HEAD
=======
    this.addBoolInput_('Prefer Spatial Audio', 'preferSpatialAudio');
>>>>>>> 90bc6a7c
    this.addBoolInput_('Prefer Forced Subs', 'preferForcedSubs');
  }

  /** @private */
  addMetaSection_() {
    this.addSection_(/* name= */ null, /* docLink= */ null);

    this.addCustomBoolInput_('Shaka Controls', (input) => {
      shakaDemoMain.setNativeControlsEnabled(!input.checked);
      if (input.checked) {
        // Forcibly set |streaming.alwaysStreamText| to true.
        shakaDemoMain.configure('streaming.alwaysStreamText', true);
        shakaDemoMain.remakeHash();
      }
      // Enabling/disabling Shaka Controls will change how other controls in
      // the config work, so reload the page.
      this.reloadAndSaveState_();
    });
    // TODO: Re-add the tooltipMessage of 'Takes effect next load.' once we
    // are ready to add ALL of the tooltip messages.
    if (!shakaDemoMain.getNativeControlsEnabled()) {
      this.latestInput_.input().checked = true;
    }

    if (!shakaDemoMain.getNativeControlsEnabled()) {
      this.addCustomBoolInput_('Enabled Trick Play Controls', (input) => {
        shakaDemoMain.setTrickPlayControlsEnabled(input.checked);
      });
      if (shakaDemoMain.getTrickPlayControlsEnabled()) {
        this.latestInput_.input().checked = true;
      }
    } else {
      // Add a fake custom fixed "input" that warns the users not to change it.
      const noop = (input) => {};
      this.addCustomBoolInput_('Enabled Trick Play Controls',
          noop, 'Trick Play controls require the Shaka UI.');
      this.latestInput_.input().disabled = true;
      this.latestInput_.input().checked = false;
    }

    // shaka.log is not set if logging isn't enabled.
    // I.E. if using the release version of shaka.
    if (!shaka['log']) {
      return;
    }

    // Access shaka.log using bracket syntax because shaka.log is not exported.
    // Exporting the logging methods proved to be a bad solution, both in terms
    // of difficulty and in terms of what changes it would require of the
    // architectural design of Shaka Player, so this non-type-safe solution is
    // the best remaining way to get the Closure compiler to compile this
    // method.
    const Level = shaka['log']['Level'];
    const setLevel = shaka['log']['setLevel'];

    const logLevels = {
      'info': 'Info',
      'debug': 'Debug',
      'v': 'Verbose',
      'vv': 'Very Verbose',
    };
    const onChange = (input) => {
      switch (input.value) {
        case 'info':
          setLevel(Level['INFO']);
          break;
        case 'debug':
          setLevel(Level['DEBUG']);
          break;
        case 'vv':
          setLevel(Level['V2']);
          break;
        case 'v':
          setLevel(Level['V1']);
          break;
      }
      shakaDemoMain.remakeHash();
    };
    this.addCustomSelectInput_('Log Level', logLevels, onChange);
    const input = this.latestInput_.input();
    switch (shaka['log']['currentLevel']) {
      case Level['DEBUG']:
        input.value = 'debug';
        break;
      case Level['V2']:
        input.value = 'vv';
        break;
      case Level['V1']:
        input.value = 'v';
        break;
      default:
        input.value = 'info';
        break;
    }
  }

  /**
   * @param {string} suffix
   * @return {string}
   * @private
   */
  resolveExternLink_(suffix) {
    return '../docs/api/shaka.extern.html#' + suffix;
  }

  /**
   * @param {?string} name
   * @param {?string} docLink
   * @return {!shakaDemo.Config}
   * @private
   */
  addSection_(name, docLink) {
    const style = name ?
                  shakaDemo.InputContainer.Style.ACCORDION :
                  shakaDemo.InputContainer.Style.VERTICAL;
    this.sections_.push(new shakaDemo.InputContainer(
        this.container_, name, style, docLink));

    return this;
  }

  /**
   * @param {string} name
   * @param {string} valueName
   * @param {string=} tooltipMessage
   * @return {!shakaDemo.Config}
   * @private
   */
  addBoolInput_(name, valueName, tooltipMessage) {
    const onChange = (input) => {
      shakaDemoMain.configure(valueName, input.checked);
      shakaDemoMain.remakeHash();
    };
    this.addCustomBoolInput_(name, onChange, tooltipMessage);
    if (shakaDemoMain.getCurrentConfigValue(valueName)) {
      this.latestInput_.input().checked = true;
    }
    return this;
  }

  /**
   * @param {string} name
   * @param {function(!HTMLInputElement)} onChange
   * @param {string=} tooltipMessage
   * @return {!shakaDemo.Config}
   * @private
   */
  addCustomBoolInput_(name, onChange, tooltipMessage) {
    this.createRow_(name, tooltipMessage);
    this.latestInput_ = new shakaDemo.BoolInput(
        this.getLatestSection_(), name, onChange);
    return this;
  }

  /**
   * @param {!string} name
   * @param {string} valueName
   * @param {string=} tooltipMessage
   * @return {!shakaDemo.Config}
   * @private
   */
  addTextInput_(name, valueName, tooltipMessage) {
    const onChange = (input) => {
      shakaDemoMain.configure(valueName, input.value);
      shakaDemoMain.remakeHash();
    };
    this.addCustomTextInput_(name, onChange, tooltipMessage);
    this.latestInput_.input().value =
        shakaDemoMain.getCurrentConfigValue(valueName);
    return this;
  }

  /**
   * @param {string} name
   * @param {function(!HTMLInputElement)} onChange
   * @param {string=} tooltipMessage
   * @return {!shakaDemo.Config}
   * @private
   */
  addCustomTextInput_(name, onChange, tooltipMessage) {
    this.createRow_(name, tooltipMessage);
    this.latestInput_ = new shakaDemo.TextInput(
        this.getLatestSection_(), name, onChange);
    return this;
  }

  /**
   * @param {string} name
   * @param {string} valueName
   * @param {boolean=} canBeDecimal
   * @param {boolean=} canBeZero
   * @param {boolean=} canBeUnset
   * @param {string=} tooltipMessage
   * @return {!shakaDemo.Config}
   * @private
   */
  addNumberInput_(name, valueName, canBeDecimal = false, canBeZero = true,
      canBeUnset = false, tooltipMessage) {
    const onChange = (input) => {
      shakaDemoMain.resetConfiguration(valueName);
      shakaDemoMain.remakeHash();
      if (input.value == 'Infinity') {
        shakaDemoMain.configure(valueName, Infinity);
        shakaDemoMain.remakeHash();
        return;
      }
      if (input.value == '' && canBeUnset) {
        return;
      }
      const valueAsNumber = Number(input.value);
      if (valueAsNumber == 0 && !canBeZero) {
        return;
      }
      if (!isNaN(valueAsNumber)) {
        if (Math.floor(valueAsNumber) != valueAsNumber && !canBeDecimal) {
          return;
        }
        shakaDemoMain.configure(valueName, valueAsNumber);
        shakaDemoMain.remakeHash();
      }
    };
    this.createRow_(name, tooltipMessage);
    this.latestInput_ = new shakaDemo.NumberInput(
        this.getLatestSection_(), name, onChange, canBeDecimal, canBeZero,
        canBeUnset);
    this.latestInput_.input().value =
        shakaDemoMain.getCurrentConfigValue(valueName);
    if (isNaN(Number(this.latestInput_.input().value)) && canBeUnset) {
      this.latestInput_.input().value = '';
    }
    return this;
  }

  /**
   * @param {string} name
   * @param {!Array.<string>} values
   * @param {function(!HTMLInputElement)} onChange
   * @param {string=} tooltipMessage
   * @return {!shakaDemo.Config}
   * @private
   */
  addDatalistInput_(name, values, onChange, tooltipMessage) {
    this.createRow_(name, tooltipMessage);
    this.latestInput_ = new shakaDemo.DatalistInput(
        this.getLatestSection_(), name, onChange, values);
    return this;
  }

  /**
   * @param {string} name
   * @param {!Object.<string, string>} values
   * @param {function(!HTMLInputElement)} onChange
   * @param {string=} tooltipMessage
   * @return {!shakaDemo.Config}
   * @private
   */
  addCustomSelectInput_(name, values, onChange, tooltipMessage) {
    this.createRow_(name, tooltipMessage);
    // The input is not provided a name, as (in this enclosed space) it makes
    // the actual field unreadable.
    this.latestInput_ = new shakaDemo.SelectInput(
        this.getLatestSection_(), null, onChange, values);
    return this;
  }

  /**
   * @param {string} name
   * @param {string} valueName
   * @param {!Object.<string, ?>} options
   * @param {!Object.<string, string>} optionNames
   * @param {string=} tooltipMessage
   * @return {!shakaDemo.Config}
   * @private
   */
  addSelectInput_(name, valueName, options, optionNames, tooltipMessage) {
    const onChange = (input) => {
      shakaDemoMain.configure(valueName, options[input.value]);
      shakaDemoMain.remakeHash();
    };

    // If there are any translations missing for option names, fill in the
    // constant from the enum.  This ensures new enum values are usable in the
    // demo in some form, even if they are forgotten in the demo config.
    for (const key in options) {
      if (!(key in optionNames)) {
        optionNames[key] = key;
      }
    }

    this.addCustomSelectInput_(name, optionNames, onChange, tooltipMessage);

    const initialValue = shakaDemoMain.getCurrentConfigValue(valueName);
    for (const key in options) {
      if (options[key] == initialValue) {
        this.latestInput_.input().value = key;
      }
    }

    return this;
  }

  /**
   * @param {string} name
   * @param {string=} tooltipMessage
   * @private
   */
  createRow_(name, tooltipMessage) {
    this.getLatestSection_().addRow(name, tooltipMessage || null);
  }

  /**
   * Gets the latest section. Results in a failed assert if there is no latest
   * section.
   * @return {!shakaDemo.InputContainer}
   * @private
   */
  getLatestSection_() {
    goog.asserts.assert(this.sections_.length > 0,
        'Must have at least one section.');
    return this.sections_[this.sections_.length - 1];
  }
};


document.addEventListener('shaka-main-loaded', shakaDemo.Config.init);
document.addEventListener('shaka-main-cleanup', () => {
  shakaDemoConfig = null;
});<|MERGE_RESOLUTION|>--- conflicted
+++ resolved
@@ -548,10 +548,7 @@
     this.latestInput_.input().value = shakaDemoMain.getUILocale();
     this.addNumberInput_('Preferred Audio Channel Count',
         'preferredAudioChannelCount');
-<<<<<<< HEAD
-=======
     this.addBoolInput_('Prefer Spatial Audio', 'preferSpatialAudio');
->>>>>>> 90bc6a7c
     this.addBoolInput_('Prefer Forced Subs', 'preferForcedSubs');
   }
 
