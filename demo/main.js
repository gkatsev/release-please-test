--- conflicted
+++ resolved
@@ -110,13 +110,9 @@
   document.getElementById('preferredAudioLanguage').value = language;
   document.getElementById('preferredTextLanguage').value = language;
 
-<<<<<<< HEAD
+  document.getElementById('preferredAudioChannelCount').value = '2';
+
   let params = shakaDemo.getParams();
-=======
-  document.getElementById('preferredAudioChannelCount').value = '2';
-
-  let params = shakaDemo.getParams_();
->>>>>>> e9f6e58d
 
   shakaDemo.setupLogging_();
 
@@ -227,7 +223,6 @@
       });
 
       shakaDemo.initAppPlugin_();
-
     }).catch(function(error) {
       // Some part of the setup of the demo app threw an error.
       // Notify the user of this.
