--- conflicted
+++ resolved
@@ -879,13 +879,6 @@
 
   // MetaCDN assets {{{
   new ShakaDemoAssetInfo(
-<<<<<<< HEAD
-<<<<<<< HEAD
-<<<<<<< HEAD
-=======
->>>>>>> Addition of more content
-=======
->>>>>>> 2159dd66
       /* name= */ 'Car Ride (DASH, VOD, 180 Degrees)',
       /* iconUri= */ 'https://lab.streamshark.io:10433/streams/balmain_360/.png?scale=300:210',
       /* manifestUri= */ 'https://lab.streamshark.io:10433/streams/balmain_360/Feature.DASH/.mpd',
@@ -895,65 +888,23 @@
       .addFeature(shakaAssets.Feature.MP4)
       .addFeature(shakaAssets.Feature.VOD),
   new ShakaDemoAssetInfo(
-<<<<<<< HEAD
-<<<<<<< HEAD
       /* name= */ 'Car Ride (HLS, VOD, 180 Degrees)',
       /* iconUri= */ 'https://lab.streamshark.io:10433/streams/balmain_360/.png?scale=300:210',
       /* manifestUri= */ 'https://lab.streamshark.io:10433/streams/balmain_360/Feature.HLS/.m3u8',
-=======
-      /* name= */ 'Car Ride (HLS, VOD, 180 Degrees)',
-      /* iconUri= */ 'TODO',
-      /* manifestUri= */ 'https://lab.streamshark.io:10433/streams/Feature.HLS?format=.m3u8',
->>>>>>> Addition of 180 degree HLS and DASH assets from MetaCDN
-=======
-      /* name= */ 'Car Ride (HLS, VOD, 180 Degrees)',
-      /* iconUri= */ 'https://lab.streamshark.io:10433/streams/balmain_360/.png?scale=300:210',
-      /* manifestUri= */ 'https://lab.streamshark.io:10433/streams/balmain_360/Feature.HLS/.m3u8',
->>>>>>> Addition of more content
-=======
-      /* name= */ 'Car Ride (HLS, VOD, 180 Degrees)',
-      /* iconUri= */ 'https://lab.streamshark.io:10433/streams/balmain_360/.png?scale=300:210',
-      /* manifestUri= */ 'https://lab.streamshark.io:10433/streams/balmain_360/Feature.HLS/.m3u8',
->>>>>>> 2159dd66
       /* source= */ shakaAssets.Source.METACDN)
       .addFeature(shakaAssets.Feature.HIGH_DEFINITION)
       .addFeature(shakaAssets.Feature.HLS)
       .addFeature(shakaAssets.Feature.MP2TS)
       .addFeature(shakaAssets.Feature.VOD),
   new ShakaDemoAssetInfo(
-<<<<<<< HEAD
-<<<<<<< HEAD
-<<<<<<< HEAD
       /* name= */ 'Queensland, Australia Landscape (DASH)',
       /* iconUri= */ 'https://lab.streamshark.io:10433/streams/sharkahouse/.png?scale=300:210',
       /* manifestUri= */ 'https://lab.streamshark.io:10433/streams/sharkahouse/Feature.DASH/.mpd',
-=======
-      /* name= */ 'Car Ride (DASH, VOD, 180 Degrees)',
-      /* iconUri= */ 'TODO',
-      /* manifestUri= */ 'https://lab.streamshark.io:10433/streams/Feature.DASH?format=.mpd',
->>>>>>> Addition of 180 degree HLS and DASH assets from MetaCDN
-=======
-      /* name= */ 'Queensland, Australia Landscape (DASH)',
-      /* iconUri= */ 'https://lab.streamshark.io:10433/streams/sharkahouse/.png?scale=300:210',
-      /* manifestUri= */ 'https://lab.streamshark.io:10433/streams/sharkahouse/Feature.DASH/.mpd',
->>>>>>> Addition of more content
-=======
-      /* name= */ 'Queensland, Australia Landscape (DASH)',
-      /* iconUri= */ 'https://lab.streamshark.io:10433/streams/sharkahouse/.png?scale=300:210',
-      /* manifestUri= */ 'https://lab.streamshark.io:10433/streams/sharkahouse/Feature.DASH/.mpd',
->>>>>>> 2159dd66
       /* source= */ shakaAssets.Source.METACDN)
       .addFeature(shakaAssets.Feature.DASH)
       .addFeature(shakaAssets.Feature.HIGH_DEFINITION)
       .addFeature(shakaAssets.Feature.MP4)
       .addFeature(shakaAssets.Feature.VOD),
-<<<<<<< HEAD
-<<<<<<< HEAD
-<<<<<<< HEAD
-=======
->>>>>>> Addition of more content
-=======
->>>>>>> 2159dd66
   new ShakaDemoAssetInfo(
       /* name= */ 'Queensland, Australia Landscape (HLS)',
       /* iconUri= */ 'https://lab.streamshark.io:10433/streams/sharkahouse/.png?scale=300:210',
@@ -963,14 +914,6 @@
       .addFeature(shakaAssets.Feature.HLS)
       .addFeature(shakaAssets.Feature.MP2TS)
       .addFeature(shakaAssets.Feature.VOD),
-<<<<<<< HEAD
-<<<<<<< HEAD
-=======
->>>>>>> Addition of 180 degree HLS and DASH assets from MetaCDN
-=======
->>>>>>> Addition of more content
-=======
->>>>>>> 2159dd66
   // End MetaCDN assets }}}
 
   // Nimble Streamer assets {{{
