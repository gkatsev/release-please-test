// vim: foldmethod=marker:foldmarker={{{,}}}
/*! @license
 * Shaka Player
 * Copyright 2016 Google LLC
 * SPDX-License-Identifier: Apache-2.0
 */

/**
 * @fileoverview
 */

goog.require('ShakaDemoAssetInfo');

goog.provide('shakaAssets');


// Types and enums {{{
/**
 * A container for demo assets.
 * @class
 */
const shakaAssets = {};


/** @enum {string} */
shakaAssets.Source = {
  CUSTOM: 'Custom',
  SHAKA: 'Shaka',
  AXINOM: 'Axinom',
  DASH_IF: 'DASH-IF',
  BITCODIN: 'Bitcodin',
  NIMBLE_STREAMER: 'Nimble Streamer',
  GPAC: 'GPAC',
  UPLYNK: 'Verizon Digital Media Services',
  APPLE: 'Apple',
  MICROSOFT: 'Microsoft',
  VNOVA: 'V-Nova',
  AWS: 'AWS',
  BRIGHTCOVE: 'Brightcove',
  BROADPEAK: 'Broadpeak',
  EZDRM: 'EZDRM',
  THEO_PLAYER: 'THEOplayer',
  JWPLAYER: 'JW Player',
};


/** @enum {string} */
shakaAssets.KeySystem = {
  CLEAR_KEY: 'Clear Key DRM',
  FAIRPLAY: 'Fairplay DRM',
  PLAYREADY: 'PlayReady DRM',
  WIDEVINE: 'Widevine DRM',
  AES128: 'AES-128 protection',
  CLEAR: 'No DRM protection',
};


/** @enum {string} */
shakaAssets.AdTag = {
  SINGLE_LINEAR_AD: 'https://pubads.g.doubleclick.net/gampad/ads?sz=640x480' +
    '&iu=/124319096/external/' +
    'single_ad_samples&ciu_szs=300x250&impl=s&gdfp_req=1&env=vp&output=vast&' +
    'unviewed_position_start=1&cust_params=deployment%3Ddevsite%26sample_ct%' +
    '3Dlinear&correlator=',
  SINGLE_NON_LINEAR_AD: 'https://pubads.g.doubleclick.net/gampad/ads?' +
    'sz=480x70&iu=/124319096/external/single_ad_samples&ciu_szs=300x250 ' +
    '&impl=s&gdfp_req=1&env=vp&output=vast&unviewed_position_start=1' +
    '&cust_params=deployment%3Ddevsite%26sample_ct%3Dnonlinear&correlator=',
  SINGLE_SKIPPABLE_AD: 'https://pubads.g.doubleclick.net/gampad/ads?sz=640x480&iu=/' +
    '124319096/external/single_ad_samples&ciu_szs=300x250&impl=s&' +
    'gdfp_req=1&env=vp&output=vast&unviewed_position_start=1&cust_params=' +
    'deployment%3Ddevsite%26sample_ct%3Dskippablelinear&correlator=',
  AD_POD_PREROLL_MIDROLL_POSTROLL: 'https://pubads.g.doubleclick.net/gampad/ads?' +
    'sz=640x480&iu=/124319096/external/ad_rule_samples&' +
    'ciu_szs=300x250&ad_rule=1&impl=s&gdfp_req=1&env=vp&output=' +
    'vmap&unviewed_position_start=1&cust_params=deployment%3Ddevsite' +
    '%26sample_ar%3Dpremidpostpod&cmsid=496&vid=short_onecue&correlator=',
};


/**
 * @param {!shakaAssets.KeySystem} keySystem
 * @return {string}
 */
shakaAssets.identifierForKeySystem = (keySystem) => {
  const KeySystem = shakaAssets.KeySystem;
  switch (keySystem) {
    case KeySystem.CLEAR_KEY: return 'org.w3.clearkey';
    case KeySystem.FAIRPLAY: return 'com.apple.fps';
    case KeySystem.PLAYREADY: return 'com.microsoft.playready';
    case KeySystem.WIDEVINE: return 'com.widevine.alpha';
    case KeySystem.AES128: return 'aes128';
    default: return 'no drm protection';
  }
};


/** @enum {string} */
shakaAssets.Feature = {
  // Set if the asset has a special trick mode track, for rewinding effects.
  TRICK_MODE: 'Special trick mode track',
  XLINK: 'XLink',

  // Set if the asset has any subtitle tracks.
  SUBTITLES: 'Subtitles',
  // Set if the asset has any closed caption tracks.
  CAPTIONS: 'Captions',
  // Set if the asset has multiple audio languages.
  MULTIPLE_LANGUAGES: 'Multiple languages',
  // Set if the asset is audio-only.
  AUDIO_ONLY: 'Audio only',
  // Set if the asset can be stored offline.
  OFFLINE: 'Downloadable',
  // A synthetic property used in the "all content" tab. Should not be given to
  // assets.
  STORED: 'Downloaded',
  // Set if the asset has ads. Autoset by calling setAdTagUri() on an asset.
  // Does not need to be set manually.
  ADS: 'Ads',

  // Set if the asset is a livestream.
  LIVE: 'Live',
  // A synthetic property used if the asset is VOD (not-livestream).
  VOD: 'VOD',
  // Set if the asset has at least one WebM stream.
  WEBM: 'WebM',
  // Set if the asset has at least one mp4 stream.
  MP4: 'MP4',
  // Set if the asset has at least one MPEG-2 TS stream.
  MP2TS: 'MPEG-2 TS',
  // Set if the asset has at least one containerless stream (AAC, etc).
  CONTAINERLESS: 'Containerless',

  // Set if the asset requires Dolby Vision with MV-HEVC (for 3D) support.
  DOLBY_VISION_3D: 'Dolby Vision 3D',

  // Set if the asset has at least one stream that is at least 720p.
  HIGH_DEFINITION: 'High definition',
  // Set if the asset has at least one stream that is at least 4k.
  ULTRA_HIGH_DEFINITION: 'Ultra-high definition',

  // Set if the asset has at least one stream that is surround sound.
  SURROUND: 'Surround sound',

  // Set if the asset is a MPEG-DASH manifest.
  DASH: 'DASH',
  // Set if the asset is an HLS manifest.
  HLS: 'HLS',
  // Set if the asset is an MSS manifest.
  MSS: 'MSS',

  // Set if the asset has at least one image stream.
  THUMBNAILS: 'Thumbnails',

  // Set if the asset has at least one chapter stream.
  CHAPTERS: 'Chapters',

  // Set if the asset has LCEVC.
  LCEVC: 'LCEVC',

  // Set if the asset has Low Latency mode.
  LOW_LATENCY: 'Low Latency',

  // Set if the asset has Content Steering.
  CONTENT_STEERING: 'Content Steering',

  // Set if the asset supports MPD Patch.
  MPD_PATCH: 'MPD Patch',

  // Set if the asset is VR.
  VR: 'VR',

  // Set if the asset has MPD Chaining.
  MPD_CHAINING: 'MPD Chaining',
};


/**
 * @typedef {{
 *   uri: string,
 *   language: string,
 *   kind: string,
 *   mime: string,
 *   codecs: (string|undefined)
 * }}
 *
 * @property {string} uri
 *   The URI of the text.
 * @property {string} language
 *   The language of the text (e.g. 'en').
 * @property {string} kind
 *   The kind of text (e.g. 'subtitles').
 * @property {string} mime
 *   The MIME type of the text (e.g. 'text/vtt')
 * @property {(string|undefined)} codecs
 *   (optional) The codecs string, if needed to refine the MIME type.
 */
shakaAssets.ExtraText;


/**
 * @typedef {{
 *   uri: string,
 *   language: string,
 *   mime: string
 * }}
 *
 * @property {string} uri
 *   The URI of the chapter.
 * @property {string} language
 *   The language of the chapter (e.g. 'en').
 * @property {string} mime
 *   The MIME type of the chapter (e.g. 'text/vtt')
 */
shakaAssets.ExtraChapter;
// End types and enums }}}


// Custom callbacks {{{
/**
 * A prefix retrieved in a manifest response filter and used in a subsequent
 * license request filter.  Necessary for VDMS content.
 *
 * @type {string}
 */
shakaAssets.lastUplynkPrefix = '';

/**
 * A response filter for VDMS Uplynk manifest responses.
 * This allows us to get the license prefix that is necessary
 * to later generate a proper license response.
 *
 * @param {shaka.net.NetworkingEngine.RequestType} type
 * @param {shaka.extern.Response} response
 */
shakaAssets.UplynkResponseFilter = (type, response) => {
  if (type == shaka.net.NetworkingEngine.RequestType.MANIFEST) {
    // Parse a custom header that contains a value needed to build a proper
    // license server URL.
    if (response.headers['x-uplynk-prefix']) {
      shakaAssets.lastUplynkPrefix = response.headers['x-uplynk-prefix'];
    } else {
      shakaAssets.lastUplynkPrefix = '';
    }
  }
};


/**
 * A license request filter for VDMS Uplynk license requests.
 *
 * @param {shaka.net.NetworkingEngine.RequestType} type
 * @param {shaka.extern.Request} request
 */
shakaAssets.UplynkRequestFilter = (type, request) => {
  if (type == shaka.net.NetworkingEngine.RequestType.LICENSE) {
    // Modify the license request URL based on our cookie.
    if (request.uris[0].includes('wv') && shakaAssets.lastUplynkPrefix) {
      request.uris[0] = shakaAssets.lastUplynkPrefix.concat('/wv');
    } else if (request.uris[0].includes('ck') && shakaAssets.lastUplynkPrefix) {
      request.uris[0] = shakaAssets.lastUplynkPrefix.concat('/ck');
    } else if (request.uris[0].includes('pr') && shakaAssets.lastUplynkPrefix) {
      request.uris[0] = shakaAssets.lastUplynkPrefix.concat('/pr');
    }
  }
};
// End custom callbacks }}}


/* eslint-disable max-len */
/** @const {!Array.<!ShakaDemoAssetInfo>} */
shakaAssets.testAssets = [
  // Shaka assets {{{
  new ShakaDemoAssetInfo(
      /* name= */ 'Big Buck Bunny: the Dark Truths of a Video Dev Cartoon (DASH)',
      /* iconUri= */ 'https://storage.googleapis.com/shaka-asset-icons/dark_truth.png',
      /* manifestUri= */ 'https://storage.googleapis.com/shaka-demo-assets/bbb-dark-truths/dash.mpd',
      /* source= */ shakaAssets.Source.SHAKA)
      .addFeature(shakaAssets.Feature.DASH)
      .addFeature(shakaAssets.Feature.HIGH_DEFINITION)
      .addFeature(shakaAssets.Feature.MP4)
      .addFeature(shakaAssets.Feature.WEBM)
      .addFeature(shakaAssets.Feature.OFFLINE),
  new ShakaDemoAssetInfo(
      /* name= */ 'Big Buck Bunny: the Dark Truths of a Video Dev Cartoon (HLS)',
      /* iconUri= */ 'https://storage.googleapis.com/shaka-asset-icons/dark_truth.png',
      /* manifestUri= */ 'https://storage.googleapis.com/shaka-demo-assets/bbb-dark-truths-hls/hls.m3u8',
      /* source= */ shakaAssets.Source.SHAKA)
      .addDescription('A serious documentary about a problem plaguing video developers.')
      .markAsFeatured('Big Buck Bunny: the Dark Truths')
      .addFeature(shakaAssets.Feature.HLS)
      .addFeature(shakaAssets.Feature.HIGH_DEFINITION)
      .addFeature(shakaAssets.Feature.MP4)
      .addFeature(shakaAssets.Feature.OFFLINE),
  new ShakaDemoAssetInfo(
      /* name= */ 'Angel One (multicodec, multilingual)',
      /* iconUri= */ 'https://storage.googleapis.com/shaka-asset-icons/angel_one.png',
      /* manifestUri= */ 'https://storage.googleapis.com/shaka-demo-assets/angel-one/dash.mpd',
      /* source= */ shakaAssets.Source.SHAKA)
      .addDescription('A clip from a classic Star Trek TNG episode, presented in MPEG-DASH.')
      .markAsFeatured('Angel One')
      .addFeature(shakaAssets.Feature.DASH)
      .addFeature(shakaAssets.Feature.MP4)
      .addFeature(shakaAssets.Feature.MULTIPLE_LANGUAGES)
      .addFeature(shakaAssets.Feature.SUBTITLES)
      .addFeature(shakaAssets.Feature.WEBM)
      .addFeature(shakaAssets.Feature.OFFLINE),
  new ShakaDemoAssetInfo(
      /* name= */ 'Angel One (multicodec, multilingual, mpd chaining)',
      /* iconUri= */ 'https://storage.googleapis.com/shaka-asset-icons/angel_one.png',
      /* manifestUri= */ 'https://storage.googleapis.com/shaka-demo-assets/angel-one/dash_chaining.mpd',
      /* source= */ shakaAssets.Source.SHAKA)
      .addDescription('A clip from a classic Star Trek TNG episode, presented in MPEG-DASH.')
      .markAsFeatured('Angel One')
      .addFeature(shakaAssets.Feature.DASH)
      .addFeature(shakaAssets.Feature.MP4)
      .addFeature(shakaAssets.Feature.MULTIPLE_LANGUAGES)
      .addFeature(shakaAssets.Feature.SUBTITLES)
      .addFeature(shakaAssets.Feature.WEBM)
      .addFeature(shakaAssets.Feature.OFFLINE)
      .addFeature(shakaAssets.Feature.MPD_CHAINING),
  new ShakaDemoAssetInfo(
      /* name= */ 'Angel One (multicodec, multilingual, Widevine)',
      /* iconUri= */ 'https://storage.googleapis.com/shaka-asset-icons/angel_one.png',
      /* manifestUri= */ 'https://storage.googleapis.com/shaka-demo-assets/angel-one-widevine/dash.mpd',
      /* source= */ shakaAssets.Source.SHAKA)
      .addKeySystem(shakaAssets.KeySystem.WIDEVINE)
      .addFeature(shakaAssets.Feature.DASH)
      .addFeature(shakaAssets.Feature.MP4)
      .addFeature(shakaAssets.Feature.MULTIPLE_LANGUAGES)
      .addFeature(shakaAssets.Feature.SUBTITLES)
      .addFeature(shakaAssets.Feature.WEBM)
      .addFeature(shakaAssets.Feature.OFFLINE)
      .addLicenseServer('com.widevine.alpha', 'https://cwip-shaka-proxy.appspot.com/no_auth'),
  new ShakaDemoAssetInfo(
      /* name= */ 'Angel One (multicodec, multilingual, ClearKey server)',
      /* iconUri= */ 'https://storage.googleapis.com/shaka-asset-icons/angel_one.png',
      /* manifestUri= */ 'https://storage.googleapis.com/shaka-demo-assets/angel-one-clearkey/dash.mpd',
      /* source= */ shakaAssets.Source.SHAKA)
      .addKeySystem(shakaAssets.KeySystem.CLEAR_KEY)
      .addFeature(shakaAssets.Feature.DASH)
      .addFeature(shakaAssets.Feature.MP4)
      .addFeature(shakaAssets.Feature.MULTIPLE_LANGUAGES)
      .addFeature(shakaAssets.Feature.SUBTITLES)
      .addFeature(shakaAssets.Feature.WEBM)
      .addFeature(shakaAssets.Feature.OFFLINE)
      .addLicenseServer('org.w3.clearkey', 'https://cwip-shaka-proxy.appspot.com/clearkey?_u3wDe7erb7v8Lqt8A3QDQ=ABEiM0RVZneImaq7zN3u_w'),
  new ShakaDemoAssetInfo(
      /* name= */ 'Angel One (HLS, MP4, multilingual)',
      /* iconUri= */ 'https://storage.googleapis.com/shaka-asset-icons/angel_one.png',
      /* manifestUri= */ 'https://storage.googleapis.com/shaka-demo-assets/angel-one-hls/hls.m3u8',
      /* source= */ shakaAssets.Source.SHAKA)
      .addFeature(shakaAssets.Feature.HLS)
      .addFeature(shakaAssets.Feature.MP4)
      .addFeature(shakaAssets.Feature.MULTIPLE_LANGUAGES)
      .addFeature(shakaAssets.Feature.SUBTITLES)
      .addFeature(shakaAssets.Feature.SURROUND)
      .addFeature(shakaAssets.Feature.OFFLINE),
  new ShakaDemoAssetInfo(
      /* name= */ 'Angel One (HLS, MP4, video media playlist only)',
      /* iconUri= */ 'https://storage.googleapis.com/shaka-asset-icons/angel_one.png',
      /* manifestUri= */ 'https://storage.googleapis.com/shaka-demo-assets/angel-one-hls/playlist_v-0480p-1000k-libx264.mp4.m3u8',
      /* source= */ shakaAssets.Source.SHAKA)
      .addFeature(shakaAssets.Feature.HLS)
      .addFeature(shakaAssets.Feature.MP4)
      .addFeature(shakaAssets.Feature.OFFLINE),
  new ShakaDemoAssetInfo(
      /* name= */ 'Angel One (HLS, MP4, multilingual, Widevine)',
      /* iconUri= */ 'https://storage.googleapis.com/shaka-asset-icons/angel_one.png',
      /* manifestUri= */ 'https://storage.googleapis.com/shaka-demo-assets/angel-one-widevine-hls/hls.m3u8',
      /* source= */ shakaAssets.Source.SHAKA)
      .addKeySystem(shakaAssets.KeySystem.WIDEVINE)
      .addFeature(shakaAssets.Feature.HLS)
      .addFeature(shakaAssets.Feature.MP4)
      .addFeature(shakaAssets.Feature.MULTIPLE_LANGUAGES)
      .addFeature(shakaAssets.Feature.SUBTITLES)
      .addFeature(shakaAssets.Feature.SURROUND)
      .addFeature(shakaAssets.Feature.OFFLINE)
      .addLicenseServer('com.widevine.alpha', 'https://cwip-shaka-proxy.appspot.com/no_auth'),
  new ShakaDemoAssetInfo(
      /* name= */ 'Angel One (HLS, MP4, multilingual, Widevine, single linear ad)',
      /* iconUri= */ 'https://storage.googleapis.com/shaka-asset-icons/angel_one.png',
      /* manifestUri= */ 'https://storage.googleapis.com/shaka-demo-assets/angel-one-widevine-hls/hls.m3u8',
      /* source= */ shakaAssets.Source.SHAKA)
      .addKeySystem(shakaAssets.KeySystem.WIDEVINE)
      .setAdTagUri(shakaAssets.AdTag.SINGLE_LINEAR_AD)
      .addFeature(shakaAssets.Feature.HLS)
      .addFeature(shakaAssets.Feature.MP4)
      .addFeature(shakaAssets.Feature.MULTIPLE_LANGUAGES)
      .addFeature(shakaAssets.Feature.SUBTITLES)
      .addFeature(shakaAssets.Feature.SURROUND)
      .addFeature(shakaAssets.Feature.OFFLINE)
      .addLicenseServer('com.widevine.alpha', 'https://cwip-shaka-proxy.appspot.com/no_auth'),
  new ShakaDemoAssetInfo(
      /* name= */ 'Angel One (HLS, MP4, multilingual, Widevine, single non-linear ad)',
      /* iconUri= */ 'https://storage.googleapis.com/shaka-asset-icons/angel_one.png',
      /* manifestUri= */ 'https://storage.googleapis.com/shaka-demo-assets/angel-one-widevine-hls/hls.m3u8',
      /* source= */ shakaAssets.Source.SHAKA)
      .addKeySystem(shakaAssets.KeySystem.WIDEVINE)
      .setAdTagUri(shakaAssets.AdTag.SINGLE_NON_LINEAR_AD)
      .addFeature(shakaAssets.Feature.HLS)
      .addFeature(shakaAssets.Feature.MP4)
      .addFeature(shakaAssets.Feature.MULTIPLE_LANGUAGES)
      .addFeature(shakaAssets.Feature.SUBTITLES)
      .addFeature(shakaAssets.Feature.SURROUND)
      .addFeature(shakaAssets.Feature.OFFLINE)
      .addLicenseServer('com.widevine.alpha', 'https://cwip-shaka-proxy.appspot.com/no_auth'),
  new ShakaDemoAssetInfo(
      /* name= */ 'Angel One (HLS, MP4, SAMPLE-AES-CTR, multi-key)',
      /* iconUri= */ 'https://storage.googleapis.com/shaka-asset-icons/angel_one.png',
      /* manifestUri= */ 'https://storage.googleapis.com/shaka-demo-assets/angel-one-sample-aes-ctr-multiple-key/manifest.m3u8',
      /* source= */ shakaAssets.Source.SHAKA)
      .addKeySystem(shakaAssets.KeySystem.CLEAR_KEY)
      .addFeature(shakaAssets.Feature.HLS)
      .addFeature(shakaAssets.Feature.MP4)
      .addFeature(shakaAssets.Feature.OFFLINE),
  new ShakaDemoAssetInfo(
      /* name= */ 'Sintel (HLS, TS, AES-128 key rotation)',
      /* iconUri= */ 'https://storage.googleapis.com/shaka-asset-icons/sintel.png',
      /* manifestUri= */ 'https://storage.googleapis.com/shaka-demo-assets/sintel-ts-aes-key-rotation/master.m3u8',
      /* source= */ shakaAssets.Source.SHAKA)
      .addKeySystem(shakaAssets.KeySystem.AES128)
      .addFeature(shakaAssets.Feature.HLS)
      .addFeature(shakaAssets.Feature.MP2TS)
      .addFeature(shakaAssets.Feature.OFFLINE),
  new ShakaDemoAssetInfo(
      /* name= */ 'Sintel (HLS, FMP4, AES-128)',
      /* iconUri= */ 'https://storage.googleapis.com/shaka-asset-icons/sintel.png',
      /* manifestUri= */ 'https://storage.googleapis.com/shaka-demo-assets/sintel-fmp4-aes/master.m3u8',
      /* source= */ shakaAssets.Source.SHAKA)
      .addKeySystem(shakaAssets.KeySystem.AES128)
      .addFeature(shakaAssets.Feature.HLS)
      .addFeature(shakaAssets.Feature.MP4)
      .addFeature(shakaAssets.Feature.OFFLINE),
  new ShakaDemoAssetInfo(
      /* name= */ 'Sintel 4k (multicodec)',
      /* iconUri= */ 'https://storage.googleapis.com/shaka-asset-icons/sintel.png',
      /* manifestUri= */ 'https://storage.googleapis.com/shaka-demo-assets/sintel/dash.mpd',
      /* source= */ shakaAssets.Source.SHAKA)
      .addFeature(shakaAssets.Feature.DASH)
      .addFeature(shakaAssets.Feature.ULTRA_HIGH_DEFINITION)
      .addFeature(shakaAssets.Feature.MP4)
      .addFeature(shakaAssets.Feature.SUBTITLES)
      .addFeature(shakaAssets.Feature.WEBM)
      .addFeature(shakaAssets.Feature.OFFLINE)
      .addFeature(shakaAssets.Feature.CHAPTERS)
      .addExtraChapter({
        uri: 'https://storage.googleapis.com/shaka-demo-assets/sintel-chapters.vtt',
        language: 'en',
        mime: 'text/vtt',
      }),
  new ShakaDemoAssetInfo(
      /* name= */ 'Sintel w/ trick mode (MP4 only, 720p)',
      /* iconUri= */ 'https://storage.googleapis.com/shaka-asset-icons/sintel.png',
      /* manifestUri= */ 'https://storage.googleapis.com/shaka-demo-assets/sintel-trickplay/dash.mpd',
      /* source= */ shakaAssets.Source.SHAKA)
      .addFeature(shakaAssets.Feature.DASH)
      .addFeature(shakaAssets.Feature.MP4)
      .addFeature(shakaAssets.Feature.SUBTITLES)
      .addFeature(shakaAssets.Feature.TRICK_MODE)
      .addFeature(shakaAssets.Feature.OFFLINE),
  // NOTE: hanging in Firefox
  // https://bugzilla.mozilla.org/show_bug.cgi?id=1291451
  new ShakaDemoAssetInfo(
      /* name= */ 'Sintel 4k (WebM only)',
      /* iconUri= */ 'https://storage.googleapis.com/shaka-asset-icons/sintel.png',
      /* manifestUri= */ 'https://storage.googleapis.com/shaka-demo-assets/sintel-webm-only/dash.mpd',
      /* source= */ shakaAssets.Source.SHAKA)
      .addFeature(shakaAssets.Feature.DASH)
      .addFeature(shakaAssets.Feature.ULTRA_HIGH_DEFINITION)
      .addFeature(shakaAssets.Feature.SUBTITLES)
      .addFeature(shakaAssets.Feature.WEBM)
      .addFeature(shakaAssets.Feature.OFFLINE),
  new ShakaDemoAssetInfo(
      /* name= */ 'Sintel 4k (MP4 only)',
      /* iconUri= */ 'https://storage.googleapis.com/shaka-asset-icons/sintel.png',
      /* manifestUri= */ 'https://storage.googleapis.com/shaka-demo-assets/sintel-mp4-only/dash.mpd',
      /* source= */ shakaAssets.Source.SHAKA)
      .addFeature(shakaAssets.Feature.DASH)
      .addFeature(shakaAssets.Feature.ULTRA_HIGH_DEFINITION)
      .addFeature(shakaAssets.Feature.MP4)
      .addFeature(shakaAssets.Feature.SUBTITLES)
      .addFeature(shakaAssets.Feature.OFFLINE),
  new ShakaDemoAssetInfo(
      /* name= */ 'Sintel 4k (multicodec, Widevine)',
      /* iconUri= */ 'https://storage.googleapis.com/shaka-asset-icons/sintel.png',
      /* manifestUri= */ 'https://storage.googleapis.com/shaka-demo-assets/sintel-widevine/dash.mpd',
      /* source= */ shakaAssets.Source.SHAKA)
      .addKeySystem(shakaAssets.KeySystem.WIDEVINE)
      .addFeature(shakaAssets.Feature.DASH)
      .addFeature(shakaAssets.Feature.ULTRA_HIGH_DEFINITION)
      .addFeature(shakaAssets.Feature.MP4)
      .addFeature(shakaAssets.Feature.SUBTITLES)
      .addFeature(shakaAssets.Feature.WEBM)
      .addFeature(shakaAssets.Feature.OFFLINE)
      .addLicenseServer('com.widevine.alpha', 'https://cwip-shaka-proxy.appspot.com/no_auth')
      .setExtraConfig({
        drm: {
          advanced: {
            'com.widevine.alpha': {
              serverCertificateUri: 'https://cwip-shaka-proxy.appspot.com/service-cert',
            },
          },
        },
      }),
  new ShakaDemoAssetInfo(
      /* name= */ 'Sintel 4k (multicodec, Widevine, ads)',
      /* iconUri= */ 'https://storage.googleapis.com/shaka-asset-icons/sintel.png',
      /* manifestUri= */ 'https://storage.googleapis.com/shaka-demo-assets/sintel-widevine/dash.mpd',
      /* source= */ shakaAssets.Source.SHAKA)
      .addDescription('A Blender Foundation short film, protected by Widevine encryption ' +
          ' with pre-roll, mid-roll, and post-roll ads.')
      .markAsFeatured('Sintel')
      .setAdTagUri(shakaAssets.AdTag.AD_POD_PREROLL_MIDROLL_POSTROLL)
      .addKeySystem(shakaAssets.KeySystem.WIDEVINE)
      .addFeature(shakaAssets.Feature.DASH)
      .addFeature(shakaAssets.Feature.ULTRA_HIGH_DEFINITION)
      .addFeature(shakaAssets.Feature.MP4)
      .addFeature(shakaAssets.Feature.SUBTITLES)
      .addFeature(shakaAssets.Feature.WEBM)
      .addFeature(shakaAssets.Feature.OFFLINE)
      .addLicenseServer('com.widevine.alpha', 'https://cwip-shaka-proxy.appspot.com/no_auth'),
  new ShakaDemoAssetInfo(
      /* name= */ 'Sintel 4k (MP4, VTT in MP4)',
      /* iconUri= */ 'https://storage.googleapis.com/shaka-asset-icons/sintel.png',
      /* manifestUri= */ 'https://storage.googleapis.com/shaka-demo-assets/sintel-mp4-wvtt/dash.mpd',
      /* source= */ shakaAssets.Source.SHAKA)
      .addFeature(shakaAssets.Feature.DASH)
      .addFeature(shakaAssets.Feature.ULTRA_HIGH_DEFINITION)
      .addFeature(shakaAssets.Feature.MP4)
      .addFeature(shakaAssets.Feature.SUBTITLES)
      .addFeature(shakaAssets.Feature.OFFLINE),
  new ShakaDemoAssetInfo(
      /* name= */ 'Sintel w/ 44 subtitle languages',
      /* iconUri= */ 'https://storage.googleapis.com/shaka-asset-icons/sintel.png',
      /* manifestUri= */ 'https://storage.googleapis.com/shaka-demo-assets/sintel-many-subs/dash.mpd',
      /* source= */ shakaAssets.Source.SHAKA)
      .addFeature(shakaAssets.Feature.DASH)
      .addFeature(shakaAssets.Feature.MP4)
      .addFeature(shakaAssets.Feature.SUBTITLES)
      .addFeature(shakaAssets.Feature.SURROUND)
      .addFeature(shakaAssets.Feature.OFFLINE),
  new ShakaDemoAssetInfo(
      /* name= */ 'Heliocentrism (multicodec, multiperiod)',
      /* iconUri= */ 'https://storage.googleapis.com/shaka-asset-icons/heliocentricism.png',
      /* manifestUri= */ 'https://storage.googleapis.com/shaka-demo-assets/heliocentrism/heliocentrism.mpd',
      /* source= */ shakaAssets.Source.SHAKA)
      .addFeature(shakaAssets.Feature.DASH)
      .addFeature(shakaAssets.Feature.MP4)
      .addFeature(shakaAssets.Feature.WEBM)
      .addFeature(shakaAssets.Feature.OFFLINE),
  new ShakaDemoAssetInfo(
      /* name= */ 'Heliocentrism (multiperiod with forced mimeType/codec changes)',
      /* iconUri= */ 'https://storage.googleapis.com/shaka-asset-icons/heliocentricism.png',
      /* manifestUri= */ 'https://storage.googleapis.com/shaka-demo-assets/heliocentrism-mixed-codec/heliocentrism.mpd',
      /* source= */ shakaAssets.Source.SHAKA)
      .addFeature(shakaAssets.Feature.DASH)
      .addFeature(shakaAssets.Feature.MP4)
      .addFeature(shakaAssets.Feature.WEBM)
      .addFeature(shakaAssets.Feature.OFFLINE),
  new ShakaDemoAssetInfo(
      /* name= */ 'Heliocentrism (multicodec, multiperiod, xlink)',
      /* iconUri= */ 'https://storage.googleapis.com/shaka-asset-icons/heliocentricism.png',
      /* manifestUri= */ 'https://storage.googleapis.com/shaka-demo-assets/heliocentrism-xlink/heliocentrism.mpd',
      /* source= */ shakaAssets.Source.SHAKA)
      .addFeature(shakaAssets.Feature.DASH)
      .addFeature(shakaAssets.Feature.MP4)
      .addFeature(shakaAssets.Feature.WEBM)
      .addFeature(shakaAssets.Feature.XLINK)
      .addFeature(shakaAssets.Feature.OFFLINE),
  // From: http://dig.ccmixter.org/files/JeffSpeed68/53327
  // Licensed under Creative Commons BY-NC 3.0.
  // Free for non-commercial use with attribution.
  // http://creativecommons.org/licenses/by-nc/3.0/
  new ShakaDemoAssetInfo(
      /* name= */ '"Dig the Uke" by Stefan Kartenberg (audio only, multicodec)',
      /* iconUri= */ 'https://storage.googleapis.com/shaka-asset-icons/audio_only.png',
      /* manifestUri= */ 'https://storage.googleapis.com/shaka-demo-assets/dig-the-uke-clear/dash.mpd',
      /* source= */ shakaAssets.Source.SHAKA)
      .addDescription('An audio-only presentation performed by Stefan Kartenberg.')
      .markAsFeatured('Dig the Uke')
      .addFeature(shakaAssets.Feature.DASH)
      .addFeature(shakaAssets.Feature.MP4)
      .addFeature(shakaAssets.Feature.AUDIO_ONLY)
      .addFeature(shakaAssets.Feature.WEBM)
      .addFeature(shakaAssets.Feature.OFFLINE),
  // From: http://dig.ccmixter.org/files/JeffSpeed68/53327
  // Licensed under Creative Commons BY-NC 3.0.
  // Free for non-commercial use with attribution.
  // http://creativecommons.org/licenses/by-nc/3.0/
  new ShakaDemoAssetInfo(
      /* name= */ '"Dig the Uke" by Stefan Kartenberg (audio only, multicodec, Widevine)',
      /* iconUri= */ 'https://storage.googleapis.com/shaka-asset-icons/audio_only.png',
      /* manifestUri= */ 'https://storage.googleapis.com/shaka-demo-assets/dig-the-uke/dash.mpd',
      /* source= */ shakaAssets.Source.SHAKA)
      .addKeySystem(shakaAssets.KeySystem.WIDEVINE)
      .addFeature(shakaAssets.Feature.DASH)
      .addFeature(shakaAssets.Feature.MP4)
      .addFeature(shakaAssets.Feature.AUDIO_ONLY)
      .addFeature(shakaAssets.Feature.WEBM)
      .addFeature(shakaAssets.Feature.OFFLINE)
      .addLicenseServer('com.widevine.alpha', 'https://cwip-shaka-proxy.appspot.com/no_auth'),
  new ShakaDemoAssetInfo(
      /* name= */ 'Tears of Steel (multicodec, TTML)',
      /* iconUri= */ 'https://storage.googleapis.com/shaka-asset-icons/tears_of_steel.png',
      /* manifestUri= */ 'https://storage.googleapis.com/shaka-demo-assets/tos-ttml/dash.mpd',
      /* source= */ shakaAssets.Source.SHAKA)
      .addFeature(shakaAssets.Feature.DASH)
      .addFeature(shakaAssets.Feature.HIGH_DEFINITION)
      .addFeature(shakaAssets.Feature.MP4)
      .addFeature(shakaAssets.Feature.SUBTITLES)
      .addFeature(shakaAssets.Feature.WEBM)
      .addFeature(shakaAssets.Feature.OFFLINE),
  new ShakaDemoAssetInfo(
      /* name= */ 'Tears of Steel (HLS, Server Side ads)',
      /* iconUri= */ 'https://storage.googleapis.com/shaka-asset-icons/tears_of_steel.png',
      /* manifestUri= */ 'https://storage.googleapis.com/shaka-demo-assets/tos/hls.m3u8',
      /* source= */ shakaAssets.Source.SHAKA)
      .addFeature(shakaAssets.Feature.HLS)
      .addFeature(shakaAssets.Feature.HIGH_DEFINITION)
      .addFeature(shakaAssets.Feature.MP4)
      .addFeature(shakaAssets.Feature.OFFLINE)
      .setIMAContentSourceId('2528370')
      .setIMAVideoId('tears-of-steel')
      .setIMAManifestType('HLS'),
  new ShakaDemoAssetInfo(
      /* name= */ 'Tears of Steel (live, DASH, Server Side ads)',
      /* iconUri= */ 'https://storage.googleapis.com/shaka-asset-icons/tears_of_steel.png',
      /* manifestUri= */ 'https://storage.googleapis.com/shaka-demo-assets/tos-ttml/dash.mpd',
      /* source= */ shakaAssets.Source.SHAKA)
      .addFeature(shakaAssets.Feature.DASH)
      .addFeature(shakaAssets.Feature.MP4)
      .addFeature(shakaAssets.Feature.SUBTITLES)
      .addFeature(shakaAssets.Feature.LIVE)
      .setIMAAssetKey('PSzZMzAkSXCmlJOWDmRj8Q')
      .setIMAManifestType('DASH'),
  new ShakaDemoAssetInfo(
      /* name= */ 'Tears of Steel (multicodec, surround + stereo)',
      /* iconUri= */ 'https://storage.googleapis.com/shaka-asset-icons/tears_of_steel.png',
      /* manifestUri= */ 'https://storage.googleapis.com/shaka-demo-assets/tos-surround/dash.mpd',
      /* source= */ shakaAssets.Source.SHAKA)
      .addFeature(shakaAssets.Feature.DASH)
      .addFeature(shakaAssets.Feature.MP4)
      .addFeature(shakaAssets.Feature.SURROUND)
      .addFeature(shakaAssets.Feature.WEBM)
      .addFeature(shakaAssets.Feature.OFFLINE),
  new ShakaDemoAssetInfo(
      /* name= */ 'Tears of Steel (multicodec, surround + stereo, single skippable ad)',
      /* iconUri= */ 'https://storage.googleapis.com/shaka-asset-icons/tears_of_steel.png',
      /* manifestUri= */ 'https://storage.googleapis.com/shaka-demo-assets/tos-surround/dash.mpd',
      /* source= */ shakaAssets.Source.SHAKA)
      .setAdTagUri(shakaAssets.AdTag.SINGLE_SKIPPABLE_AD)
      .addFeature(shakaAssets.Feature.DASH)
      .addFeature(shakaAssets.Feature.MP4)
      .addFeature(shakaAssets.Feature.SURROUND)
      .addFeature(shakaAssets.Feature.WEBM)
      .addFeature(shakaAssets.Feature.OFFLINE),
  new ShakaDemoAssetInfo(
      /* name= */ 'Shaka Player History (multicodec, live, DASH)',
      /* iconUri= */ 'https://storage.googleapis.com/shaka-asset-icons/shaka.png',
      /* manifestUri= */ 'https://storage.googleapis.com/shaka-live-assets/player-source.mpd',
      /* source= */ shakaAssets.Source.SHAKA)
      .addFeature(shakaAssets.Feature.DASH)
      .addFeature(shakaAssets.Feature.HIGH_DEFINITION)
      .addFeature(shakaAssets.Feature.LIVE)
      .addFeature(shakaAssets.Feature.MP4)
      .addFeature(shakaAssets.Feature.WEBM),
  new ShakaDemoAssetInfo(
      /* name= */ 'Shaka Player History (live, HLS)',
      /* iconUri= */ 'https://storage.googleapis.com/shaka-asset-icons/shaka.png',
      /* manifestUri= */ 'https://storage.googleapis.com/shaka-live-assets/player-source.m3u8',
      /* source= */ shakaAssets.Source.SHAKA)
      .addDescription('A self-indulgent HLS livestream.')
      .markAsFeatured('Shaka Player History')
      .addFeature(shakaAssets.Feature.HIGH_DEFINITION)
      .addFeature(shakaAssets.Feature.HLS)
      .addFeature(shakaAssets.Feature.LIVE)
      .addFeature(shakaAssets.Feature.MP4),
  // End Shaka assets }}}

  // Axinom assets {{{
  // Src: https://github.com/Axinom/dash-test-vectors
  new ShakaDemoAssetInfo(
      /* name= */ 'Multi-DRM',
      /* iconUri= */ 'https://storage.googleapis.com/shaka-asset-icons/tears_of_steel.png',
      /* manifestUri= */ 'https://media.axprod.net/TestVectors/v7-MultiDRM-SingleKey/Manifest.mpd',
      /* source= */ shakaAssets.Source.AXINOM)
      .addKeySystem(shakaAssets.KeySystem.PLAYREADY)
      .addKeySystem(shakaAssets.KeySystem.WIDEVINE)
      .addFeature(shakaAssets.Feature.DASH)
      .addFeature(shakaAssets.Feature.HIGH_DEFINITION)
      .addFeature(shakaAssets.Feature.MP4)
      .addFeature(shakaAssets.Feature.MULTIPLE_LANGUAGES)
      .addFeature(shakaAssets.Feature.SUBTITLES)
      .addLicenseServer('com.widevine.alpha', 'https://drm-widevine-licensing.axtest.net/AcquireLicense')
      .addLicenseServer('com.microsoft.playready', 'https://drm-playready-licensing.axtest.net/AcquireLicense')
      .setExtraConfig({
        drm: {
          advanced: {
            'com.widevine.alpha': {
              headers: {
                'X-AxDRM-Message': 'eyJhbGciOiJIUzI1NiIsInR5cCI6IkpXVCJ9.eyJ2ZXJzaW9uIjoxLCJjb21fa2V5X2lkIjoiYjMzNjRlYjUtNTFmNi00YWUzLThjOTgtMzNjZWQ1ZTMxYzc4IiwibWVzc2FnZSI6eyJ0eXBlIjoiZW50aXRsZW1lbnRfbWVzc2FnZSIsImtleXMiOlt7ImlkIjoiOWViNDA1MGQtZTQ0Yi00ODAyLTkzMmUtMjdkNzUwODNlMjY2IiwiZW5jcnlwdGVkX2tleSI6ImxLM09qSExZVzI0Y3Iya3RSNzRmbnc9PSJ9XX19.4lWwW46k-oWcah8oN18LPj5OLS5ZU-_AQv7fe0JhNjA',
              },
            },
            'com.microsoft.playready': {
              headers: {
                'X-AxDRM-Message': 'eyJhbGciOiJIUzI1NiIsInR5cCI6IkpXVCJ9.eyJ2ZXJzaW9uIjoxLCJjb21fa2V5X2lkIjoiYjMzNjRlYjUtNTFmNi00YWUzLThjOTgtMzNjZWQ1ZTMxYzc4IiwibWVzc2FnZSI6eyJ0eXBlIjoiZW50aXRsZW1lbnRfbWVzc2FnZSIsImtleXMiOlt7ImlkIjoiOWViNDA1MGQtZTQ0Yi00ODAyLTkzMmUtMjdkNzUwODNlMjY2IiwiZW5jcnlwdGVkX2tleSI6ImxLM09qSExZVzI0Y3Iya3RSNzRmbnc9PSJ9XX19.4lWwW46k-oWcah8oN18LPj5OLS5ZU-_AQv7fe0JhNjA',
              },
            },
          },
        },
      }),
  new ShakaDemoAssetInfo(
      /* name= */ 'Multi-DRM, multi-key',
      /* iconUri= */ 'https://storage.googleapis.com/shaka-asset-icons/tears_of_steel.png',
      /* manifestUri= */ 'https://media.axprod.net/TestVectors/v7-MultiDRM-MultiKey/Manifest.mpd',
      /* source= */ shakaAssets.Source.AXINOM)
      .addKeySystem(shakaAssets.KeySystem.PLAYREADY)
      .addKeySystem(shakaAssets.KeySystem.WIDEVINE)
      .addFeature(shakaAssets.Feature.DASH)
      .addFeature(shakaAssets.Feature.HIGH_DEFINITION)
      .addFeature(shakaAssets.Feature.MP4)
      .addFeature(shakaAssets.Feature.MULTIPLE_LANGUAGES)
      .addFeature(shakaAssets.Feature.SUBTITLES)
      .addLicenseServer('com.widevine.alpha', 'https://drm-widevine-licensing.axtest.net/AcquireLicense')
      .addLicenseServer('com.microsoft.playready', 'https://drm-playready-licensing.axtest.net/AcquireLicense')
      .setExtraConfig({
        drm: {
          advanced: {
            'com.widevine.alpha': {
              headers: {
                'X-AxDRM-Message': 'eyJhbGciOiJIUzI1NiIsInR5cCI6IkpXVCJ9.eyJ2ZXJzaW9uIjoxLCJjb21fa2V5X2lkIjoiYjMzNjRlYjUtNTFmNi00YWUzLThjOTgtMzNjZWQ1ZTMxYzc4IiwibWVzc2FnZSI6eyJ0eXBlIjoiZW50aXRsZW1lbnRfbWVzc2FnZSIsImtleXMiOlt7ImlkIjoiODAzOTliZjUtOGEyMS00MDE0LTgwNTMtZTI3ZTc0OGU5OGMwIiwiZW5jcnlwdGVkX2tleSI6ImxpTkpxVmFZa05oK01LY3hKRms3SWc9PSJ9LHsiaWQiOiI5MDk1M2UwOS02Y2IyLTQ5YTMtYTI2MC03YTVmZWZlYWQ0OTkiLCJlbmNyeXB0ZWRfa2V5Ijoia1l0SEh2cnJmQ01lVmRKNkxrYmtuZz09In0seyJpZCI6IjBlNGRhOTJiLWQwZTgtNGE2Ni04YzNmLWMyNWE5N2ViNjUzMiIsImVuY3J5cHRlZF9rZXkiOiI3dzdOWkhITE1nSjRtUUtFSzVMVE1RPT0ifSx7ImlkIjoiNTg1ZjIzM2YtMzA3Mi00NmYxLTlmYTQtNmRjMjJjNjZhMDE0IiwiZW5jcnlwdGVkX2tleSI6IkFjNFVVbVl0Qko1blBROU4xNXJjM2c9PSJ9LHsiaWQiOiI0MjIyYmQ3OC1iYzQ1LTQxYmYtYjYzZS02ZjgxNGRjMzkxZGYiLCJlbmNyeXB0ZWRfa2V5IjoiTzZGTzBmcVNXb3BwN2JqYy9ENGxNQT09In1dfX0.uF6YlKAREOmbniAeYiH070HSJhV0YS7zSKjlCtiDR5Y',
              },
            },
            'com.microsoft.playready': {
              headers: {
                'X-AxDRM-Message': 'eyJhbGciOiJIUzI1NiIsInR5cCI6IkpXVCJ9.eyJ2ZXJzaW9uIjoxLCJjb21fa2V5X2lkIjoiYjMzNjRlYjUtNTFmNi00YWUzLThjOTgtMzNjZWQ1ZTMxYzc4IiwibWVzc2FnZSI6eyJ0eXBlIjoiZW50aXRsZW1lbnRfbWVzc2FnZSIsImtleXMiOlt7ImlkIjoiODAzOTliZjUtOGEyMS00MDE0LTgwNTMtZTI3ZTc0OGU5OGMwIiwiZW5jcnlwdGVkX2tleSI6ImxpTkpxVmFZa05oK01LY3hKRms3SWc9PSJ9LHsiaWQiOiI5MDk1M2UwOS02Y2IyLTQ5YTMtYTI2MC03YTVmZWZlYWQ0OTkiLCJlbmNyeXB0ZWRfa2V5Ijoia1l0SEh2cnJmQ01lVmRKNkxrYmtuZz09In0seyJpZCI6IjBlNGRhOTJiLWQwZTgtNGE2Ni04YzNmLWMyNWE5N2ViNjUzMiIsImVuY3J5cHRlZF9rZXkiOiI3dzdOWkhITE1nSjRtUUtFSzVMVE1RPT0ifSx7ImlkIjoiNTg1ZjIzM2YtMzA3Mi00NmYxLTlmYTQtNmRjMjJjNjZhMDE0IiwiZW5jcnlwdGVkX2tleSI6IkFjNFVVbVl0Qko1blBROU4xNXJjM2c9PSJ9LHsiaWQiOiI0MjIyYmQ3OC1iYzQ1LTQxYmYtYjYzZS02ZjgxNGRjMzkxZGYiLCJlbmNyeXB0ZWRfa2V5IjoiTzZGTzBmcVNXb3BwN2JqYy9ENGxNQT09In1dfX0.uF6YlKAREOmbniAeYiH070HSJhV0YS7zSKjlCtiDR5Y',
              },
            },
          },
        },
      }),
  new ShakaDemoAssetInfo(
      /* name= */ 'Multi-DRM, multi-key, multi-Period',
      /* iconUri= */ 'https://storage.googleapis.com/shaka-asset-icons/tears_of_steel.png',
      /* manifestUri= */ 'https://media.axprod.net/TestVectors/v7-MultiDRM-MultiKey-MultiPeriod/Manifest.mpd',
      /* source= */ shakaAssets.Source.AXINOM)
      .addKeySystem(shakaAssets.KeySystem.PLAYREADY)
      .addKeySystem(shakaAssets.KeySystem.WIDEVINE)
      .addFeature(shakaAssets.Feature.DASH)
      .addFeature(shakaAssets.Feature.HIGH_DEFINITION)
      .addFeature(shakaAssets.Feature.MP4)
      .addFeature(shakaAssets.Feature.MULTIPLE_LANGUAGES)
      .addFeature(shakaAssets.Feature.SUBTITLES)
      .addLicenseServer('com.widevine.alpha', 'https://drm-widevine-licensing.axtest.net/AcquireLicense')
      .addLicenseServer('com.microsoft.playready', 'https://drm-playready-licensing.axtest.net/AcquireLicense')
      .setExtraConfig({
        drm: {
          advanced: {
            'com.widevine.alpha': {
              headers: {
                'X-AxDRM-Message': 'eyJhbGciOiJIUzI1NiIsInR5cCI6IkpXVCJ9.eyJ2ZXJzaW9uIjoxLCJjb21fa2V5X2lkIjoiYjMzNjRlYjUtNTFmNi00YWUzLThjOTgtMzNjZWQ1ZTMxYzc4IiwibWVzc2FnZSI6eyJ0eXBlIjoiZW50aXRsZW1lbnRfbWVzc2FnZSIsImtleXMiOlt7ImlkIjoiMDg3Mjc4NmUtZjllNy00NjVmLWEzYTItNGU1YjBlZjhmYTQ1IiwiZW5jcnlwdGVkX2tleSI6IlB3NitlRVlOY3ZqWWJmc2gzWDNmbWc9PSJ9LHsiaWQiOiJjMTRmMDcwOS1mMmI5LTQ0MjctOTE2Yi02MWI1MjU4NjUwNmEiLCJlbmNyeXB0ZWRfa2V5IjoiLzErZk5paDM4bXFSdjR5Y1l6bnQvdz09In0seyJpZCI6IjhiMDI5ZTUxLWQ1NmEtNDRiZC05MTBmLWQ0YjVmZDkwZmJhMiIsImVuY3J5cHRlZF9rZXkiOiJrcTBKdVpFanBGTjhzYVRtdDU2ME9nPT0ifSx7ImlkIjoiMmQ2ZTkzODctNjBjYS00MTQ1LWFlYzItYzQwODM3YjRiMDI2IiwiZW5jcnlwdGVkX2tleSI6IlRjUlFlQld4RW9IT0tIcmFkNFNlVlE9PSJ9LHsiaWQiOiJkZTAyZjA3Zi1hMDk4LTRlZTAtYjU1Ni05MDdjMGQxN2ZiYmMiLCJlbmNyeXB0ZWRfa2V5IjoicG9lbmNTN0dnbWVHRmVvSjZQRUFUUT09In0seyJpZCI6IjkxNGU2OWY0LTBhYjMtNDUzNC05ZTlmLTk4NTM2MTVlMjZmNiIsImVuY3J5cHRlZF9rZXkiOiJlaUkvTXNsbHJRNHdDbFJUL0xObUNBPT0ifSx7ImlkIjoiZGE0NDQ1YzItZGI1ZS00OGVmLWIwOTYtM2VmMzQ3YjE2YzdmIiwiZW5jcnlwdGVkX2tleSI6IjJ3K3pkdnFycERWM3hSMGJKeTR1Z3c9PSJ9LHsiaWQiOiIyOWYwNWU4Zi1hMWFlLTQ2ZTQtODBlOS0yMmRjZDQ0Y2Q3YTEiLCJlbmNyeXB0ZWRfa2V5IjoiL3hsU0hweHdxdTNnby9nbHBtU2dhUT09In0seyJpZCI6IjY5ZmU3MDc3LWRhZGQtNGI1NS05NmNkLWMzZWRiMzk5MTg1MyIsImVuY3J5cHRlZF9rZXkiOiJ6dTZpdXpOMnBzaTBaU3hRaUFUa1JRPT0ifV19fQ.BXr93Et1krYMVs-CUnf7F3ywJWFRtxYdkR7Qn4w3-to',
              },
            },
            'com.microsoft.playready': {
              headers: {
                'X-AxDRM-Message': 'eyJhbGciOiJIUzI1NiIsInR5cCI6IkpXVCJ9.eyJ2ZXJzaW9uIjoxLCJjb21fa2V5X2lkIjoiYjMzNjRlYjUtNTFmNi00YWUzLThjOTgtMzNjZWQ1ZTMxYzc4IiwibWVzc2FnZSI6eyJ0eXBlIjoiZW50aXRsZW1lbnRfbWVzc2FnZSIsImtleXMiOlt7ImlkIjoiMDg3Mjc4NmUtZjllNy00NjVmLWEzYTItNGU1YjBlZjhmYTQ1IiwiZW5jcnlwdGVkX2tleSI6IlB3NitlRVlOY3ZqWWJmc2gzWDNmbWc9PSJ9LHsiaWQiOiJjMTRmMDcwOS1mMmI5LTQ0MjctOTE2Yi02MWI1MjU4NjUwNmEiLCJlbmNyeXB0ZWRfa2V5IjoiLzErZk5paDM4bXFSdjR5Y1l6bnQvdz09In0seyJpZCI6IjhiMDI5ZTUxLWQ1NmEtNDRiZC05MTBmLWQ0YjVmZDkwZmJhMiIsImVuY3J5cHRlZF9rZXkiOiJrcTBKdVpFanBGTjhzYVRtdDU2ME9nPT0ifSx7ImlkIjoiMmQ2ZTkzODctNjBjYS00MTQ1LWFlYzItYzQwODM3YjRiMDI2IiwiZW5jcnlwdGVkX2tleSI6IlRjUlFlQld4RW9IT0tIcmFkNFNlVlE9PSJ9LHsiaWQiOiJkZTAyZjA3Zi1hMDk4LTRlZTAtYjU1Ni05MDdjMGQxN2ZiYmMiLCJlbmNyeXB0ZWRfa2V5IjoicG9lbmNTN0dnbWVHRmVvSjZQRUFUUT09In0seyJpZCI6IjkxNGU2OWY0LTBhYjMtNDUzNC05ZTlmLTk4NTM2MTVlMjZmNiIsImVuY3J5cHRlZF9rZXkiOiJlaUkvTXNsbHJRNHdDbFJUL0xObUNBPT0ifSx7ImlkIjoiZGE0NDQ1YzItZGI1ZS00OGVmLWIwOTYtM2VmMzQ3YjE2YzdmIiwiZW5jcnlwdGVkX2tleSI6IjJ3K3pkdnFycERWM3hSMGJKeTR1Z3c9PSJ9LHsiaWQiOiIyOWYwNWU4Zi1hMWFlLTQ2ZTQtODBlOS0yMmRjZDQ0Y2Q3YTEiLCJlbmNyeXB0ZWRfa2V5IjoiL3hsU0hweHdxdTNnby9nbHBtU2dhUT09In0seyJpZCI6IjY5ZmU3MDc3LWRhZGQtNGI1NS05NmNkLWMzZWRiMzk5MTg1MyIsImVuY3J5cHRlZF9rZXkiOiJ6dTZpdXpOMnBzaTBaU3hRaUFUa1JRPT0ifV19fQ.BXr93Et1krYMVs-CUnf7F3ywJWFRtxYdkR7Qn4w3-to',
              },
            },
          },
        },
      }),
  new ShakaDemoAssetInfo(
      /* name= */ 'Clear, single-Period',
      /* iconUri= */ 'https://storage.googleapis.com/shaka-asset-icons/tears_of_steel.png',
      /* manifestUri= */ 'https://media.axprod.net/TestVectors/v7-Clear/Manifest.mpd',
      /* source= */ shakaAssets.Source.AXINOM)
      .addFeature(shakaAssets.Feature.DASH)
      .addFeature(shakaAssets.Feature.HIGH_DEFINITION)
      .addFeature(shakaAssets.Feature.MP4)
      .addFeature(shakaAssets.Feature.MULTIPLE_LANGUAGES)
      .addFeature(shakaAssets.Feature.SUBTITLES)
      .addFeature(shakaAssets.Feature.OFFLINE),
  new ShakaDemoAssetInfo(
      /* name= */ 'Clear, multi-Period',
      /* iconUri= */ 'https://storage.googleapis.com/shaka-asset-icons/tears_of_steel.png',
      /* manifestUri= */ 'https://media.axprod.net/TestVectors/v7-Clear/Manifest_MultiPeriod.mpd',
      /* source= */ shakaAssets.Source.AXINOM)
      .addFeature(shakaAssets.Feature.DASH)
      .addFeature(shakaAssets.Feature.HIGH_DEFINITION)
      .addFeature(shakaAssets.Feature.MP4)
      .addFeature(shakaAssets.Feature.MULTIPLE_LANGUAGES)
      .addFeature(shakaAssets.Feature.SUBTITLES)
      .addFeature(shakaAssets.Feature.OFFLINE),
  new ShakaDemoAssetInfo(
      /* name= */ 'Clear, Live DASH',
      /* iconUri= */ 'https://storage.googleapis.com/shaka-asset-icons/axinom_test.png',
      /* manifestUri= */ 'https://akamai-axtest.akamaized.net/routes/lapd-v1-acceptance/www_c4/Manifest.mpd',
      /* source= */ shakaAssets.Source.AXINOM)
      // Disabled pending resolution of https://github.com/Axinom/public-test-vectors/issues/16
      // Disabled pending resolution of https://github.com/Axinom/public-test-vectors/issues/17
      .markAsDisabled()
      .addFeature(shakaAssets.Feature.LIVE)
      .addFeature(shakaAssets.Feature.MP4)
      .addFeature(shakaAssets.Feature.DASH),
  new ShakaDemoAssetInfo(
      /* name= */ 'Clear, Live HLS',
      /* iconUri= */ 'https://storage.googleapis.com/shaka-asset-icons/axinom_test.png',
      /* manifestUri= */ 'https://akamai-axtest.akamaized.net/routes/lapd-v1-acceptance/www_c4/Manifest.m3u8',
      /* source= */ shakaAssets.Source.AXINOM)
      // Disabled pending resolution of https://github.com/Axinom/public-test-vectors/issues/17
      .markAsDisabled()
      .addFeature(shakaAssets.Feature.HLS)
      .addFeature(shakaAssets.Feature.LIVE)
      .addFeature(shakaAssets.Feature.MP4),
  new ShakaDemoAssetInfo(
      /* name= */ 'Multi-DRM (CBCS), multi-key',
      /* iconUri= */ 'https://storage.googleapis.com/shaka-asset-icons/tears_of_steel.png',
      /* manifestUri= */ 'https://media.axprod.net/TestVectors/MultiKey/Cmaf_h264_1080p_cbcs/manifest.mpd',
      /* source= */ shakaAssets.Source.AXINOM)
      .addKeySystem(shakaAssets.KeySystem.PLAYREADY)
      .addKeySystem(shakaAssets.KeySystem.WIDEVINE)
      .addFeature(shakaAssets.Feature.DASH)
      .addFeature(shakaAssets.Feature.HIGH_DEFINITION)
      .addFeature(shakaAssets.Feature.MP4)
      .addFeature(shakaAssets.Feature.MULTIPLE_LANGUAGES)
      .addFeature(shakaAssets.Feature.SUBTITLES)
      .addLicenseServer('com.widevine.alpha', 'https://drm-widevine-licensing.axprod.net/AcquireLicense')
      .addLicenseServer('com.microsoft.playready', 'https://drm-playready-licensing.axtest.net/AcquireLicense')
      .setExtraConfig({
        drm: {
          advanced: {
            'com.widevine.alpha': {
              headers: {
                'X-AxDRM-Message': 'eyJhbGciOiJIUzI1NiIsInR5cCI6IkpXVCJ9.ewogICJ2ZXJzaW9uIjogMSwKICAiY29tX2tleV9pZCI6ICI2OWU1NDA4OC1lOWUwLTQ1MzAtOGMxYS0xZWI2ZGNkMGQxNGUiLAogICJtZXNzYWdlIjogewogICAgInR5cGUiOiAiZW50aXRsZW1lbnRfbWVzc2FnZSIsCiAgICAidmVyc2lvbiI6IDIsCiAgICAibGljZW5zZSI6IHsKICAgICAgImFsbG93X3BlcnNpc3RlbmNlIjogdHJ1ZQogICAgfSwKICAgICJjb250ZW50X2tleXNfc291cmNlIjogewogICAgICAiaW5saW5lIjogWwogICAgICAgIHsKICAgICAgICAgICJpZCI6ICJiNTRlYzkxNC0xOTJkLTRlYTEtYWMxOS1mNDI5ZWI0OTgyNjgiLAogICAgICAgICAgImVuY3J5cHRlZF9rZXkiOiAiR1ZERnJZUU9Bb1kzZmpxVVVtamswQT09IiwKICAgICAgICAgICJ1c2FnZV9wb2xpY3kiOiAiUG9saWN5IEEiCiAgICAgICAgfSwKICAgICAgICB7CiAgICAgICAgICAiaWQiOiAiYzgzYzRlYTgtMGYyYS00NTIzLTg1MWMtZmJlY2NkYzBmMjAyIiwKICAgICAgICAgICJlbmNyeXB0ZWRfa2V5IjogIlRKZGZsWmJLYmZXQXl5K1dta21UUEE9PSIsCiAgICAgICAgICAidXNhZ2VfcG9saWN5IjogIlBvbGljeSBBIgogICAgICAgIH0sCiAgICAgICAgewogICAgICAgICAgImlkIjogImM4NjhjNzAyLWM3MWItNDA2NC1hZTJiLWMyNGY3Y2MxMDc5MiIsCiAgICAgICAgICAiZW5jcnlwdGVkX2tleSI6ICJ4QXJpUkpOcUFTdXp6RExDRzNXSjdnPT0iLAogICAgICAgICAgInVzYWdlX3BvbGljeSI6ICJQb2xpY3kgQSIKICAgICAgICB9CiAgICAgIF0KICAgIH0sCiAgICAiY29udGVudF9rZXlfdXNhZ2VfcG9saWNpZXMiOiBbCiAgICAgIHsKICAgICAgICAibmFtZSI6ICJQb2xpY3kgQSIsCiAgICAgICAgInBsYXlyZWFkeSI6IHsKICAgICAgICAgICJtaW5fZGV2aWNlX3NlY3VyaXR5X2xldmVsIjogMTUwLAogICAgICAgICAgInBsYXlfZW5hYmxlcnMiOiBbCiAgICAgICAgICAgICI3ODY2MjdEOC1DMkE2LTQ0QkUtOEY4OC0wOEFFMjU1QjAxQTciCiAgICAgICAgICBdCiAgICAgICAgfQogICAgICB9CiAgICBdCiAgfQp9.XC0YIbZpKGFc3IZROklP4LvISc6cZGpE9UL-XcpcqWg',
              },
            },
            'com.microsoft.playready': {
              headers: {
                'X-AxDRM-Message': 'eyJhbGciOiJIUzI1NiIsInR5cCI6IkpXVCJ9.ewogICJ2ZXJzaW9uIjogMSwKICAiY29tX2tleV9pZCI6ICI2OWU1NDA4OC1lOWUwLTQ1MzAtOGMxYS0xZWI2ZGNkMGQxNGUiLAogICJtZXNzYWdlIjogewogICAgInR5cGUiOiAiZW50aXRsZW1lbnRfbWVzc2FnZSIsCiAgICAidmVyc2lvbiI6IDIsCiAgICAibGljZW5zZSI6IHsKICAgICAgImFsbG93X3BlcnNpc3RlbmNlIjogdHJ1ZQogICAgfSwKICAgICJjb250ZW50X2tleXNfc291cmNlIjogewogICAgICAiaW5saW5lIjogWwogICAgICAgIHsKICAgICAgICAgICJpZCI6ICJiNTRlYzkxNC0xOTJkLTRlYTEtYWMxOS1mNDI5ZWI0OTgyNjgiLAogICAgICAgICAgImVuY3J5cHRlZF9rZXkiOiAiR1ZERnJZUU9Bb1kzZmpxVVVtamswQT09IiwKICAgICAgICAgICJ1c2FnZV9wb2xpY3kiOiAiUG9saWN5IEEiCiAgICAgICAgfSwKICAgICAgICB7CiAgICAgICAgICAiaWQiOiAiYzgzYzRlYTgtMGYyYS00NTIzLTg1MWMtZmJlY2NkYzBmMjAyIiwKICAgICAgICAgICJlbmNyeXB0ZWRfa2V5IjogIlRKZGZsWmJLYmZXQXl5K1dta21UUEE9PSIsCiAgICAgICAgICAidXNhZ2VfcG9saWN5IjogIlBvbGljeSBBIgogICAgICAgIH0sCiAgICAgICAgewogICAgICAgICAgImlkIjogImM4NjhjNzAyLWM3MWItNDA2NC1hZTJiLWMyNGY3Y2MxMDc5MiIsCiAgICAgICAgICAiZW5jcnlwdGVkX2tleSI6ICJ4QXJpUkpOcUFTdXp6RExDRzNXSjdnPT0iLAogICAgICAgICAgInVzYWdlX3BvbGljeSI6ICJQb2xpY3kgQSIKICAgICAgICB9CiAgICAgIF0KICAgIH0sCiAgICAiY29udGVudF9rZXlfdXNhZ2VfcG9saWNpZXMiOiBbCiAgICAgIHsKICAgICAgICAibmFtZSI6ICJQb2xpY3kgQSIsCiAgICAgICAgInBsYXlyZWFkeSI6IHsKICAgICAgICAgICJtaW5fZGV2aWNlX3NlY3VyaXR5X2xldmVsIjogMTUwLAogICAgICAgICAgInBsYXlfZW5hYmxlcnMiOiBbCiAgICAgICAgICAgICI3ODY2MjdEOC1DMkE2LTQ0QkUtOEY4OC0wOEFFMjU1QjAxQTciCiAgICAgICAgICBdCiAgICAgICAgfQogICAgICB9CiAgICBdCiAgfQp9.XC0YIbZpKGFc3IZROklP4LvISc6cZGpE9UL-XcpcqWg',
              },
            },
          },
        },
      }),
  // End Axinom assets }}}

  // DASH-IF assets {{{
  // Src: http://dashif.org/test-vectors/
  new ShakaDemoAssetInfo(
      /* name= */ 'Big Buck Bunny (DASH-IF)',
      /* iconUri= */ 'https://storage.googleapis.com/shaka-asset-icons/big_buck_bunny.png',
      /* manifestUri= */ 'https://dash.akamaized.net/dash264/TestCases/1c/qualcomm/2/MultiRate.mpd',
      /* source= */ shakaAssets.Source.DASH_IF)
      .addFeature(shakaAssets.Feature.MP4)
      .addFeature(shakaAssets.Feature.DASH)
      .addFeature(shakaAssets.Feature.HIGH_DEFINITION)
      .addFeature(shakaAssets.Feature.OFFLINE),
  new ShakaDemoAssetInfo(
      /* name= */ 'Live sim (2s segments)',
      /* iconUri= */ 'https://storage.googleapis.com/shaka-asset-icons/dash_if_test_pattern.png',
      /* manifestUri= */ 'https://livesim2.dashif.org/livesim2/utc_head/testpic_2s/Manifest.mpd',
      /* source= */ shakaAssets.Source.DASH_IF)
      .addFeature(shakaAssets.Feature.LIVE)
      .addFeature(shakaAssets.Feature.MP4)
      .addFeature(shakaAssets.Feature.DASH),
  new ShakaDemoAssetInfo(
      /* name= */ 'Live sim SegmentTimeline w/ $Time$ (6s segments)',
      /* iconUri= */ 'https://storage.googleapis.com/shaka-asset-icons/dash_if_test_pattern.png',
      /* manifestUri= */ 'https://livesim2.dashif.org/livesim2/segtimeline_1/utc_head/testpic_6s/Manifest.mpd',
      /* source= */ shakaAssets.Source.DASH_IF)
      .addFeature(shakaAssets.Feature.DASH)
      .addFeature(shakaAssets.Feature.LIVE)
      .addFeature(shakaAssets.Feature.MP4),
  new ShakaDemoAssetInfo(
      /* name= */ 'Live sim SegmentTimeline w/ $Number$ (6s segments)',
      /* iconUri= */ 'https://storage.googleapis.com/shaka-asset-icons/dash_if_test_pattern.png',
      /* manifestUri= */ 'https://livesim2.dashif.org/livesim2/segtimelinenr_1/utc_head/testpic_6s/Manifest.mpd',
      /* source= */ shakaAssets.Source.DASH_IF)
      .addFeature(shakaAssets.Feature.DASH)
      .addFeature(shakaAssets.Feature.LIVE)
      .addFeature(shakaAssets.Feature.MP4),
  new ShakaDemoAssetInfo(
      /* name= */ 'Live sim SegmentTimeline StartOver [-20s, +20s] (2s segments)',
      /* iconUri= */ 'https://storage.googleapis.com/shaka-asset-icons/dash_if_test_pattern.png',
      /* manifestUri= */ 'https://livesim2.dashif.org/livesim2/segtimeline_1/startrel_-20/stoprel_20/timeoffset_0/testpic_2s/Manifest.mpd',
      /* source= */ shakaAssets.Source.DASH_IF)
      .addFeature(shakaAssets.Feature.DASH)
      .addFeature(shakaAssets.Feature.LIVE)
      .addFeature(shakaAssets.Feature.MP4),
  new ShakaDemoAssetInfo(
      /* name= */ 'Live sim StartOver SegTmpl Duration [-20s, +20s] (2s segments)',
      /* iconUri= */ 'https://storage.googleapis.com/shaka-asset-icons/dash_if_test_pattern.png',
      /* manifestUri= */ 'https://livesim2.dashif.org/livesim2/startrel_-20/stoprel_20/timeoffset_0/testpic_2s/Manifest.mpd',
      /* source= */ shakaAssets.Source.DASH_IF)
      .addFeature(shakaAssets.Feature.DASH)
      .addFeature(shakaAssets.Feature.LIVE)
      .addFeature(shakaAssets.Feature.MP4),
  new ShakaDemoAssetInfo(
      /* name= */ 'Live sim SegTmpl Duration (multi-period 60s)',
      /* iconUri= */ 'https://storage.googleapis.com/shaka-asset-icons/dash_if_test_pattern.png',
      /* manifestUri= */ 'https://livesim2.dashif.org/livesim2/utc_head/periods_60/testpic_2s/Manifest.mpd',
      /* source= */ shakaAssets.Source.DASH_IF)
      .addFeature(shakaAssets.Feature.DASH)
      .addFeature(shakaAssets.Feature.LIVE)
      .addFeature(shakaAssets.Feature.MP4),
  new ShakaDemoAssetInfo(
      /* name= */ 'Live sim TTML Image Subtitles embedded (VoD)',
      /* iconUri= */ 'https://storage.googleapis.com/shaka-asset-icons/dash_if_test_pattern.png',
      /* manifestUri= */ 'https://livesim2.dashif.org/vod/testpic_2s/img_subs.mpd',
      /* source= */ shakaAssets.Source.DASH_IF)
      .addFeature(shakaAssets.Feature.DASH)
      .addFeature(shakaAssets.Feature.SUBTITLES)
      .addFeature(shakaAssets.Feature.MP4),
  new ShakaDemoAssetInfo(
      /* name= */ 'Low Latency DASH Live',
      /* iconUri= */ 'https://storage.googleapis.com/shaka-asset-icons/dash_if_test_pattern.png',
      /* manifestUri= */ 'https://livesim2.dashif.org/livesim2/chunkdur_1/ato_7/testpic4_8s/Manifest300.mpd',
      /* source= */ shakaAssets.Source.DASH_IF)
      .addFeature(shakaAssets.Feature.DASH)
      .addFeature(shakaAssets.Feature.LIVE)
      .addFeature(shakaAssets.Feature.MP4)
      .addFeature(shakaAssets.Feature.LOW_LATENCY)
      .setExtraConfig({
        streaming: {
          lowLatencyMode: true,
        },
      }),
  new ShakaDemoAssetInfo(
      /* name= */ 'DASH-IF CEA-608 VOD',
      /* iconUri= */ 'https://storage.googleapis.com/shaka-asset-icons/dash_if_test_pattern.png',
      /* manifestUri= */ 'https://livesim2.dashif.org/vod/testpic_2s/cea608.mpd',
      /* source= */ shakaAssets.Source.DASH_IF)
      .addFeature(shakaAssets.Feature.DASH)
      .addFeature(shakaAssets.Feature.SUBTITLES)
      .addFeature(shakaAssets.Feature.MP4),
  new ShakaDemoAssetInfo(
      /* name= */ 'DASH-IF CEA-608 Live',
      /* iconUri= */ 'https://storage.googleapis.com/shaka-asset-icons/dash_if_test_pattern.png',
      /* manifestUri= */ 'https://livesim2.dashif.org/livesim2/testpic_2s/cea608.mpd',
      /* source= */ shakaAssets.Source.DASH_IF)
      .addFeature(shakaAssets.Feature.DASH)
      .addFeature(shakaAssets.Feature.LIVE)
      .addFeature(shakaAssets.Feature.SUBTITLES)
      .addFeature(shakaAssets.Feature.MP4),
  new ShakaDemoAssetInfo(
      /* name= */ 'Akamai Low Latency DASH Live',
      /* iconUri= */ 'https://storage.googleapis.com/shaka-asset-icons/dash_if_test_pattern.png',
      /* manifestUri= */ 'https://akamaibroadcasteruseast.akamaized.net/cmaf/live/657078/akasource/out.mpd',
      /* source= */ shakaAssets.Source.DASH_IF)
      .addFeature(shakaAssets.Feature.DASH)
      .addFeature(shakaAssets.Feature.LIVE)
      .addFeature(shakaAssets.Feature.MP4)
      .addFeature(shakaAssets.Feature.LOW_LATENCY)
      .setExtraConfig({
        streaming: {
          lowLatencyMode: true,
        },
      }),
  new ShakaDemoAssetInfo(
      /* name= */ 'DASH-IF THUMBNAILS - Single adaptation set, 7 tiles at 10x1, each thumb 320x180',
      /* iconUri= */ 'https://storage.googleapis.com/shaka-asset-icons/dash_if_test_pattern.png',
      /* manifestUri= */ 'https://dash.akamaized.net/akamai/bbb_30fps/bbb_with_tiled_thumbnails.mpd',
      /* source= */ shakaAssets.Source.DASH_IF)
      .addFeature(shakaAssets.Feature.DASH)
      .addFeature(shakaAssets.Feature.ULTRA_HIGH_DEFINITION)
      .addFeature(shakaAssets.Feature.MP4)
      .addFeature(shakaAssets.Feature.OFFLINE)
      .addFeature(shakaAssets.Feature.THUMBNAILS),
  new ShakaDemoAssetInfo(
      /* name= */ 'DASH-IF THUMBNAILS - Single adaptation set, 4 tiles at 10x1, each thumb 205x115',
      /* iconUri= */ 'https://storage.googleapis.com/shaka-asset-icons/dash_if_test_pattern.png',
      /* manifestUri= */ 'https://dash.akamaized.net/akamai/bbb_30fps/bbb_with_4_tiles_thumbnails.mpd',
      /* source= */ shakaAssets.Source.DASH_IF)
      .addFeature(shakaAssets.Feature.DASH)
      .addFeature(shakaAssets.Feature.ULTRA_HIGH_DEFINITION)
      .addFeature(shakaAssets.Feature.MP4)
      .addFeature(shakaAssets.Feature.OFFLINE)
      .addFeature(shakaAssets.Feature.THUMBNAILS),
  new ShakaDemoAssetInfo(
      /* name= */ 'DASH-IF THUMBNAILS - Single adaptation set, 1 tile at 10x20, each thumb 102x58',
      /* iconUri= */ 'https://storage.googleapis.com/shaka-asset-icons/dash_if_test_pattern.png',
      /* manifestUri= */ 'https://dash.akamaized.net/akamai/bbb_30fps/bbb_with_tiled_thumbnails_2.mpd',
      /* source= */ shakaAssets.Source.DASH_IF)
      .addFeature(shakaAssets.Feature.DASH)
      .addFeature(shakaAssets.Feature.ULTRA_HIGH_DEFINITION)
      .addFeature(shakaAssets.Feature.MP4)
      .addFeature(shakaAssets.Feature.OFFLINE)
      .addFeature(shakaAssets.Feature.THUMBNAILS),
  new ShakaDemoAssetInfo(
      /* name= */ 'DASH-IF THUMBNAILS - Two adaptation sets with different thumb resolutions',
      /* iconUri= */ 'https://storage.googleapis.com/shaka-asset-icons/dash_if_test_pattern.png',
      /* manifestUri= */ 'https://dash.akamaized.net/akamai/bbb_30fps/bbb_with_multiple_tiled_thumbnails.mpd',
      /* source= */ shakaAssets.Source.DASH_IF)
      .addFeature(shakaAssets.Feature.DASH)
      .addFeature(shakaAssets.Feature.ULTRA_HIGH_DEFINITION)
      .addFeature(shakaAssets.Feature.MP4)
      .addFeature(shakaAssets.Feature.OFFLINE)
      .addFeature(shakaAssets.Feature.THUMBNAILS),
  new ShakaDemoAssetInfo(
      /* name= */ 'DASH-IF THUMBNAILS - Live stream, Single adaptation set, 1x1 tiles (livesim)',
      /* iconUri= */ 'https://storage.googleapis.com/shaka-asset-icons/dash_if_test_pattern.png',
      /* manifestUri= */ 'https://livesim2.dashif.org/livesim2/testpic_2s/Manifest_thumbs.mpd',
      /* source= */ shakaAssets.Source.DASH_IF)
      .addFeature(shakaAssets.Feature.DASH)
      .addFeature(shakaAssets.Feature.MP4)
      .addFeature(shakaAssets.Feature.LIVE)
      .addFeature(shakaAssets.Feature.THUMBNAILS),
  new ShakaDemoAssetInfo(
<<<<<<< HEAD
      /* name= */ 'DASH-IF MPD Patch - SegmentTemplate with $Number$ (livesim)',
      /* iconUri= */ 'https://storage.googleapis.com/shaka-asset-icons/dash_if_test_pattern.png',
      /* manifestUri= */ 'https://livesim2.dashif.org/livesim2/patch_60/testpic_2s/Manifest.mpd',
      /* source= */ shakaAssets.Source.DASH_IF)
      .addFeature(shakaAssets.Feature.DASH)
      .addFeature(shakaAssets.Feature.MP4)
      .addFeature(shakaAssets.Feature.LIVE)
      .addFeature(shakaAssets.Feature.MPD_PATCH),
  new ShakaDemoAssetInfo(
      /* name= */ 'DASH-IF MPD Patch - SegmentTemplate with $Number$, multiperiod (livesim)',
      /* iconUri= */ 'https://storage.googleapis.com/shaka-asset-icons/dash_if_test_pattern.png',
      /* manifestUri= */ 'https://livesim2.dashif.org/livesim2/patch_60/periods_60/testpic_2s/Manifest.mpd',
      /* source= */ shakaAssets.Source.DASH_IF)
      .addFeature(shakaAssets.Feature.DASH)
      .addFeature(shakaAssets.Feature.MP4)
      .addFeature(shakaAssets.Feature.LIVE)
      .addFeature(shakaAssets.Feature.MPD_PATCH),
  new ShakaDemoAssetInfo(
      /* name= */ 'DASH-IF MPD Patch - SegmentTimeline with $Number$ (livesim)',
      /* iconUri= */ 'https://storage.googleapis.com/shaka-asset-icons/dash_if_test_pattern.png',
      /* manifestUri= */ 'https://livesim2.dashif.org/livesim2/patch_60/segtimelinenr_1/testpic_2s/Manifest.mpd',
      /* source= */ shakaAssets.Source.DASH_IF)
      .addFeature(shakaAssets.Feature.DASH)
      .addFeature(shakaAssets.Feature.MP4)
      .addFeature(shakaAssets.Feature.LIVE)
      .addFeature(shakaAssets.Feature.MPD_PATCH),
  new ShakaDemoAssetInfo(
      /* name= */ 'DASH-IF MPD Patch - SegmentTimeline with $Number$, multiperiod (livesim)',
      /* iconUri= */ 'https://storage.googleapis.com/shaka-asset-icons/dash_if_test_pattern.png',
      /* manifestUri= */ 'https://livesim2.dashif.org/livesim2/patch_60/segtimelinenr_1/periods_60/testpic_2s/Manifest.mpd',
      /* source= */ shakaAssets.Source.DASH_IF)
      .addFeature(shakaAssets.Feature.DASH)
      .addFeature(shakaAssets.Feature.MP4)
      .addFeature(shakaAssets.Feature.LIVE)
      .addFeature(shakaAssets.Feature.MPD_PATCH),
  new ShakaDemoAssetInfo(
      /* name= */ 'DASH-IF MPD Patch - SegmentTimeline with $Time$ (livesim)',
      /* iconUri= */ 'https://storage.googleapis.com/shaka-asset-icons/dash_if_test_pattern.png',
      /* manifestUri= */ 'https://livesim2.dashif.org/livesim2/patch_60/segtimeline_1/testpic_2s/Manifest.mpd',
      /* source= */ shakaAssets.Source.DASH_IF)
      .addFeature(shakaAssets.Feature.DASH)
      .addFeature(shakaAssets.Feature.MP4)
      .addFeature(shakaAssets.Feature.LIVE)
      .addFeature(shakaAssets.Feature.MPD_PATCH),
  new ShakaDemoAssetInfo(
      /* name= */ 'DASH-IF MPD Patch - SegmentTimeline with $Time$, multiperiod (livesim)',
      /* iconUri= */ 'https://storage.googleapis.com/shaka-asset-icons/dash_if_test_pattern.png',
      /* manifestUri= */ 'https://livesim2.dashif.org/livesim2/patch_60/segtimeline_1/periods_60/testpic_2s/Manifest.mpd',
      /* source= */ shakaAssets.Source.DASH_IF)
      .addFeature(shakaAssets.Feature.DASH)
      .addFeature(shakaAssets.Feature.MP4)
      .addFeature(shakaAssets.Feature.LIVE)
      .addFeature(shakaAssets.Feature.MPD_PATCH),
  new ShakaDemoAssetInfo(
      /* name= */ 'DASH-IF - Regular chaining, Live',
=======
      /* name= */ 'DASH-IF - Regular chaining',
>>>>>>> 6a8dbf76
      /* iconUri= */ '',
      /* manifestUri= */ 'https://dash.akamaized.net/dash264/TestCasesIOP33/MPDChaining/regular_chain/1/manifest_regular_MPDChaining_live.mpd',
      /* source= */ shakaAssets.Source.DASH_IF)
      .addFeature(shakaAssets.Feature.DASH)
      .addFeature(shakaAssets.Feature.MP4)
      .addFeature(shakaAssets.Feature.MPD_CHAINING),
  // End DASH-IF Assets }}}

  // bitcodin assets {{{
  // Src: http://www.dash-player.com/demo/streaming-server-and-encoder-support/
  // Src: https://bitmovin.com/mpeg-dash-hls-examples-sample-streams/
  new ShakaDemoAssetInfo(
      /* name= */ 'Art of Motion (DASH)',
      /* iconUri= */ 'https://storage.googleapis.com/shaka-asset-icons/art_of_motion.png',
      /* manifestUri= */ 'https://bitdash-a.akamaihd.net/content/MI201109210084_1/mpds/f08e80da-bf1d-4e3d-8899-f0f6155f6efa.mpd',
      /* source= */ shakaAssets.Source.BITCODIN)
      .addFeature(shakaAssets.Feature.DASH)
      .addFeature(shakaAssets.Feature.HIGH_DEFINITION)
      .addFeature(shakaAssets.Feature.MP4)
      .addFeature(shakaAssets.Feature.OFFLINE),
  new ShakaDemoAssetInfo(
      /* name= */ 'Art of Motion (HLS, TS)',
      /* iconUri= */ 'https://storage.googleapis.com/shaka-asset-icons/art_of_motion.png',
      /* manifestUri= */ 'https://bitdash-a.akamaihd.net/content/MI201109210084_1/m3u8s/f08e80da-bf1d-4e3d-8899-f0f6155f6efa.m3u8',
      /* source= */ shakaAssets.Source.BITCODIN)
      .addFeature(shakaAssets.Feature.HIGH_DEFINITION)
      .addFeature(shakaAssets.Feature.HLS)
      .addFeature(shakaAssets.Feature.MP2TS)
      .addFeature(shakaAssets.Feature.OFFLINE),
  new ShakaDemoAssetInfo(
      /* name= */ 'Art of Motion (HLS, TS, AES-128)',
      /* iconUri= */ 'https://storage.googleapis.com/shaka-asset-icons/art_of_motion.png',
      /* manifestUri= */ 'https://bitmovin-a.akamaihd.net/content/art-of-motion_drm/m3u8s/11331.m3u8',
      /* source= */ shakaAssets.Source.BITCODIN)
      .addKeySystem(shakaAssets.KeySystem.AES128)
      .addFeature(shakaAssets.Feature.HIGH_DEFINITION)
      .addFeature(shakaAssets.Feature.HLS)
      .addFeature(shakaAssets.Feature.MP2TS)
      .addFeature(shakaAssets.Feature.OFFLINE),
  new ShakaDemoAssetInfo(
      /* name= */ 'Sintel (HLS, TS, 4k)',
      /* iconUri= */ 'https://storage.googleapis.com/shaka-asset-icons/sintel.png',
      /* manifestUri= */ 'https://bitdash-a.akamaihd.net/content/sintel/hls/playlist.m3u8',
      /* source= */ shakaAssets.Source.BITCODIN)
      // Disabled because the audio playlist ends about 9 seconds early somehow.
      .markAsDisabled()
      .addFeature(shakaAssets.Feature.ULTRA_HIGH_DEFINITION)
      .addFeature(shakaAssets.Feature.HLS)
      .addFeature(shakaAssets.Feature.MP2TS)
      .addFeature(shakaAssets.Feature.OFFLINE),
  new ShakaDemoAssetInfo(
      /* name= */ 'Art of Motion (DASH) (external thumbnails)',
      /* iconUri= */ 'https://storage.googleapis.com/shaka-asset-icons/art_of_motion.png',
      /* manifestUri= */ 'https://cdn.bitmovin.com/content/assets/art-of-motion-dash-hls-progressive/mpds/f08e80da-bf1d-4e3d-8899-f0f6155f6efa.mpd',
      /* source= */ shakaAssets.Source.BITCODIN)
      .addFeature(shakaAssets.Feature.DASH)
      .addFeature(shakaAssets.Feature.HIGH_DEFINITION)
      .addFeature(shakaAssets.Feature.MP4)
      .addFeature(shakaAssets.Feature.THUMBNAILS)
      .addExtraThumbnail('https://cdn.bitmovin.com/content/assets/art-of-motion-dash-hls-progressive/thumbnails/f08e80da-bf1d-4e3d-8899-f0f6155f6efa.vtt'),
  new ShakaDemoAssetInfo(
      /* name= */ 'Art of Motion (HLS) (external thumbnails)',
      /* iconUri= */ 'https://storage.googleapis.com/shaka-asset-icons/art_of_motion.png',
      /* manifestUri= */ 'https://cdn.bitmovin.com/content/assets/art-of-motion-dash-hls-progressive/m3u8s/f08e80da-bf1d-4e3d-8899-f0f6155f6efa.m3u8',
      /* source= */ shakaAssets.Source.BITCODIN)
      .addFeature(shakaAssets.Feature.HLS)
      .addFeature(shakaAssets.Feature.HIGH_DEFINITION)
      .addFeature(shakaAssets.Feature.MP2TS)
      .addFeature(shakaAssets.Feature.THUMBNAILS)
      .addExtraThumbnail('https://cdn.bitmovin.com/content/assets/art-of-motion-dash-hls-progressive/thumbnails/f08e80da-bf1d-4e3d-8899-f0f6155f6efa.vtt'),
  new ShakaDemoAssetInfo(
      /* name= */ 'Art of Motion (MP4) (external thumbnails)',
      /* iconUri= */ 'https://storage.googleapis.com/shaka-asset-icons/art_of_motion.png',
      /* manifestUri= */ 'https://cdn.bitmovin.com/content/assets/art-of-motion-dash-hls-progressive/MI201109210084_mpeg-4_hd_high_1080p25_10mbits.mp4',
      /* source= */ shakaAssets.Source.BITCODIN)
      .addFeature(shakaAssets.Feature.HIGH_DEFINITION)
      .addFeature(shakaAssets.Feature.MP4)
      .addFeature(shakaAssets.Feature.THUMBNAILS)
      .addExtraThumbnail('https://cdn.bitmovin.com/content/assets/art-of-motion-dash-hls-progressive/thumbnails/f08e80da-bf1d-4e3d-8899-f0f6155f6efa.vtt'),
  new ShakaDemoAssetInfo(
      /* name= */ 'VR Playhouse (DASH, VR equirectangular)',
      /* iconUri= */ 'https://cdn.bitmovin.com/content/assets/playhouse-vr/poster.jpg',
      /* manifestUri= */ 'https://cdn.bitmovin.com/content/assets/playhouse-vr/mpds/105560.mpd',
      /* source= */ shakaAssets.Source.BITCODIN)
      .addFeature(shakaAssets.Feature.DASH)
      .addFeature(shakaAssets.Feature.ULTRA_HIGH_DEFINITION)
      .addFeature(shakaAssets.Feature.MP4)
      .addFeature(shakaAssets.Feature.VR)
      .addFeature(shakaAssets.Feature.OFFLINE)
      .setExtraUiConfig({
        displayInVrMode: true,
        defaultVrProjectionMode: 'equirectangular',
      }),
  // End bitcodin assets }}}

  // Nimble Streamer assets {{{
  // Src: https://wmspanel.com/nimble/demo
  new ShakaDemoAssetInfo(
      /* name= */ 'Big Buck Bunny (Nimble, DASH)',
      /* iconUri= */ 'https://storage.googleapis.com/shaka-asset-icons/big_buck_bunny.png',
      /* manifestUri= */ 'https://cf-sf-video.wmspanel.com/local/raw/BigBuckBunny_320x180.mp4/manifest.mpd',
      /* source= */ shakaAssets.Source.NIMBLE_STREAMER)
      .addFeature(shakaAssets.Feature.DASH)
      .addFeature(shakaAssets.Feature.MP4)
      .addFeature(shakaAssets.Feature.HIGH_DEFINITION)
      .addFeature(shakaAssets.Feature.OFFLINE),

  new ShakaDemoAssetInfo(
      /* name= */ 'Big Buck Bunny (Nimble, HLS)',
      /* iconUri= */ 'https://storage.googleapis.com/shaka-asset-icons/big_buck_bunny.png',
      /* manifestUri= */ 'https://cf-sf-video.wmspanel.com/local/raw/BigBuckBunny_320x180.mp4/playlist.m3u8',
      /* source= */ shakaAssets.Source.NIMBLE_STREAMER)
      .addFeature(shakaAssets.Feature.HLS)
      .addFeature(shakaAssets.Feature.MP2TS)
      .addFeature(shakaAssets.Feature.HIGH_DEFINITION)
      .addFeature(shakaAssets.Feature.OFFLINE),

  // End Nimble Streamer assets }}}


  // GPAC assets {{{
  // Src: https://gpac.wp.mines-telecom.fr/2012/02/23/dash-sequences/
  // NOTE: The assets here using the "live profile" are not actually
  // "live streams".  The content is still static, as is the timeline.

  // TODO: Get actual icon?
  new ShakaDemoAssetInfo(
      /* name= */ 'live profile',
      /* iconUri= */ 'https://storage.googleapis.com/shaka-asset-icons/sintel.png',
      /* manifestUri= */ 'https://download.tsi.telecom-paristech.fr/gpac/DASH_CONFORMANCE/TelecomParisTech/mp4-live/mp4-live-mpd-AV-BS.mpd',
      /* source= */ shakaAssets.Source.GPAC)
      // NOTE: Multiple SPS/PPS in init segment, no sample duration
      // NOTE: Decoder errors on Mac
      // https://github.com/gpac/gpac/issues/600
      // https://bugs.webkit.org/show_bug.cgi?id=160459
      .markAsDisabled()
      .addFeature(shakaAssets.Feature.DASH)
      .addFeature(shakaAssets.Feature.MP4),
  new ShakaDemoAssetInfo(
      /* name= */ 'live profile with five periods',
      /* iconUri= */ 'https://storage.googleapis.com/shaka-asset-icons/gpac_test_pattern.png',
      /* manifestUri= */ 'https://download.tsi.telecom-paristech.fr/gpac/DASH_CONFORMANCE/TelecomParisTech/mp4-live-periods/mp4-live-periods-mpd.mpd',
      /* source= */ shakaAssets.Source.GPAC)
      .addFeature(shakaAssets.Feature.DASH)
      .addFeature(shakaAssets.Feature.MP4)
      .addFeature(shakaAssets.Feature.HIGH_DEFINITION)
      .addFeature(shakaAssets.Feature.OFFLINE),
  new ShakaDemoAssetInfo(
      /* name= */ 'main profile, single file',
      /* iconUri= */ 'https://storage.googleapis.com/shaka-asset-icons/gpac_test_pattern.png',
      /* manifestUri= */ 'https://download.tsi.telecom-paristech.fr/gpac/DASH_CONFORMANCE/TelecomParisTech/mp4-main-single/mp4-main-single-mpd-AV-NBS.mpd',
      /* source= */ shakaAssets.Source.GPAC)
      .addFeature(shakaAssets.Feature.DASH)
      .addFeature(shakaAssets.Feature.MP4)
      .addFeature(shakaAssets.Feature.HIGH_DEFINITION)
      .addFeature(shakaAssets.Feature.OFFLINE),
  new ShakaDemoAssetInfo(
      /* name= */ 'main profile, multiple files',
      /* iconUri= */ 'https://storage.googleapis.com/shaka-asset-icons/gpac_test_pattern.png',
      /* manifestUri= */ 'https://download.tsi.telecom-paristech.fr/gpac/DASH_CONFORMANCE/TelecomParisTech/mp4-main-multi/mp4-main-multi-mpd-AV-BS.mpd',
      /* source= */ shakaAssets.Source.GPAC)
      // NOTE: Multiple SPS/PPS in init segment, no sample duration
      // NOTE: Decoder errors on Mac
      // https://github.com/gpac/gpac/issues/600
      // https://bugs.webkit.org/show_bug.cgi?id=160459
      .markAsDisabled()
      .addFeature(shakaAssets.Feature.DASH)
      .addFeature(shakaAssets.Feature.MP4),
  new ShakaDemoAssetInfo(
      /* name= */ 'onDemand profile',
      /* iconUri= */ 'https://storage.googleapis.com/shaka-asset-icons/gpac_test_pattern.png',
      /* manifestUri= */ 'https://download.tsi.telecom-paristech.fr/gpac/DASH_CONFORMANCE/TelecomParisTech/mp4-onDemand/mp4-onDemand-mpd-AV.mpd',
      /* source= */ shakaAssets.Source.GPAC)
      .addFeature(shakaAssets.Feature.DASH)
      .addFeature(shakaAssets.Feature.MP4)
      .addFeature(shakaAssets.Feature.HIGH_DEFINITION)
      .addFeature(shakaAssets.Feature.OFFLINE),
  new ShakaDemoAssetInfo(
      /* name= */ 'main profile, open GOP',
      /* iconUri= */ 'https://storage.googleapis.com/shaka-asset-icons/gpac_test_pattern.png',
      /* manifestUri= */ 'https://download.tsi.telecom-paristech.fr/gpac/DASH_CONFORMANCE/TelecomParisTech/mp4-main-ogop/mp4-main-ogop-mpd-AV-BS.mpd',
      /* source= */ shakaAssets.Source.GPAC)
      // NOTE: Segments do not start with keyframes
      // NOTE: Decoder errors on Safari
      // https://bugs.webkit.org/show_bug.cgi?id=160460
      .markAsDisabled()
      .addFeature(shakaAssets.Feature.DASH)
      .addFeature(shakaAssets.Feature.MP4),
  new ShakaDemoAssetInfo(
      /* name= */ 'full profile, gradual decoding refresh',
      /* iconUri= */ 'https://storage.googleapis.com/shaka-asset-icons/gpac_test_pattern.png',
      /* manifestUri= */ 'https://download.tsi.telecom-paristech.fr/gpac/DASH_CONFORMANCE/TelecomParisTech/mp4-full-gdr/mp4-full-gdr-mpd-AV-BS.mpd',
      /* source= */ shakaAssets.Source.GPAC)
      // NOTE: segments do not start with keyframes
      // NOTE: Decoder errors on Safari
      // https://bugs.webkit.org/show_bug.cgi?id=160460
      .markAsDisabled()
      .addFeature(shakaAssets.Feature.DASH)
      .addFeature(shakaAssets.Feature.MP4),
  // End GPAC assets }}}

  // Verizon Digital Media Services (VDMS) assets {{{
  // Reliable Playready playback requires Edge 16+
  // The playenabler and sl url parameters allow for playback in VMs
  new ShakaDemoAssetInfo(
      /* name= */ 'Multi DRM - 8 Byte IV',
      /* iconUri= */ 'https://storage.googleapis.com/shaka-asset-icons/azure.png',
      /* manifestUri= */ 'https://content.uplynk.com/847859273a4b4a81959d8fea181672a4.mpd?pr.version=2&pr.playenabler=B621D91F-EDCC-4035-8D4B-DC71760D43E9&pr.securitylevel=150',
      /* source= */ shakaAssets.Source.UPLYNK)
      .addKeySystem(shakaAssets.KeySystem.PLAYREADY)
      .addKeySystem(shakaAssets.KeySystem.WIDEVINE)
      .addFeature(shakaAssets.Feature.DASH)
      .addFeature(shakaAssets.Feature.MP4)
      .addFeature(shakaAssets.Feature.HIGH_DEFINITION)
      .addLicenseServer('com.microsoft.playready', 'https://content.uplynk.com/pr')
      .addLicenseServer('com.widevine.alpha', 'https://content.uplynk.com/wv')
      .setRequestFilter(shakaAssets.UplynkRequestFilter)
      .setResponseFilter(shakaAssets.UplynkResponseFilter),
  // Reliable Playready playback requires Edge 16+
  // The playenabler and sl url parameters allow for playback in VMs
  new ShakaDemoAssetInfo(
      /* name= */ 'Multi DRM - MultiPeriod - 8 Byte IV',
      /* iconUri= */ 'https://storage.googleapis.com/shaka-asset-icons/sintel.png',
      /* manifestUri= */ 'https://content.uplynk.com/054225d59be2454fabdca3e96912d847.mpd?ad=cleardash&pr.version=2&pr.playenabler=B621D91F-EDCC-4035-8D4B-DC71760D43E9&pr.securitylevel=150',
      /* source= */ shakaAssets.Source.UPLYNK)
      .addKeySystem(shakaAssets.KeySystem.PLAYREADY)
      .addKeySystem(shakaAssets.KeySystem.WIDEVINE)
      .addFeature(shakaAssets.Feature.DASH)
      .addFeature(shakaAssets.Feature.MP4)
      .addFeature(shakaAssets.Feature.SUBTITLES)
      .addFeature(shakaAssets.Feature.HIGH_DEFINITION)
      .addLicenseServer('com.microsoft.playready', 'https://content.uplynk.com/pr')
      .addLicenseServer('com.widevine.alpha', 'https://content.uplynk.com/wv')
      .setRequestFilter(shakaAssets.UplynkRequestFilter)
      .setResponseFilter(shakaAssets.UplynkResponseFilter),
  new ShakaDemoAssetInfo(
      /* name= */ 'Widevine - 16 Byte IV',
      /* iconUri= */ 'https://storage.googleapis.com/shaka-asset-icons/big_buck_bunny.png',
      /* manifestUri= */ 'https://content.uplynk.com/224ac8717e714b68831997ab6cea4015.mpd',
      /* source= */ shakaAssets.Source.UPLYNK)
      .addKeySystem(shakaAssets.KeySystem.WIDEVINE)
      .addFeature(shakaAssets.Feature.DASH)
      .addFeature(shakaAssets.Feature.MP4)
      .addFeature(shakaAssets.Feature.HIGH_DEFINITION)
      .addLicenseServer('com.widevine.alpha', 'https://content.uplynk.com/wv')
      .setRequestFilter(shakaAssets.UplynkRequestFilter)
      .setResponseFilter(shakaAssets.UplynkResponseFilter),
  new ShakaDemoAssetInfo(
      /* name= */ 'Widevine - 16 Byte IV - (mix of encrypted and unencrypted periods)',
      /* iconUri= */ 'https://storage.googleapis.com/shaka-asset-icons/sintel.png',
      /* manifestUri= */ 'https://content.uplynk.com/1eb40d8e64234f5c9879db7045c3d48c.mpd?ad=cleardash&rays=cdefg',
      /* source= */ shakaAssets.Source.UPLYNK)
      .addKeySystem(shakaAssets.KeySystem.WIDEVINE)
      .addFeature(shakaAssets.Feature.DASH)
      .addFeature(shakaAssets.Feature.MP4)
      .addFeature(shakaAssets.Feature.MULTIPLE_LANGUAGES)
      .addFeature(shakaAssets.Feature.HIGH_DEFINITION)
      .addLicenseServer('com.widevine.alpha', 'https://content.uplynk.com/wv')
      .setRequestFilter(shakaAssets.UplynkRequestFilter)
      .setResponseFilter(shakaAssets.UplynkResponseFilter),
  // End Verizon Digital Media Services (VDMS) assets }}}

  // Apple assets {{{
  // Src: https://developer.apple.com/streaming/examples/
  new ShakaDemoAssetInfo(
      /* name= */ 'Apple Advanced HLS Stream (fMP4)',
      /* iconUri= */ 'https://storage.googleapis.com/shaka-asset-icons/apple_test_pattern.png',
      /* manifestUri= */ 'https://storage.googleapis.com/shaka-demo-assets/apple-advanced-stream-fmp4/master.m3u8',
      /* source= */ shakaAssets.Source.APPLE)
      .addFeature(shakaAssets.Feature.HLS)
      .addFeature(shakaAssets.Feature.MP4)
      .addFeature(shakaAssets.Feature.CAPTIONS)
      .addFeature(shakaAssets.Feature.OFFLINE),
  new ShakaDemoAssetInfo(
      /* name= */ 'Apple Advanced HLS Stream (TS)',
      /* iconUri= */ 'https://storage.googleapis.com/shaka-asset-icons/apple_test_pattern.png',
      /* manifestUri= */ 'https://storage.googleapis.com/shaka-demo-assets/apple-advanced-stream-ts/master.m3u8',
      /* source= */ shakaAssets.Source.APPLE)
      .addFeature(shakaAssets.Feature.HLS)
      .addFeature(shakaAssets.Feature.MP2TS)
      .addFeature(shakaAssets.Feature.CAPTIONS)
      .addFeature(shakaAssets.Feature.OFFLINE),
  new ShakaDemoAssetInfo(
      /* name= */ 'Low Latency HLS Live',
      /* iconUri= */ 'https://storage.googleapis.com/shaka-asset-icons/apple_test_pattern.png',
      /* manifestUri= */ 'https://ll-hls-test.cdn-apple.com/llhls4/ll-hls-test-04/multi.m3u8',
      /* source= */ shakaAssets.Source.APPLE)
      .addFeature(shakaAssets.Feature.HLS)
      .addFeature(shakaAssets.Feature.LIVE)
      .addFeature(shakaAssets.Feature.MP4)
      .addFeature(shakaAssets.Feature.LOW_LATENCY)
      .setExtraConfig({
        streaming: {
          lowLatencyMode: true,
        },
      }),
  new ShakaDemoAssetInfo(
      /* name= */ 'Audio only HLS with raw AAC',
      /* iconUri= */ 'https://storage.googleapis.com/shaka-asset-icons/apple_test_pattern.png',
      /* manifestUri= */ 'https://storage.googleapis.com/shaka-demo-assets/raw-hls-audio-only/manifest.m3u8',
      /* source= */ shakaAssets.Source.APPLE)
      .addFeature(shakaAssets.Feature.HLS)
      .addFeature(shakaAssets.Feature.CONTAINERLESS)
      .addFeature(shakaAssets.Feature.AUDIO_ONLY),
  new ShakaDemoAssetInfo(
      /* name= */ 'Apple Advanced HLS Stream (TS) with raw AAC',
      /* iconUri= */ 'https://storage.googleapis.com/shaka-asset-icons/apple_test_pattern.png',
      /* manifestUri= */ 'https://devstreaming-cdn.apple.com/videos/streaming/examples/img_bipbop_adv_example_ts/master.m3u8',
      /* source= */ shakaAssets.Source.APPLE)
      .addFeature(shakaAssets.Feature.HLS)
      .addFeature(shakaAssets.Feature.MP2TS)
      .addFeature(shakaAssets.Feature.CONTAINERLESS)
      .addFeature(shakaAssets.Feature.HIGH_DEFINITION)
      .addFeature(shakaAssets.Feature.OFFLINE),
  new ShakaDemoAssetInfo(
      /* name= */ 'Advanced stream HLS Stream (UHD/4K/HDR/ATMOS)',
      /* iconUri= */ 'https://storage.googleapis.com/shaka-asset-icons/becoming_you.png',
      /* manifestUri= */ 'https://devstreaming-cdn.apple.com/videos/streaming/examples/adv_dv_atmos/main.m3u8',
      /* source= */ shakaAssets.Source.APPLE)
      .addFeature(shakaAssets.Feature.HLS)
      .addFeature(shakaAssets.Feature.MP4)
      .addFeature(shakaAssets.Feature.ULTRA_HIGH_DEFINITION)
      .addFeature(shakaAssets.Feature.OFFLINE)
      .addFeature(shakaAssets.Feature.THUMBNAILS),
  new ShakaDemoAssetInfo(
      /* name= */ '3D movie stream',
      /* iconUri= */ '',
      /* manifestUri= */ 'https://devstreaming-cdn.apple.com/videos/streaming/examples/historic_planet_content_2023-10-26-3d-video/main.m3u8',
      /* source= */ shakaAssets.Source.APPLE)
      .addFeature(shakaAssets.Feature.HLS)
      .addFeature(shakaAssets.Feature.ULTRA_HIGH_DEFINITION)
      .addFeature(shakaAssets.Feature.DOLBY_VISION_3D)
      .addFeature(shakaAssets.Feature.OFFLINE),
  // }}}

  // MICROSOFT assets {{{
  // Src: http://subtitling.irt.de/cmaf/#urls
  // Note: According to the website, these assets may not be available 24/7.
  new ShakaDemoAssetInfo(
      /* name= */ 'Big Buck Bunny: the Dark Truths of a Video Dev Cartoon (HLS - PlayReady)',
      /* iconUri= */ 'https://storage.googleapis.com/shaka-asset-icons/dark_truth.png',
      /* manifestUri= */ 'https://test.playready.microsoft.com/media/dash/APPLEENC_CBCS_BBB_1080p/1080p_alternate.m3u8',
      /* source= */ shakaAssets.Source.MICROSOFT)
      .addKeySystem(shakaAssets.KeySystem.PLAYREADY)
      .addFeature(shakaAssets.Feature.HLS)
      .addFeature(shakaAssets.Feature.MP4)
      .addFeature(shakaAssets.Feature.HIGH_DEFINITION)
      .addLicenseServer('com.microsoft.playready', 'http://test.playready.microsoft.com/service/rightsmanager.asmx?cfg=(persist:false,ck:W31bfVt9W31bfVt9W31bfQ==,ckt:aescbc)'),
  new ShakaDemoAssetInfo(
      /* name= */ 'Super Speedway Trailer (MSS - Clear)',
      /* iconUri= */ 'https://reference.dashif.org/dash.js/latest/samples/lib/img/mss-1.jpg',
      /* manifestUri= */ 'https://playready.directtaps.net/smoothstreaming/SSWSS720H264/SuperSpeedway_720.ism/Manifest',
      /* source= */ shakaAssets.Source.MICROSOFT)
      .addFeature(shakaAssets.Feature.MSS)
      .addFeature(shakaAssets.Feature.HIGH_DEFINITION)
      .addFeature(shakaAssets.Feature.MP4),
  new ShakaDemoAssetInfo(
      /* name= */ 'Super Speedway Trailer (MSS - PlayReady)',
      /* iconUri= */ 'https://reference.dashif.org/dash.js/latest/samples/lib/img/mss-1.jpg',
      /* manifestUri= */ 'https://test.playready.microsoft.com/smoothstreaming/SSWSS720H264PR/SuperSpeedway_720.ism/Manifest',
      /* source= */ shakaAssets.Source.MICROSOFT)
      .addKeySystem(shakaAssets.KeySystem.PLAYREADY)
      .addFeature(shakaAssets.Feature.MSS)
      .addFeature(shakaAssets.Feature.HIGH_DEFINITION)
      .addFeature(shakaAssets.Feature.MP4)
      .addLicenseServer('com.microsoft.playready', 'https://test.playready.microsoft.com/service/rightsmanager.asmx?cfg=(persist:false,sl:150)')
      .setMimeType('application/vnd.ms-sstr+xml'),
  // }}}

  // MPEG-5 LCEVC assets {{{
  /* LCEVC Enhanced Contents */
  new ShakaDemoAssetInfo(
      /* name= */ 'Big Buck Bunny LCEVC H264 (DASH, MP4)',
      /* iconUri= */ 'https://storage.googleapis.com/shaka-asset-icons/big_buck_bunny.png',
      /* manifestUri= */ 'https://d3mfda3gpj3dw1.cloudfront.net/vn9s0p86SVbJorX6/master.mpd',
      /* source= */ shakaAssets.Source.VNOVA)
      .addFeature(shakaAssets.Feature.DASH)
      .addFeature(shakaAssets.Feature.HIGH_DEFINITION)
      .addFeature(shakaAssets.Feature.MP2TS)
      .addFeature(shakaAssets.Feature.OFFLINE)
      .addFeature(shakaAssets.Feature.LCEVC)
      .addDescription('LCEVC Enhanced eSports content selection.')
      .setExtraConfig({
        lcevc: {
          enabled: true,
          dynamicPerformanceScaling: true,
          logLevel: 0,
          drawLogo: false,
        },
      }),
  new ShakaDemoAssetInfo(
      /* name= */ 'Tears of Steel LCEVC H264 (HLS, MP4)',
      /* iconUri= */ 'https://storage.googleapis.com/shaka-asset-icons/tears_of_steel.png',
      /* manifestUri= */ 'https://d3mfda3gpj3dw1.cloudfront.net/vn2LvEps745ShGtQ/master.m3u8',
      /* source= */ shakaAssets.Source.VNOVA)
      .addFeature(shakaAssets.Feature.HLS)
      .addFeature(shakaAssets.Feature.HIGH_DEFINITION)
      .addFeature(shakaAssets.Feature.MP4)
      .addFeature(shakaAssets.Feature.OFFLINE)
      .addFeature(shakaAssets.Feature.LCEVC)
      .setExtraConfig({
        streaming: {
          useNativeHlsOnSafari: false,
        },
        lcevc: {
          enabled: true,
          dynamicPerformanceScaling: true,
          logLevel: 0,
          drawLogo: false,
        },
      }),
  new ShakaDemoAssetInfo(
      /* name= */ 'eSports LCEVC H264 (HLS, TS)',
      /* iconUri= */ 'https://storage.googleapis.com/shaka-asset-icons/shaka.png',
      /* manifestUri= */ 'https://d3mfda3gpj3dw1.cloudfront.net/vnmITf0oAwlErGf9/master.m3u8',
      /* source= */ shakaAssets.Source.VNOVA)
      .addFeature(shakaAssets.Feature.HLS)
      .addFeature(shakaAssets.Feature.HIGH_DEFINITION)
      .addFeature(shakaAssets.Feature.MP2TS)
      .addFeature(shakaAssets.Feature.OFFLINE)
      .addFeature(shakaAssets.Feature.LCEVC)
      .setExtraConfig({
        streaming: {
          useNativeHlsOnSafari: false,
        },
        lcevc: {
          enabled: true,
          dynamicPerformanceScaling: true,
          logLevel: 0,
          drawLogo: false,
        },
      }),
  new ShakaDemoAssetInfo(
      /* name= */ 'Tears of Steel LCEVC H264 (HLS, MP4)',
      /* iconUri= */ 'https://storage.googleapis.com/shaka-asset-icons/tears_of_steel.png',
      /* manifestUri= */ 'https://d3mfda3gpj3dw1.cloudfront.net/vn2LvEps745ShGtQ/master.m3u8',
      /* source= */ shakaAssets.Source.VNOVA)
      .addFeature(shakaAssets.Feature.HLS)
      .addFeature(shakaAssets.Feature.HIGH_DEFINITION)
      .addFeature(shakaAssets.Feature.MP4)
      .addFeature(shakaAssets.Feature.OFFLINE)
      .addFeature(shakaAssets.Feature.LCEVC)
      .setExtraConfig({
        streaming: {
          useNativeHlsOnSafari: false,
        },
        lcevc: {
          enabled: true,
          dynamicPerformanceScaling: true,
          logLevel: 0,
          drawLogo: false,
        },
      }),
  new ShakaDemoAssetInfo(
      /* name= */ ' eSports LCEVC HEVC (DASH, MP4)',
      /* iconUri= */ 'https://storage.googleapis.com/shaka-asset-icons/shaka.png',
      /* manifestUri= */ 'https://d3mfda3gpj3dw1.cloudfront.net/vnCTVqNpUs9400xP/master.mpd',
      /* source= */ shakaAssets.Source.VNOVA)
      .addFeature(shakaAssets.Feature.HLS)
      .addFeature(shakaAssets.Feature.HIGH_DEFINITION)
      .addFeature(shakaAssets.Feature.MP4)
      .addFeature(shakaAssets.Feature.OFFLINE)
      .addFeature(shakaAssets.Feature.LCEVC)
      .setExtraConfig({
        lcevc: {
          enabled: true,
          dynamicPerformanceScaling: true,
          logLevel: 0,
          drawLogo: false,
        },
      }),
  // }}}

  // AWS assets {{{
  /* MediaTailor Contents */
  new ShakaDemoAssetInfo(
      /* name= */ 'Media Tailor HLS',
      /* iconUri= */ 'https://storage.googleapis.com/shaka-asset-icons/sing.png',
      /* manifestUri= */ 'https://ad391cc0d55b44c6a86d232548adc225.mediatailor.us-east-1.amazonaws.com/v1/session/d02fedbbc5a68596164208dd24e9b48aa60dadc7/singssai/master.m3u8',
      /* source= */ shakaAssets.Source.AWS)
      .addFeature(shakaAssets.Feature.HLS)
      .addFeature(shakaAssets.Feature.HIGH_DEFINITION)
      .addFeature(shakaAssets.Feature.MP2TS)
      .setMediaTailor('https://ad391cc0d55b44c6a86d232548adc225.mediatailor.us-east-1.amazonaws.com/v1/session/d02fedbbc5a68596164208dd24e9b48aa60dadc7/singssai/master.m3u8'),
  new ShakaDemoAssetInfo(
      /* name= */ 'Media Tailor Live HLS',
      /* iconUri= */ 'https://storage.googleapis.com/shaka-asset-icons/big_buck_bunny.png',
      /* manifestUri= */ 'https://d305rncpy6ne2q.cloudfront.net/v1/session/94063eadf7d8c56e9e2edd84fdf897826a70d0df/SFP-MediaTailor-Live-HLS-DASH/channel/sfp-channel1/hls.m3u8',
      /* source= */ shakaAssets.Source.AWS)
      .addFeature(shakaAssets.Feature.HLS)
      .addFeature(shakaAssets.Feature.HIGH_DEFINITION)
      .addFeature(shakaAssets.Feature.MP2TS)
      .addFeature(shakaAssets.Feature.LIVE)
      .setMediaTailor('https://d305rncpy6ne2q.cloudfront.net/v1/session/94063eadf7d8c56e9e2edd84fdf897826a70d0df/SFP-MediaTailor-Live-HLS-DASH/channel/sfp-channel1/hls.m3u8'),
  new ShakaDemoAssetInfo(
      /* name= */ 'Media Tailor DASH',
      /* iconUri= */ 'https://storage.googleapis.com/shaka-asset-icons/big_buck_bunny.png',
      /* manifestUri= */ 'https://d305rncpy6ne2q.cloudfront.net/v1/session/94063eadf7d8c56e9e2edd84fdf897826a70d0df/SFP-MediaTailor-VOD-HLS-DASH/out/v1/b94f3611978f419985a18335bac9d9cb/ddb73bf548a44551a0059c346226445a/eaa5485198bf497284559efb8172425e/index.mpd',
      /* source= */ shakaAssets.Source.AWS)
      .addFeature(shakaAssets.Feature.DASH)
      .addFeature(shakaAssets.Feature.HIGH_DEFINITION)
      .addFeature(shakaAssets.Feature.MP4)
      .setMediaTailor('https://d305rncpy6ne2q.cloudfront.net/v1/session/94063eadf7d8c56e9e2edd84fdf897826a70d0df/SFP-MediaTailor-VOD-HLS-DASH/out/v1/b94f3611978f419985a18335bac9d9cb/ddb73bf548a44551a0059c346226445a/eaa5485198bf497284559efb8172425e/index.mpd',
          {
            adsParams: {
              assetid: 'test2',
              podduration: '15',
            },
          }),
  new ShakaDemoAssetInfo(
      /* name= */ 'Media Tailor Live DASH',
      /* iconUri= */ 'https://storage.googleapis.com/shaka-asset-icons/big_buck_bunny.png',
      /* manifestUri= */ 'https://d305rncpy6ne2q.cloudfront.net/v1/session/94063eadf7d8c56e9e2edd84fdf897826a70d0df/SFP-MediaTailor-Live-HLS-DASH/channel/sfp-channel1/dash.mpd',
      /* source= */ shakaAssets.Source.AWS)
      .addFeature(shakaAssets.Feature.DASH)
      .addFeature(shakaAssets.Feature.HIGH_DEFINITION)
      .addFeature(shakaAssets.Feature.MP4)
      .addFeature(shakaAssets.Feature.LIVE)
      .setMediaTailor('https://d305rncpy6ne2q.cloudfront.net/v1/session/94063eadf7d8c56e9e2edd84fdf897826a70d0df/SFP-MediaTailor-Live-HLS-DASH/channel/sfp-channel1/dash.mpd'),
  new ShakaDemoAssetInfo(
      /* name= */ 'Media Tailor Live HLS with overlays',
      /* iconUri= */ 'https://storage.googleapis.com/shaka-asset-icons/re_mars.png',
      /* manifestUri= */ 'https://d305rncpy6ne2q.cloudfront.net/v1/session/94063eadf7d8c56e9e2edd84fdf897826a70d0df/SFP-MediaTailor-Live-HLS-Overlays/channel/sfp-channel2/hls.m3u8',
      /* source= */ shakaAssets.Source.AWS)
      .addFeature(shakaAssets.Feature.HLS)
      .addFeature(shakaAssets.Feature.HIGH_DEFINITION)
      .addFeature(shakaAssets.Feature.MP2TS)
      .addFeature(shakaAssets.Feature.LIVE)
      .setMediaTailor('https://d305rncpy6ne2q.cloudfront.net/v1/session/94063eadf7d8c56e9e2edd84fdf897826a70d0df/SFP-MediaTailor-Live-HLS-Overlays/channel/sfp-channel2/hls.m3u8'),
  // }}}

  // Brightcove assets {{{
  /* Brightcove Contents */
  new ShakaDemoAssetInfo(
      /* name= */ 'Content Steering HLS',
      /* iconUri= */ 'https://storage.googleapis.com/shaka-asset-icons/big_buck_bunny.png',
      /* manifestUri= */ 'https://fastly.content-steering.com/bbb_hls/master_steering_fastly_https.m3u8',
      /* source= */ shakaAssets.Source.BRIGHTCOVE)
      .addFeature(shakaAssets.Feature.HLS)
      .addFeature(shakaAssets.Feature.HIGH_DEFINITION)
      .addFeature(shakaAssets.Feature.MP4)
      .addFeature(shakaAssets.Feature.CONTENT_STEERING),
  new ShakaDemoAssetInfo(
      /* name= */ 'Content Steering DASH',
      /* iconUri= */ 'https://storage.googleapis.com/shaka-asset-icons/big_buck_bunny.png',
      /* manifestUri= */ 'https://fastly.content-steering.com/bbb/playlist_steering_fastly_https_cdn-a_cdn-c_cdn-b.mpd',
      /* source= */ shakaAssets.Source.BRIGHTCOVE)
      .addFeature(shakaAssets.Feature.DASH)
      .addFeature(shakaAssets.Feature.HIGH_DEFINITION)
      .addFeature(shakaAssets.Feature.MP4)
      .addFeature(shakaAssets.Feature.CONTENT_STEERING),
  // }}}

  // Broadpeak assets {{{
  /* Broadpeak Contents */
  new ShakaDemoAssetInfo(
      /* name= */ 'Live low latency (SegmentTemplate, CMSD)',
      /* iconUri= */ '',
      /* manifestUri= */ 'https://explo.broadpeak.tv:8343/bpk-tv/spring/lowlat/index.mpd',
      /* source= */ shakaAssets.Source.BROADPEAK)
      .addFeature(shakaAssets.Feature.DASH)
      .addFeature(shakaAssets.Feature.HIGH_DEFINITION)
      .addFeature(shakaAssets.Feature.MP4)
      .addFeature(shakaAssets.Feature.LIVE),
  // }}}

  // EZDRM assets {{{
  /* EZDRM Contents */
  new ShakaDemoAssetInfo(
      /* name= */ 'Big Buck Bunny (FairPlay)',
      /* iconUri= */ 'https://storage.googleapis.com/shaka-asset-icons/big_buck_bunny.png',
      /* manifestUri= */ 'https://na-fps.ezdrm.com/demo/ezdrm/master.m3u8',
      /* source= */ shakaAssets.Source.EZDRM)
      .addKeySystem(shakaAssets.KeySystem.FAIRPLAY)
      .addFeature(shakaAssets.Feature.HLS)
      .addFeature(shakaAssets.Feature.HIGH_DEFINITION)
      .addFeature(shakaAssets.Feature.MP4)
      .addLicenseServer('com.apple.fps', 'https://fps.ezdrm.com/api/licenses/b99ed9e5-c641-49d1-bfa8-43692b686ddb')
      .setExtraConfig({
        drm: {
          advanced: {
            'com.apple.fps': {
              serverCertificateUri: 'https://fps.ezdrm.com/demo/video/eleisure.cer',
            },
          },
        },
      }),
  // }}}

  // THEOplayer assets {{{
  /* THEOplayer Contents */
  new ShakaDemoAssetInfo(
      /* name= */ 'National Geographic (HLS, VR equirectangular)',
      /* iconUri= */ 'https://demo.theoplayer.com/hubfs/videos/natgeo/poster.jpg',
      /* manifestUri= */ 'https://demo.theoplayer.com/hubfs/videos/natgeo/playlist.m3u8',
      /* source= */ shakaAssets.Source.THEO_PLAYER)
      .addFeature(shakaAssets.Feature.HLS)
      .addFeature(shakaAssets.Feature.ULTRA_HIGH_DEFINITION)
      .addFeature(shakaAssets.Feature.MP2TS)
      .addFeature(shakaAssets.Feature.VR)
      .addFeature(shakaAssets.Feature.OFFLINE)
      .setExtraUiConfig({
        displayInVrMode: true,
        defaultVrProjectionMode: 'equirectangular',
      }),
  // }}}

  // JW Player assets {{{
  /* JW Player Contents */
  new ShakaDemoAssetInfo(
      /* name= */ 'Delta wing (MP4, VR cubemap)',
      /* iconUri= */ 'https://electroteque.org/plugins/jwplayer/vrvideo/images/previews/cubemap.png',
      /* manifestUri= */ 'https://videos.electroteque.org/360/ultra_light_flight_cubemap.mp4',
      /* source= */ shakaAssets.Source.JWPLAYER)
      .addFeature(shakaAssets.Feature.HIGH_DEFINITION)
      .addFeature(shakaAssets.Feature.MP4)
      .addFeature(shakaAssets.Feature.VR)
      .setExtraUiConfig({
        displayInVrMode: true,
        defaultVrProjectionMode: 'cubemap',
      }),
  new ShakaDemoAssetInfo(
      /* name= */ 'Dragster (MP4, VR equirectangular)',
      /* iconUri= */ 'https://electroteque.org/plugins/jwplayer/vrvideo/images/previews/playlists.png',
      /* manifestUri= */ 'https://videos.electroteque.org/360/dragster_4k_720p.mp4',
      /* source= */ shakaAssets.Source.JWPLAYER)
      .addFeature(shakaAssets.Feature.HIGH_DEFINITION)
      .addFeature(shakaAssets.Feature.MP4)
      .addFeature(shakaAssets.Feature.VR)
      .setExtraUiConfig({
        displayInVrMode: true,
        defaultVrProjectionMode: 'equirectangular',
      }),
  // }}}
];
/* eslint-enable max-len */<|MERGE_RESOLUTION|>--- conflicted
+++ resolved
@@ -1007,7 +1007,6 @@
       .addFeature(shakaAssets.Feature.LIVE)
       .addFeature(shakaAssets.Feature.THUMBNAILS),
   new ShakaDemoAssetInfo(
-<<<<<<< HEAD
       /* name= */ 'DASH-IF MPD Patch - SegmentTemplate with $Number$ (livesim)',
       /* iconUri= */ 'https://storage.googleapis.com/shaka-asset-icons/dash_if_test_pattern.png',
       /* manifestUri= */ 'https://livesim2.dashif.org/livesim2/patch_60/testpic_2s/Manifest.mpd',
@@ -1062,10 +1061,7 @@
       .addFeature(shakaAssets.Feature.LIVE)
       .addFeature(shakaAssets.Feature.MPD_PATCH),
   new ShakaDemoAssetInfo(
-      /* name= */ 'DASH-IF - Regular chaining, Live',
-=======
       /* name= */ 'DASH-IF - Regular chaining',
->>>>>>> 6a8dbf76
       /* iconUri= */ '',
       /* manifestUri= */ 'https://dash.akamaized.net/dash264/TestCasesIOP33/MPDChaining/regular_chain/1/manifest_regular_MPDChaining_live.mpd',
       /* source= */ shakaAssets.Source.DASH_IF)
