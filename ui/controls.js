/** @license
 * Copyright 2016 Google LLC
 * SPDX-License-Identifier: Apache-2.0
 */


goog.provide('shaka.ui.Controls');
goog.provide('shaka.ui.ControlsPanel');

goog.require('shaka.log');
goog.require('shaka.ui.Constants');
goog.require('shaka.ui.Locales');
goog.require('shaka.ui.Localization');
goog.require('shaka.ui.SeekBar');
goog.require('shaka.ui.Utils');
goog.require('shaka.util.Dom');
goog.require('shaka.util.EventManager');
goog.require('shaka.util.FakeEvent');
goog.require('shaka.util.FakeEventTarget');
goog.require('shaka.util.Timer');


/**
 * @event shaka.ui.Controls.CastStatusChangedEvent
 * @description Fired upon receiving a 'caststatuschanged' event from
 *    the cast proxy.
 * @property {string} type
 *   'caststatuschanged'
 * @property {boolean} newStatus
 *  The new status of the application. True for 'is casting' and
 *  false otherwise.
 * @exportDoc
 */


/**
 * @event shaka.ui.Controls.SubMenuOpenEvent
 * @description Fired when one of the overflow submenus is opened
 *    (e. g. language/resolution/subtitle selection).
 * @property {string} type
 *   'submenuopen'
 * @exportDoc
 */


/**
 * @event shaka.ui.Controls.CaptionSelectionUpdatedEvent
 * @description Fired when the captions/subtitles menu has finished updating.
 * @property {string} type
 *   'captionselectionupdated'
 * @exportDoc
 */


/**
 * @event shaka.ui.Controls.ResolutionSelectionUpdatedEvent
 * @description Fired when the resolution menu has finished updating.
 * @property {string} type
 *   'resolutionselectionupdated'
 * @exportDoc
 */


/**
 * @event shaka.ui.Controls.LanguageSelectionUpdatedEvent
 * @description Fired when the audio language menu has finished updating.
 * @property {string} type
 *   'languageselectionupdated'
 * @exportDoc
 */


/**
 * @event shaka.ui.Controls.ErrorEvent
 * @description Fired when something went wrong with the controls.
 * @property {string} type
 *   'error'
 * @property {!shaka.util.Error} detail
 *   An object which contains details on the error.  The error's 'category'
 *   and 'code' properties will identify the specific error that occurred.
 *   In an uncompiled build, you can also use the 'message' and 'stack'
 *   properties to debug.
 * @exportDoc
 */


/**
 * @event shaka.ui.Controls.TimeAndSeekRangeUpdatedEvent
 * @description Fired when the time and seek range elements have finished
 *    updating.
 * @property {string} type
 *   'timeandseekrangeupdated'
 * @exportDoc
 */


/**
 * @event shaka.ui.Controls.UIUpdatedEvent
 * @description Fired after a call to ui.configure() once the UI has finished
 *    updating.
 * @property {string} type
 *   'uiupdated'
 * @exportDoc
 */


/**
 * A container for custom video controls.
 * @implements {shaka.util.IDestroyable}
 * @export
 */
shaka.ui.Controls = class extends shaka.util.FakeEventTarget {
  /**
   * @param {!shaka.Player} player
   * @param {!HTMLElement} videoContainer
   * @param {!HTMLMediaElement} video
   * @param {shaka.extern.UIConfiguration} config
   */
  constructor(player, videoContainer, video, config) {
    super();

    /** @private {boolean} */
    this.enabled_ = true;

    /** @private {shaka.extern.UIConfiguration} */
    this.config_ = config;

    /** @private {shaka.cast.CastProxy} */
    this.castProxy_ = new shaka.cast.CastProxy(
        video, player, this.config_.castReceiverAppId);

    /** @private {boolean} */
    this.castAllowed_ = true;

    /** @private {HTMLMediaElement} */
    this.video_ = this.castProxy_.getVideo();

    /** @private {HTMLMediaElement} */
    this.localVideo_ = video;

    /** @private {shaka.Player} */
    this.player_ = this.castProxy_.getPlayer();

    /** @private {shaka.Player} */
    this.localPlayer_ = player;

    /** @private {!HTMLElement} */
    this.videoContainer_ = videoContainer;

    /** @private {shaka.extern.IAdManager} */
    this.adManager_ = this.player_.getAdManager();

    /** @private {shaka.extern.IAd} */
    this.ad_ = null;

    /** @private {shaka.ui.SeekBar} */
    this.seekBar_ = null;

    /** @private {boolean} */
    this.isSeeking_ = false;

    /** @private {!Array.<!Element>} */
    this.settingsMenus_ = [];

    /**
     * Individual controls which, when hovered or tab-focused, will force the
     * controls to be shown.
     * @private {!Array.<!Element>}
     */
    this.showOnHoverControls_ = [];

    /** @private {boolean} */
    this.recentMouseMovement_ = false;

    /**
     * This timer is used to detect when the user has stopped moving the mouse
     * and we should fade out the ui.
     *
     * @private {shaka.util.Timer}
     */
    this.mouseStillTimer_ = new shaka.util.Timer(() => {
      this.onMouseStill_();
    });

    /**
     * This timer is used to delay the fading of the UI.
     *
     * @private {shaka.util.Timer}
     */
    this.fadeControlsTimer_ = new shaka.util.Timer(() => {
      this.controlsContainer_.removeAttribute('shown');

      // If there's an overflow menu open, keep it this way for a couple of
      // seconds in case a user immediately initiates another mouse move to
      // interact with the menus. If that didn't happen, go ahead and hide
      // the menus.
      this.hideSettingsMenusTimer_.tickAfter(/* seconds= */ 2);
    });

    /**
     * This timer will be used to hide all settings menus. When the timer ticks
     * it will force all controls to invisible.
     *
     * Rather than calling the callback directly, |Controls| will always call it
     * through the timer to avoid conflicts.
     *
     * @private {shaka.util.Timer}
     */
    this.hideSettingsMenusTimer_ = new shaka.util.Timer(() => {
      /** @type {function(!HTMLElement)} */
      const hide = (control) => {
        shaka.ui.Utils.setDisplay(control, /* visible= */ false);
      };

      for (const menu of this.settingsMenus_) {
        hide(/** @type {!HTMLElement} */ (menu));
      }
    });

    /**
     * This timer is used to regularly update the time and seek range elements
     * so that we are communicating the current state as accurately as possibly.
     *
     * Unlike the other timers, this timer does not "own" the callback because
     * this timer is acting like a heartbeat.
     *
     * @private {shaka.util.Timer}
     */
    this.timeAndSeekRangeTimer_ = new shaka.util.Timer(() => {
      // Suppress timer-based updates if the controls are hidden.
      if (this.isOpaque_()) {
        this.updateTimeAndSeekRange_();
      }
    });

    /** @private {?number} */
    this.lastTouchEventTime_ = null;

    /** @private {!Array.<!shaka.extern.IUIElement>} */
    this.elements_ = [];

    /** @private {shaka.ui.Localization} */
    this.localization_ = shaka.ui.Controls.createLocalization_();

    /** @private {shaka.util.EventManager} */
    this.eventManager_ = new shaka.util.EventManager();

    // Configure and create the layout of the controls
    this.configure(this.config_);
    this.addEventListeners_();

    /**
     * The pressed keys set is used to record which keys are currently pressed
     * down, so we can know what keys are pressed at the same time.
     * Used by the focusInsideOverflowMenu_() function.
     * @private {!Set.<number>}
     */
    this.pressedKeys_ = new Set();

    // We might've missed a caststatuschanged event from the proxy between
    // the controls creation and initializing. Run onCastStatusChange_()
    // to ensure we have the casting state right.
    this.onCastStatusChange_();

    // Start this timer after we are finished initializing everything,
    this.timeAndSeekRangeTimer_.tickEvery(/* seconds= */ 0.125);
  }

  /**
   * @override
   * @export
   */
  async destroy() {
    if (this.eventManager_) {
      this.eventManager_.release();
      this.eventManager_ = null;
    }

    if (this.mouseStillTimer_) {
      this.mouseStillTimer_.stop();
      this.mouseStillTimer_ = null;
    }

    if (this.fadeControlsTimer_) {
      this.fadeControlsTimer_.stop();
      this.fadeControlsTimer_ = null;
    }

    if (this.hideSettingsMenusTimer_) {
      this.hideSettingsMenusTimer_.stop();
      this.hideSettingsMenusTimer_ = null;
    }

    if (this.timeAndSeekRangeTimer_) {
      this.timeAndSeekRangeTimer_.stop();
      this.timeAndSeekRangeTimer_ = null;
    }

    // Important!  Release all child elements before destroying the cast proxy
    // or player.  This makes sure those destructions will not trigger event
    // listeners in the UI which would then invoke the cast proxy or player.
    this.releaseChildElements_();

    if (this.castProxy_) {
      await this.castProxy_.destroy();
      this.castProxy_ = null;
    }

    if (this.localPlayer_) {
      await this.localPlayer_.destroy();
      this.localPlayer_ = null;
    }
    this.player_ = null;

    this.localVideo_ = null;
    this.video_ = null;

    this.localization_ = null;
    this.pressedKeys_.clear();
  }


  /** @private */
  releaseChildElements_() {
    for (const element of this.elements_) {
      element.release();
    }

    this.elements_ = [];
  }

<<<<<<< HEAD
=======
  /**
   * @event shaka.ui.Controls.CastStatusChangedEvent
   * @description Fired upon receiving a 'caststatuschanged' event from
   *    the cast proxy.
   * @property {string} type
   *   'caststatuschanged'
   * @property {boolean} newStatus
   *  The new status of the application. True for 'is casting' and
   *  false otherwise.
   * @exportDoc
   */


  /**
   * @event shaka.ui.Controls.SubMenuOpenEvent
   * @description Fired when one of the overflow submenus is opened
   *    (e. g. language/resolution/subtitle selection).
   * @property {string} type
   *   'submenuopen'
   * @exportDoc
   */


  /**
   * @event shaka.ui.Controls.CaptionSelectionUpdatedEvent
   * @description Fired when the captions/subtitles menu has finished updating.
   * @property {string} type
   *   'captionselectionupdated'
   * @exportDoc
   */


  /**
   * @event shaka.ui.Controls.ResolutionSelectionUpdatedEvent
   * @description Fired when the resolution menu has finished updating.
   * @property {string} type
   *   'resolutionselectionupdated'
   * @exportDoc
   */


  /**
   * @event shaka.ui.Controls.LanguageSelectionUpdatedEvent
   * @description Fired when the audio language menu has finished updating.
   * @property {string} type
   *   'languageselectionupdated'
   * @exportDoc
   */


  /**
   * @event shaka.ui.Controls.ErrorEvent
   * @description Fired when something went wrong with the controls.
   * @property {string} type
   *   'error'
   * @property {!shaka.util.Error} detail
   *   An object which contains details on the error.  The error's 'category'
   *   and 'code' properties will identify the specific error that occurred.
   *   In an uncompiled build, you can also use the 'message' and 'stack'
   *   properties to debug.
   * @exportDoc
   */


  /**
   * @event shaka.ui.Controls.TimeAndSeekRangeUpdatedEvent
   * @description Fired when the time and seek range elements have finished
   *    updating.
   * @property {string} type
   *   'timeandseekrangeupdated'
   * @exportDoc
   */


  /**
   * @event shaka.ui.Controls.UIUpdatedEvent
   * @description Fired after a call to ui.configure() once the UI has finished
   *    updating.
   * @property {string} type
   *   'uiupdated'
   * @exportDoc
   */

>>>>>>> 09895652

  /**
   * @param {string} name
   * @param {!shaka.extern.IUIElement.Factory} factory
   * @export
   */
  static registerElement(name, factory) {
    shaka.ui.ControlsPanel.elementNamesToFactories_.set(name, factory);
  }

  /**
   * This allows the application to inhibit casting.
   *
   * @param {boolean} allow
   * @export
   */
  allowCast(allow) {
    this.castAllowed_ = allow;
    this.onCastStatusChange_();
  }

  /**
   * Used by the application to notify the controls that a load operation is
   * complete.  This allows the controls to recalculate play/paused state, which
   * is important for platforms like Android where autoplay is disabled.
   * @export
   */
  loadComplete() {
    // If we are on Android or if autoplay is false, video.paused should be
    // true. Otherwise, video.paused is false and the content is autoplaying.
    this.onPlayStateChange_();
  }

  /**
   * @param {!shaka.extern.UIConfiguration} config
   * @export
   */
  configure(config) {
    this.config_ = config;

    this.castProxy_.changeReceiverId(config.castReceiverAppId);

    // Deconstruct the old layout if applicable
    if (this.seekBar_) {
      this.seekBar_ = null;
    }

    if (this.playButton_) {
      this.playButton_ = null;
    }

    if (this.controlsContainer_) {
      shaka.util.Dom.removeAllChildren(this.controlsContainer_);
      this.releaseChildElements_();
    } else {
      this.addControlsContainer_();
    }

    // Create the new layout
    this.createDOM_();

    // Init the play state
    this.onPlayStateChange_();

    // Elements that should not propagate clicks (controls panel, menus)
    const noPropagationElements = this.videoContainer_.getElementsByClassName(
        'shaka-no-propagation');
    for (const element of noPropagationElements) {
      const cb = (event) => event.stopPropagation();
      this.eventManager_.listen(element, 'click', cb);
      this.eventManager_.listen(element, 'dblclick', cb);
    }
  }

  /**
   * Enable or disable the custom controls. Enabling disables native
   * browser controls.
   *
   * @param {boolean} enabled
   * @export
   */
  setEnabledShakaControls(enabled) {
    this.enabled_ = enabled;
    if (enabled) {
      this.videoContainer_.setAttribute('shaka-controls', 'true');

      // If we're hiding native controls, make sure the video element itself is
      // not tab-navigable.  Our custom controls will still be tab-navigable.
      this.localVideo_.tabIndex = -1;
      this.localVideo_.controls = false;
    } else {
      this.videoContainer_.removeAttribute('shaka-controls');
    }

    // The effects of play state changes are inhibited while showing native
    // browser controls.  Recalculate that state now.
    this.onPlayStateChange_();
  }

  /**
   * Enable or disable native browser controls. Enabling disables shaka
   * controls.
   *
   * @param {boolean} enabled
   * @export
   */
  setEnabledNativeControls(enabled) {
    // If we enable the native controls, the element must be tab-navigable.
    // If we disable the native controls, we want to make sure that the video
    // element itself is not tab-navigable, so that the element is skipped over
    // when tabbing through the page.
    this.localVideo_.controls = enabled;
    this.localVideo_.tabIndex = enabled ? 0 : -1;

    if (enabled) {
      this.setEnabledShakaControls(false);
    }
  }

  /**
   * @export
   * @return {shaka.cast.CastProxy}
   */
  getCastProxy() {
    return this.castProxy_;
  }

  /**
   * @return {shaka.ui.Localization}
   * @export
   */
  getLocalization() {
    return this.localization_;
  }

  /**
   * @return {!HTMLElement}
   * @export
   */
  getVideoContainer() {
    return this.videoContainer_;
  }


  /**
   * @return {!HTMLElement}
   * @export
   */
  getAdContainer() {
    return this.adContainer_;
  }


  /**
   * @return {HTMLMediaElement}
   * @export
   */
  getVideo() {
    return this.video_;
  }

  /**
   * @return {HTMLMediaElement}
   * @export
   */
  getLocalVideo() {
    return this.localVideo_;
  }

  /**
   * @return {shaka.Player}
   * @export
   */
  getPlayer() {
    return this.player_;
  }

  /**
   * @return {shaka.Player}
   * @export
   */
  getLocalPlayer() {
    return this.localPlayer_;
  }

  /**
   * @return {!HTMLElement}
   * @export
   */
  getControlsContainer() {
    return this.controlsContainer_;
  }

  /**
   * @return {!shaka.extern.UIConfiguration}
   * @export
   */
  getConfig() {
    return this.config_;
  }

  /**
   * @return {boolean}
   * @export
   */
  isSeeking() {
    return this.isSeeking_;
  }


  /**
   * @param {boolean} seeking
   * @export
   */
  setSeeking(seeking) {
    this.isSeeking_ = seeking;
  }

  /**
   * @return {boolean}
   * @export
   */
  isCastAllowed() {
    return this.castAllowed_;
  }

  /**
   * @return {number}
   * @export
   */
  getDisplayTime() {
    return this.seekBar_ ? this.seekBar_.getValue() : this.video_.currentTime;
  }

  /**
   * @param {?number} time
   * @export
   */
  setLastTouchEventTime(time) {
    this.lastTouchEventTime_ = time;
  }

  /**
   * @return {boolean}
   * @export
   */
  anySettingsMenusAreOpen() {
    return this.settingsMenus_.some(
        (menu) => !menu.classList.contains('shaka-hidden'));
  }

  /** @export */
  hideSettingsMenus() {
    this.hideSettingsMenusTimer_.tickNow();
  }

  /** @export */
  async toggleFullScreen() {
    if (document.fullscreenElement) {
      await document.exitFullscreen();
    } else {
      // If we are in PiP mode, leave PiP mode first.
      try {
        if (document.pictureInPictureElement) {
          await document.exitPictureInPicture();
        }
        await this.videoContainer_.requestFullscreen({navigationUI: 'hide'});
      } catch (error) {
        this.dispatchEvent(new shaka.util.FakeEvent('error', {
          detail: error,
        }));
      }
    }
  }

  /** @export */
  showAdUI() {
    shaka.ui.Utils.setDisplay(this.adPanel_, true);
  }

  /** @export */
  hideAdUI() {
    shaka.ui.Utils.setDisplay(this.adPanel_, false);
  }

  /**
   * Play or pause the current presentation.
   */
  playPausePresentation() {
    if (!this.enabled_) {
      return;
    }

    if (!this.video_.duration) {
      // Can't play yet.  Ignore.
      return;
    }

    this.player_.cancelTrickPlay();

    if (this.presentationIsPaused()) {
      this.video_.play();
    } else {
      this.video_.pause();
    }
  }

  /**
   * Play or pause the current ad.
   */
  playPauseAd() {
    if (this.ad_ && this.ad_.isPaused()) {
      this.ad_.play();
    } else if (this.ad_) {
      this.ad_.pause();
    }
  }


  /**
   * Return true if the presentation is paused.
   *
   * @return {boolean}
   */
  presentationIsPaused() {
    // The video element is in a paused state while seeking, but we don't count
    // that.
    return this.video_.paused && !this.isSeeking();
  }


  /** @private */
  createDOM_() {
    this.videoContainer_.classList.add('shaka-video-container');
    this.localVideo_.classList.add('shaka-video');

    this.addSkimContainer_();

    if (this.config_.addBigPlayButton) {
      this.addPlayButton_();
    }

    if (!this.spinnerContainer_) {
      this.addBufferingSpinner_();
    }

    if (!this.adContainer_) {
      this.addAdContainer_();
    }

    this.addControlsButtonPanel_();

    this.settingsMenus_ = Array.from(
        this.videoContainer_.getElementsByClassName('shaka-settings-menu'));

    if (this.config_.addSeekBar) {
      this.seekBar_ = new shaka.ui.SeekBar(this.bottomControls_, this);
      this.elements_.push(this.seekBar_);
    } else {
      // Settings menus need to be positioned lower if the seekbar is absent.
      for (const menu of this.settingsMenus_) {
        menu.classList.add('shaka-low-position');
      }
    }

    this.showOnHoverControls_ = Array.from(
        this.videoContainer_.getElementsByClassName(
            'shaka-show-controls-on-mouse-over'));
  }

  /** @private */
  addControlsContainer_() {
    /** @private {!HTMLElement} */
    this.controlsContainer_ = shaka.util.Dom.createHTMLElement('div');
    this.controlsContainer_.classList.add('shaka-controls-container');
    this.videoContainer_.appendChild(this.controlsContainer_);

    this.eventManager_.listen(this.controlsContainer_, 'touchstart', (e) => {
      this.onContainerTouch_(e);
    }, {passive: false});

    this.eventManager_.listen(this.controlsContainer_, 'click', () => {
      this.onContainerClick_();
    });
  }

  /** @private */
  addPlayButton_() {
    const playButtonContainer = shaka.util.Dom.createHTMLElement('div');
    playButtonContainer.classList.add('shaka-play-button-container');
    this.controlsContainer_.appendChild(playButtonContainer);

    /** @private {shaka.ui.BigPlayButton} */
    this.playButton_ =
        new shaka.ui.BigPlayButton(playButtonContainer, this);
    this.elements_.push(this.playButton_);
  }

  /** @private */
  addSkimContainer_() {
    // This is the container that gets styled by CSS to have the
    // black gradient skim at the end of the controls.
    const skimContainer = shaka.util.Dom.createHTMLElement('div');
    skimContainer.classList.add('shaka-skim-container');
    this.controlsContainer_.appendChild(skimContainer);
  }

  /** @private */
  addAdContainer_() {
    // Ad container. IMA will use this div to display client-side ads.
    /** @private {!HTMLElement} */
    this.adContainer_ = shaka.util.Dom.createHTMLElement('div');
    this.adContainer_.classList.add('shaka-ad-container');
    this.videoContainer_.appendChild(this.adContainer_);
  }

  /** @private */
  addAdControls_() {
    /** @private {!HTMLElement} */
    this.adPanel_ = shaka.util.Dom.createHTMLElement('div');
    this.adPanel_.classList.add('shaka-ad-controls');
    shaka.ui.Utils.setDisplay(this.adPanel_, false);
    this.bottomControls_.appendChild(this.adPanel_);

    const adPosition = new shaka.ui.AdPosition(this.adPanel_, this);
    this.elements_.push(adPosition);

    const adCounter = new shaka.ui.AdCounter(this.adPanel_, this);
    this.elements_.push(adCounter);

    const spacer = new shaka.ui.Spacer(this.adPanel_, this);
    this.elements_.push(spacer);

    const skipButton = new shaka.ui.SkipAdButton(this.adPanel_, this);
    this.elements_.push(skipButton);
  }

  /** @private */
  addBufferingSpinner_() {
    /** @private {!HTMLElement} */
    this.spinnerContainer_ = shaka.util.Dom.createHTMLElement('div');
    this.spinnerContainer_.classList.add('shaka-spinner-container');
    this.videoContainer_.appendChild(this.spinnerContainer_);

    const spinner = shaka.util.Dom.createHTMLElement('div');
    spinner.classList.add('shaka-spinner');
    this.spinnerContainer_.appendChild(spinner);

    // Svg elements have to be created with the svg xml namespace.
    const xmlns = 'http://www.w3.org/2000/svg';

    const svg =
      /** @type {!HTMLElement} */(document.createElementNS(xmlns, 'svg'));
    // NOTE: SVG elements do not have a classList on IE, so use setAttribute.
    svg.setAttribute('class', 'shaka-spinner-svg');
    svg.setAttribute('viewBox', '0 0 30 30');
    spinner.appendChild(svg);

    // These coordinates are relative to the SVG viewBox above.  This is
    // distinct from the actual display size in the page, since the "S" is for
    // "Scalable." The radius of 14.5 is so that the edges of the 1-px-wide
    // stroke will touch the edges of the viewBox.
    const spinnerCircle = document.createElementNS(xmlns, 'circle');
    spinnerCircle.setAttribute('class', 'shaka-spinner-path');
    spinnerCircle.setAttribute('cx', '15');
    spinnerCircle.setAttribute('cy', '15');
    spinnerCircle.setAttribute('r', '14.5');
    spinnerCircle.setAttribute('fill', 'none');
    spinnerCircle.setAttribute('stroke-width', '1');
    spinnerCircle.setAttribute('stroke-miterlimit', '10');
    svg.appendChild(spinnerCircle);
  }

  /** @private */
  addControlsButtonPanel_() {
    /** @private {!HTMLElement} */
    this.bottomControls_ = shaka.util.Dom.createHTMLElement('div');
    this.bottomControls_.classList.add('shaka-bottom-controls');
    this.bottomControls_.classList.add('shaka-no-propagation');
    this.controlsContainer_.appendChild(this.bottomControls_);

    // Overflow menus are supposed to hide once you click elsewhere
    // on the page. The click event listener on window ensures that.
    // However, clicks on the bottom controls don't propagate to the container,
    // so we have to explicitly hide the menus onclick here.
    this.eventManager_.listen(this.bottomControls_, 'click', () => {
      this.hideSettingsMenus();
    });

    this.addAdControls_();

    /** @private {!HTMLElement} */
    this.controlsButtonPanel_ = shaka.util.Dom.createHTMLElement('div');
    this.controlsButtonPanel_.classList.add('shaka-controls-button-panel');
    this.controlsButtonPanel_.classList.add(
        'shaka-show-controls-on-mouse-over');
    this.bottomControls_.appendChild(this.controlsButtonPanel_);

    // Create the elements specified by controlPanelElements
    for (const name of this.config_.controlPanelElements) {
      if (shaka.ui.ControlsPanel.elementNamesToFactories_.get(name)) {
        const factory =
            shaka.ui.ControlsPanel.elementNamesToFactories_.get(name);
        this.elements_.push(factory.create(this.controlsButtonPanel_, this));
      } else {
        shaka.log.alwaysWarn('Unrecognized control panel element requested:',
            name);
      }
    }
  }

  /**
   * Adds static event listeners.  This should only add event listeners to
   * things that don't change (e.g. Player).  Dynamic elements (e.g. controls)
   * should have their event listeners added when they are created.
   *
   * @private
   */
  addEventListeners_() {
    this.eventManager_.listen(this.player_, 'buffering', () => {
      this.onBufferingStateChange_();
    });
    // Set the initial state, as well.
    this.onBufferingStateChange_();

    // Listen for key down events to detect tab and enable outline
    // for focused elements.
    this.eventManager_.listen(window, 'keydown', (e) => this.onKeyDown_(e));

    // Listen for click events to dismiss the settings menus.
    this.eventManager_.listen(window, 'click', () => this.hideSettingsMenus());

    this.eventManager_.listen(this.controlsContainer_, 'dblclick', () => {
      if (this.config_.doubleClickForFullscreen) {
        this.toggleFullScreen();
      }
    });

    this.eventManager_.listen(this.video_, 'play', () => {
      this.onPlayStateChange_();
    });

    this.eventManager_.listen(this.video_, 'pause', () => {
      this.onPlayStateChange_();
    });

    // Since videos go into a paused state at the end, Chrome and Edge both fire
    // the 'pause' event when a video ends.  IE 11 only fires the 'ended' event.
    this.eventManager_.listen(this.video_, 'ended', () => {
      this.onPlayStateChange_();
    });

    this.eventManager_.listen(this.videoContainer_, 'mousemove', (e) => {
      this.onMouseMove_(e);
    });

    this.eventManager_.listen(this.videoContainer_, 'touchmove', (e) => {
      this.onMouseMove_(e);
    }, {passive: true});

    this.eventManager_.listen(this.videoContainer_, 'touchend', (e) => {
      this.onMouseMove_(e);
    }, {passive: true});

    this.eventManager_.listen(this.videoContainer_, 'mouseleave', () => {
      this.onMouseLeave_();
    });

    this.eventManager_.listen(this.castProxy_, 'caststatuschanged', () => {
      this.onCastStatusChange_();
    });

    this.eventManager_.listen(this.videoContainer_, 'keyup', (e) => {
      this.onKeyUp_(e);
    });

    this.eventManager_.listen(
        this.adManager_, shaka.ads.AdManager.AD_STARTED, (e) => {
          this.ad_ = (/** @type {!Object} */ (e))['ad'];
          this.showAdUI();
        });

    this.eventManager_.listen(
        this.adManager_, shaka.ads.AdManager.AD_STOPPED, () => {
          this.ad_ = null;
          this.hideAdUI();
        });

    if (screen.orientation) {
      this.eventManager_.listen(screen.orientation, 'change', async () => {
        await this.onScreenRotation_();
      });
    }

    this.eventManager_.listen(document, 'fullscreenchange', () => {
      if (this.ad_) {
        this.ad_.resize(
            this.localVideo_.offsetWidth, this.localVideo_.offsetHeight);
      }
    });
  }


  /**
   * When a mobile device is rotated to landscape layout, and the video is
   * loaded, make the demo app go into fullscreen.
   * Similarly, exit fullscreen when the device is rotated to portrait layout.
   * @private
   */
  async onScreenRotation_() {
    if (!this.video_ ||
        this.video_.readyState == 0 ||
        this.castProxy_.isCasting() ||
        !this.config_.enableFullscreenOnRotation) { return; }

    if (screen.orientation.type.includes('landscape') &&
        !document.fullscreenElement) {
      await this.videoContainer_.requestFullscreen({navigationUI: 'hide'});
    } else if (screen.orientation.type.includes('portrait') &&
        document.fullscreenElement) {
      await document.exitFullscreen();
    }
  }


  /**
   * Hiding the cursor when the mouse stops moving seems to be the only
   * decent UX in fullscreen mode.  Since we can't use pure CSS for that,
   * we use events both in and out of fullscreen mode.
   * Showing the control bar when a key is pressed, and hiding it after some
   * time.
   * @param {!Event} event
   * @private
   */
  onMouseMove_(event) {
    // Disable blue outline for focused elements for mouse navigation.
    if (event.type == 'mousemove') {
      this.controlsContainer_.classList.remove('shaka-keyboard-navigation');
      this.computeOpacity();
    }
    if (event.type == 'touchstart' || event.type == 'touchmove' ||
        event.type == 'touchend' || event.type == 'keyup') {
      this.lastTouchEventTime_ = Date.now();
    } else if (this.lastTouchEventTime_ + 1000 < Date.now()) {
      // It has been a while since the last touch event, this is probably a real
      // mouse moving, so treat it like a mouse.
      this.lastTouchEventTime_ = null;
    }

    // When there is a touch, we can get a 'mousemove' event after touch events.
    // This should be treated as part of the touch, which has already been
    // handled.
    if (this.lastTouchEventTime_ && event.type == 'mousemove') {
      return;
    }

    // Use the cursor specified in the CSS file.
    this.videoContainer_.style.cursor = '';

    this.recentMouseMovement_ = true;

    // Make sure we are not about to hide the settings menus and then force them
    // open.
    this.hideSettingsMenusTimer_.stop();

    if (!this.isOpaque_()) {
      // Only update the time and seek range on mouse movement if it's the very
      // first movement and we're about to show the controls.  Otherwise, the
      // seek bar will be updated much more rapidly during mouse movement.  Do
      // this right before making it visible.
      this.updateTimeAndSeekRange_();
      this.computeOpacity();
    }

    // Hide the cursor when the mouse stops moving.
    // Only applies while the cursor is over the video container.
    this.mouseStillTimer_.stop();

    // Only start a timeout on 'touchend' or for 'mousemove' with no touch
    // events.
    if (event.type == 'touchend' ||
        event.type == 'keyup'|| !this.lastTouchEventTime_) {
      this.mouseStillTimer_.tickAfter(/* seconds= */ 3);
    }
  }

  /** @private */
  onMouseLeave_() {
    // We sometimes get 'mouseout' events with touches.  Since we can never
    // leave the video element when touching, ignore.
    if (this.lastTouchEventTime_) {
      return;
    }

    // Stop the timer and invoke the callback now to hide the controls.  If we
    // don't, the opacity style we set in onMouseMove_ will continue to override
    // the opacity in CSS and force the controls to stay visible.
    this.mouseStillTimer_.tickNow();
  }

  /**
   * This callback is for when we are pretty sure that the mouse has stopped
   * moving (aka the mouse is still). This method should only be called via
   * |mouseStillTimer_|. If this behaviour needs to be invoked directly, use
   * |mouseStillTimer_.tickNow()|.
   *
   * @private
   */
  onMouseStill_() {
    // Hide the cursor.  (NOTE: not supported on IE)
    this.videoContainer_.style.cursor = 'none';
    this.recentMouseMovement_ = false;
    this.computeOpacity();
  }

  /**
   * @return {boolean} true if any relevant elements are hovered.
   * @private
   */
  isHovered_() {
    return this.showOnHoverControls_.some((element) => {
      return element.matches(':hover');
    });
  }

  /**
   * Recompute whether the controls should be shown or hidden.
   */
  computeOpacity() {
    const adIsPaused = this.ad_ ? this.ad_.isPaused() : false;
    const videoIsPaused = this.video_.paused && !this.isSeeking_;
    const keyboardNavigationMode = this.controlsContainer_.classList.contains(
        'shaka-keyboard-navigation');

    // Keep showing the controls if the ad or video is paused, there has been
    // recent mouse movement, we're in keyboard navigation, or one of a special
    // class of elements is hovered.
    if (adIsPaused ||
        (!this.ad_ && videoIsPaused) ||
        this.recentMouseMovement_ ||
        keyboardNavigationMode ||
        this.isHovered_()) {
      // Make sure the state is up-to-date before showing it.
      this.updateTimeAndSeekRange_();

      this.controlsContainer_.setAttribute('shown', 'true');
      this.fadeControlsTimer_.stop();
    } else {
      this.fadeControlsTimer_.tickAfter(/* seconds= */ this.config_.fadeDelay);
    }
  }

  /**
   * @param {!Event} event
   * @private
   */
  onContainerTouch_(event) {
    if (!this.video_.duration) {
      // Can't play yet.  Ignore.
      return;
    }

    if (this.isOpaque_()) {
      this.lastTouchEventTime_ = Date.now();
      // The controls are showing.
      // Let this event continue and become a click.
    } else {
      // The controls are hidden, so show them.
      this.onMouseMove_(event);
      // Stop this event from becoming a click event.
      event.preventDefault();
    }
  }

  /** @private */
  onContainerClick_() {
    if (!this.enabled_) {
      return;
    }

    if (this.anySettingsMenusAreOpen()) {
      this.hideSettingsMenusTimer_.tickNow();
    } else {
      this.onPlayPauseClick_();
    }
  }

  /** @private */
  onPlayPauseClick_() {
    if (this.ad_) {
      this.playPauseAd();
    } else {
      this.playPausePresentation();
    }
  }

  /** @private */
  onCastStatusChange_() {
    const isCasting = this.castProxy_.isCasting();
    this.dispatchEvent(new shaka.util.FakeEvent('caststatuschanged', {
      newStatus: isCasting,
    }));

    if (isCasting) {
      this.controlsContainer_.setAttribute('casting', 'true');
    } else {
      this.controlsContainer_.removeAttribute('casting');
    }
  }

  /** @private */
  onPlayStateChange_() {
    // On IE 11, a video may end without going into a paused state.  To correct
    // both the UI state and the state of the video tag itself, we explicitly
    // pause the video if that happens.
    if (this.video_.ended && !this.video_.paused) {
      this.video_.pause();
    }

    this.computeOpacity();
  }

  /**
   * Support controls with keyboard inputs.
   * @param {!Event} event
   * @private
   */
  onKeyUp_(event) {
    const key = event.key;

    const activeElement = document.activeElement;
    const isVolumeBar = activeElement && activeElement.classList ?
        activeElement.classList.contains('shaka-volume-bar') : false;
    const isSeekBar = activeElement && activeElement.classList &&
        activeElement.classList.contains('shaka-seek-bar');
    // Show the control panel if it is on focus or any button is pressed.
    if (this.controlsContainer_.contains(activeElement)) {
      this.onMouseMove_(event);
    }

    // When the key is released, remove it from the pressed keys set.
    this.pressedKeys_.delete(event.keyCode);

    if (!this.config_.enableKeyboardPlaybackControls) {
      return;
    }

    switch (key) {
      case 'ArrowLeft':
        // If it's not focused on the volume bar, move the seek time backward
        // for 5 sec. Otherwise, the volume will be adjusted automatically.
        if (!isVolumeBar) {
          this.seek_(this.video_.currentTime - 5, event);
        }
        break;
      case 'ArrowRight':
        // If it's not focused on the volume bar, move the seek time forward
        // for 5 sec. Otherwise, the volume will be adjusted automatically.
        if (!isVolumeBar) {
          this.seek_(this.video_.currentTime + 5, event);
        }
        break;
      // Jump to the beginning of the video's seek range.
      case 'Home':
        this.seek_(this.player_.seekRange().start, event);
        break;
      // Jump to the end of the video's seek range.
      case 'End':
        this.seek_(this.player_.seekRange().end, event);
        break;
      // Pause or play by pressing space on the seek bar.
      case ' ':
        if (isSeekBar) {
          this.onPlayPauseClick_();
        }
        break;
    }
  }

  /**
   * Called both as an event listener and directly by the controls to initialize
   * the buffering state.
   * @private
   */
  onBufferingStateChange_() {
    if (!this.enabled_) {
      return;
    }

    shaka.ui.Utils.setDisplay(
        this.spinnerContainer_, this.player_.isBuffering());
  }

  /**
   * @return {boolean}
   * @private
   */
  isOpaque_() {
    if (!this.enabled_) {
      return false;
    }

    return this.controlsContainer_.getAttribute('shown') != null ||
        this.controlsContainer_.getAttribute('casting') != null;
  }

  /**
   * Update the video's current time based on the keyboard operations.
   * @param {number} currentTime
   * @param {!Event} event
   * @private
   */
  seek_(currentTime, event) {
    this.video_.currentTime = currentTime;
    if (this.isOpaque_()) {
      // Only update the time and seek range if it's visible.
      this.updateTimeAndSeekRange_();
    }
  }

  /**
   * Called when the seek range or current time need to be updated.
   * @private
   */
  updateTimeAndSeekRange_() {
    if (this.seekBar_) {
      this.seekBar_.setValue(this.video_.currentTime);
      this.seekBar_.update();

      if (this.seekBar_.isShowing()) {
        for (const menu of this.settingsMenus_) {
          menu.classList.remove('shaka-low-position');
        }
      } else {
        for (const menu of this.settingsMenus_) {
          menu.classList.add('shaka-low-position');
        }
      }
    }

    this.dispatchEvent(new shaka.util.FakeEvent('timeandseekrangeupdated'));
  }

  /**
   * Add behaviors for keyboard navigation.
   * 1. Add blue outline for focused elements.
   * 2. Allow exiting overflow settings menus by pressing Esc key.
   * 3. When navigating on overflow settings menu by pressing Tab
   *    key or Shift+Tab keys keep the focus inside overflow menu.
   *
   * @param {!Event} event
   * @private
   */
  onKeyDown_(event) {
    // Add the key code to the pressed keys set when it's pressed.
    this.pressedKeys_.add(event.keyCode);

    const anySettingsMenusAreOpen = this.anySettingsMenusAreOpen();

    if (event.keyCode == shaka.ui.Constants.KEYCODE_TAB) {
      // Enable blue outline for focused elements for keyboard
      // navigation.
      this.controlsContainer_.classList.add('shaka-keyboard-navigation');
      this.computeOpacity();
      this.eventManager_.listen(window, 'mousedown', () => this.onMouseDown_());
    }

    // If escape key was pressed, close any open settings menus.
    if (event.keyCode == shaka.ui.Constants.KEYCODE_ESCAPE) {
      this.hideSettingsMenusTimer_.tickNow();
    }

    if (anySettingsMenusAreOpen &&
          this.pressedKeys_.has(shaka.ui.Constants.KEYCODE_TAB)) {
      // If Tab key or Shift+Tab keys are pressed when navigating through
      // an overflow settings menu, keep the focus to loop inside the
      // overflow menu.
      this.keepFocusInMenu_(event);
    }
  }

  /**
   * When the user is using keyboard to navigate inside the overflow settings
   * menu (pressing Tab key to go forward, or pressing Shift + Tab keys to go
   * backward), make sure it's focused only on the elements of the overflow
   * panel.
   * This is called by onKeyDown_() function, when there's a settings overflow
   * menu open, and the Tab key / Shift+Tab keys are pressed.
   * @param {!Event} event
   * @private
   */
  keepFocusInMenu_(event) {
    const openSettingsMenus = this.settingsMenus_.filter(
        (menu) => !menu.classList.contains('shaka-hidden'));
    const settingsMenu = openSettingsMenus[0];
    if (settingsMenu.childNodes.length) {
      // Get the first and the last displaying child element from the overflow
      // menu.
      let firstShownChild = settingsMenu.firstElementChild;
      while (firstShownChild &&
             firstShownChild.classList.contains('shaka-hidden')) {
        firstShownChild = firstShownChild.nextElementSibling;
      }

      let lastShownChild = settingsMenu.lastElementChild;
      while (lastShownChild &&
             lastShownChild.classList.contains('shaka-hidden')) {
        lastShownChild = lastShownChild.previousElementSibling;
      }

      const activeElement = document.activeElement;
      // When only Tab key is pressed, navigate to the next elememnt.
      // If it's currently focused on the last shown child element of the
      // overflow menu, let the focus move to the first child element of the
      // menu.
      // When Tab + Shift keys are pressed at the same time, navigate to the
      // previous element. If it's currently focused on the first shown child
      // element of the overflow menu, let the focus move to the last child
      // element of the menu.
      if (this.pressedKeys_.has(shaka.ui.Constants.KEYCODE_SHIFT)) {
        if (activeElement == firstShownChild) {
          event.preventDefault();
          lastShownChild.focus();
        }
      } else {
        if (activeElement == lastShownChild) {
          event.preventDefault();
          firstShownChild.focus();
        }
      }
    }
  }

  /**
   * For keyboard navigation, we use blue borders to highlight the active
   * element. If we detect that a mouse is being used, remove the blue border
   * from the active element.
   * @private
   */
  onMouseDown_() {
    this.eventManager_.unlisten(window, 'mousedown');
  }

  /**
   * Create a localization instance already pre-loaded with all the locales that
   * we support.
   *
   * @return {!shaka.ui.Localization}
   * @private
   */
  static createLocalization_() {
    /** @type {string} */
    const fallbackLocale = 'en';

    /** @type {!shaka.ui.Localization} */
    const localization = new shaka.ui.Localization(fallbackLocale);
    shaka.ui.Locales.addTo(localization);
    localization.changeLocale(navigator.languages || []);

    return localization;
  }
};

/** @private {!Map.<string, !shaka.extern.IUIElement.Factory>} */
shaka.ui.ControlsPanel.elementNamesToFactories_ = new Map();<|MERGE_RESOLUTION|>--- conflicted
+++ resolved
@@ -329,92 +329,6 @@
     this.elements_ = [];
   }
 
-<<<<<<< HEAD
-=======
-  /**
-   * @event shaka.ui.Controls.CastStatusChangedEvent
-   * @description Fired upon receiving a 'caststatuschanged' event from
-   *    the cast proxy.
-   * @property {string} type
-   *   'caststatuschanged'
-   * @property {boolean} newStatus
-   *  The new status of the application. True for 'is casting' and
-   *  false otherwise.
-   * @exportDoc
-   */
-
-
-  /**
-   * @event shaka.ui.Controls.SubMenuOpenEvent
-   * @description Fired when one of the overflow submenus is opened
-   *    (e. g. language/resolution/subtitle selection).
-   * @property {string} type
-   *   'submenuopen'
-   * @exportDoc
-   */
-
-
-  /**
-   * @event shaka.ui.Controls.CaptionSelectionUpdatedEvent
-   * @description Fired when the captions/subtitles menu has finished updating.
-   * @property {string} type
-   *   'captionselectionupdated'
-   * @exportDoc
-   */
-
-
-  /**
-   * @event shaka.ui.Controls.ResolutionSelectionUpdatedEvent
-   * @description Fired when the resolution menu has finished updating.
-   * @property {string} type
-   *   'resolutionselectionupdated'
-   * @exportDoc
-   */
-
-
-  /**
-   * @event shaka.ui.Controls.LanguageSelectionUpdatedEvent
-   * @description Fired when the audio language menu has finished updating.
-   * @property {string} type
-   *   'languageselectionupdated'
-   * @exportDoc
-   */
-
-
-  /**
-   * @event shaka.ui.Controls.ErrorEvent
-   * @description Fired when something went wrong with the controls.
-   * @property {string} type
-   *   'error'
-   * @property {!shaka.util.Error} detail
-   *   An object which contains details on the error.  The error's 'category'
-   *   and 'code' properties will identify the specific error that occurred.
-   *   In an uncompiled build, you can also use the 'message' and 'stack'
-   *   properties to debug.
-   * @exportDoc
-   */
-
-
-  /**
-   * @event shaka.ui.Controls.TimeAndSeekRangeUpdatedEvent
-   * @description Fired when the time and seek range elements have finished
-   *    updating.
-   * @property {string} type
-   *   'timeandseekrangeupdated'
-   * @exportDoc
-   */
-
-
-  /**
-   * @event shaka.ui.Controls.UIUpdatedEvent
-   * @description Fired after a call to ui.configure() once the UI has finished
-   *    updating.
-   * @property {string} type
-   *   'uiupdated'
-   * @exportDoc
-   */
-
->>>>>>> 09895652
 
   /**
    * @param {string} name
