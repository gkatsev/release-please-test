--- conflicted
+++ resolved
@@ -31,14 +31,9 @@
    * Creates an init segment reference from a Context object.
    *
    * @param {shaka.dash.DashParser.Context} context
-<<<<<<< HEAD
    * @param {function(?shaka.dash.DashParser.InheritanceFrame):
    *    ?shaka.extern.xml.Node} callback
-   * @param {shaka.extern.aes128Key|undefined} aes128Key
-=======
-   * @param {function(?shaka.dash.DashParser.InheritanceFrame):Element} callback
    * @param {shaka.extern.aesKey|undefined} aesKey
->>>>>>> 8649e7eb
    * @return {shaka.media.InitSegmentReference}
    */
   static createInitSegment(context, callback, aesKey) {
