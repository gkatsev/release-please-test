--- conflicted
+++ resolved
@@ -45,18 +45,10 @@
       return null;
     }
 
-<<<<<<< HEAD
-    let resolvedUris = context.representation.baseUris();
-    const uri = initialization.getAttribute('sourceURL');
-    if (uri) {
-      resolvedUris = ManifestParserUtils.resolveUris(
-          context.representation.baseUris(), [uri]);
-=======
     let resolvedUris = context.representation.getBaseUris();
     const uri = initialization.getAttribute('sourceURL');
     if (uri) {
       resolvedUris = ManifestParserUtils.resolveUris(resolvedUris, [uri]);
->>>>>>> 30963788
     }
 
     let startByte = 0;
@@ -256,20 +248,12 @@
     const representationIndex = MpdUtils.inheritChild(
         context, SegmentBase.fromInheritance_, 'RepresentationIndex');
 
-<<<<<<< HEAD
-    let indexUris = context.representation.baseUris();
-=======
     let indexUris = context.representation.getBaseUris();
->>>>>>> 30963788
     if (representationIndex) {
       const representationUri = representationIndex.getAttribute('sourceURL');
       if (representationUri) {
         indexUris = ManifestParserUtils.resolveUris(
-<<<<<<< HEAD
-            context.representation.baseUris(), [representationUri]);
-=======
             indexUris, [representationUri]);
->>>>>>> 30963788
       }
     }
 
