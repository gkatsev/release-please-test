/*! @license
 * Shaka Player
 * Copyright 2016 Google LLC
 * SPDX-License-Identifier: Apache-2.0
 */

goog.provide('shaka.dash.SegmentTemplate');

goog.require('goog.asserts');
goog.require('shaka.dash.MpdUtils');
goog.require('shaka.dash.SegmentBase');
goog.require('shaka.log');
goog.require('shaka.media.InitSegmentReference');
goog.require('shaka.media.SegmentIndex');
goog.require('shaka.media.SegmentReference');
goog.require('shaka.util.Error');
goog.require('shaka.util.IReleasable');
goog.require('shaka.util.ManifestParserUtils');
goog.require('shaka.util.ObjectUtils');
goog.requireType('shaka.dash.DashParser');
goog.requireType('shaka.media.PresentationTimeline');


/**
 * @summary A set of functions for parsing SegmentTemplate elements.
 */
shaka.dash.SegmentTemplate = class {
  /**
   * Creates a new StreamInfo object.
   * Updates the existing SegmentIndex, if any.
   *
   * @param {shaka.dash.DashParser.Context} context
   * @param {shaka.dash.DashParser.RequestSegmentCallback} requestSegment
   * @param {!Object.<string, !shaka.extern.Stream>} streamMap
   * @param {boolean} isUpdate True if the manifest is being updated.
   * @param {number} segmentLimit The maximum number of segments to generate for
   *   a SegmentTemplate with fixed duration.
   * @param {!Object.<string, number>} periodDurationMap
   * @param {shaka.extern.aes128Key|undefined} aes128Key
   * @return {shaka.dash.DashParser.StreamInfo}
   */
  static createStreamInfo(
      context, requestSegment, streamMap, isUpdate, segmentLimit,
      periodDurationMap, aes128Key) {
    goog.asserts.assert(context.representation.segmentTemplate,
        'Should only be called with SegmentTemplate');
    const SegmentTemplate = shaka.dash.SegmentTemplate;
    const TimelineSegmentIndex = shaka.dash.TimelineSegmentIndex;

    const initSegmentReference =
        SegmentTemplate.createInitSegment_(context, aes128Key);

    /** @type {shaka.dash.SegmentTemplate.SegmentTemplateInfo} */
    const info = SegmentTemplate.parseSegmentTemplateInfo_(context);

    SegmentTemplate.checkSegmentTemplateInfo_(context, info);

    // Direct fields of context will be reassigned by the parser before
    // generateSegmentIndex is called.  So we must make a shallow copy first,
    // and use that in the generateSegmentIndex callbacks.
    const shallowCopyOfContext =
        shaka.util.ObjectUtils.shallowCloneObject(context);

    if (info.indexTemplate) {
      shaka.dash.SegmentBase.checkSegmentIndexSupport(
          context, initSegmentReference);

      return {
        generateSegmentIndex: () => {
          return SegmentTemplate.generateSegmentIndexFromIndexTemplate_(
              shallowCopyOfContext, requestSegment, initSegmentReference,
              info);
        },
      };
    } else if (info.segmentDuration) {
      if (!isUpdate && context.adaptationSet.contentType !== 'image') {
        context.presentationTimeline.notifyMaxSegmentDuration(
            info.segmentDuration);
        context.presentationTimeline.notifyMinSegmentStartTime(
            context.periodInfo.start);
      }

      return {
        generateSegmentIndex: () => {
          return SegmentTemplate.generateSegmentIndexFromDuration_(
              shallowCopyOfContext, info, segmentLimit, initSegmentReference,
              periodDurationMap, aes128Key);
        },
      };
    } else {
      /** @type {shaka.media.SegmentIndex} */
      let segmentIndex = null;
      let id = null;
      let stream = null;
      if (context.period.id && context.representation.id) {
        // Only check/store the index if period and representation IDs are set.
        id = context.period.id + ',' + context.representation.id;
        stream = streamMap[id];
        if (stream) {
          segmentIndex = stream.segmentIndex;
        }
      }

      const periodStart = context.periodInfo.start;
      const periodEnd = context.periodInfo.duration ? periodStart +
        context.periodInfo.duration : Infinity;

      shaka.log.debug(`New manifest ${periodStart} - ${periodEnd}`);

      /* When to fit segments.  All refactors should honor/update this table:
       *
       * | dynamic | infinite | last   | should | notes                     |
       * |         | period   | period | fit    |                           |
       * | ------- | -------- | ------ | ------ | ------------------------- |
       * |     F   |     F    |    X   |    T   | typical VOD               |
       * |     F   |     T    |    X   |    X   | impossible: infinite VOD  |
       * |     T   |     F    |    F   |    T   | typical live, old period  |
       * |     T   |     F    |    T   |    F   | typical IPR               |
       * |     T   |     T    |    F   |    X   | impossible: old, infinite |
       * |     T   |     T    |    T   |    F   | typical live, new period  |
       */

      // We never fit the final period of dynamic content, which could be
      // infinite live (with no limit to fit to) or IPR (which would expand the
      // most recent segment to the end of the presentation).
      const shouldFit = !(context.dynamic && context.periodInfo.isLastPeriod);

      if (!segmentIndex) {
        shaka.log.debug(`Creating TSI with end ${periodEnd}`);
        segmentIndex = new TimelineSegmentIndex(
            info,
            context.representation.id,
            context.bandwidth,
            context.representation.getBaseUris,
            periodStart,
            periodEnd,
            initSegmentReference,
            shouldFit,
            aes128Key,
            context.representation.segmentSequenceCadence,
        );
      } else {
        const tsi = /** @type {!TimelineSegmentIndex} */(segmentIndex);
        tsi.appendTemplateInfo(info, periodStart, periodEnd, shouldFit);

        const availabilityStart =
          context.presentationTimeline.getSegmentAvailabilityStart();
        tsi.evict(availabilityStart);
      }

      if (info.timeline && context.adaptationSet.contentType !== 'image') {
        const timeline = info.timeline;
        context.presentationTimeline.notifyTimeRange(
            timeline,
            periodStart);
      }

      if (stream && context.dynamic) {
        stream.segmentIndex = segmentIndex;
      }

      return {
        generateSegmentIndex: () => {
          // If segmentIndex is deleted, or segmentIndex's references are
          // released by closeSegmentIndex(), we should set the value of
          // segmentIndex again.
          if (segmentIndex instanceof shaka.dash.TimelineSegmentIndex &&
              segmentIndex.isEmpty()) {
            segmentIndex.appendTemplateInfo(info, periodStart,
                periodEnd, shouldFit);
          }
          return Promise.resolve(segmentIndex);
        },
      };
    }
  }

  /**
   * @param {?shaka.dash.DashParser.InheritanceFrame} frame
   * @return {Element}
   * @private
   */
  static fromInheritance_(frame) {
    return frame.segmentTemplate;
  }

  /**
   * Parses a SegmentTemplate element into an info object.
   *
   * @param {shaka.dash.DashParser.Context} context
   * @return {shaka.dash.SegmentTemplate.SegmentTemplateInfo}
   * @private
   */
  static parseSegmentTemplateInfo_(context) {
    const SegmentTemplate = shaka.dash.SegmentTemplate;
    const MpdUtils = shaka.dash.MpdUtils;
    const segmentInfo =
        MpdUtils.parseSegmentInfo(context, SegmentTemplate.fromInheritance_);

    const media = MpdUtils.inheritAttribute(
        context, SegmentTemplate.fromInheritance_, 'media');
    const index = MpdUtils.inheritAttribute(
        context, SegmentTemplate.fromInheritance_, 'index');

    return {
      segmentDuration: segmentInfo.segmentDuration,
      timescale: segmentInfo.timescale,
      startNumber: segmentInfo.startNumber,
      scaledPresentationTimeOffset: segmentInfo.scaledPresentationTimeOffset,
      unscaledPresentationTimeOffset:
          segmentInfo.unscaledPresentationTimeOffset,
      timeline: segmentInfo.timeline,
      mediaTemplate: media,
      indexTemplate: index,
    };
  }

  /**
   * Verifies a SegmentTemplate info object.
   *
   * @param {shaka.dash.DashParser.Context} context
   * @param {shaka.dash.SegmentTemplate.SegmentTemplateInfo} info
   * @private
   */
  static checkSegmentTemplateInfo_(context, info) {
    let n = 0;
    n += info.indexTemplate ? 1 : 0;
    n += info.timeline ? 1 : 0;
    n += info.segmentDuration ? 1 : 0;

    if (n == 0) {
      shaka.log.error(
          'SegmentTemplate does not contain any segment information:',
          'the SegmentTemplate must contain either an index URL template',
          'a SegmentTimeline, or a segment duration.',
          context.representation);
      throw new shaka.util.Error(
          shaka.util.Error.Severity.CRITICAL,
          shaka.util.Error.Category.MANIFEST,
          shaka.util.Error.Code.DASH_NO_SEGMENT_INFO);
    } else if (n != 1) {
      shaka.log.warning(
          'SegmentTemplate containes multiple segment information sources:',
          'the SegmentTemplate should only contain an index URL template,',
          'a SegmentTimeline or a segment duration.',
          context.representation);
      if (info.indexTemplate) {
        shaka.log.info('Using the index URL template by default.');
        info.timeline = null;
        info.segmentDuration = null;
      } else {
        goog.asserts.assert(info.timeline, 'There should be a timeline');
        shaka.log.info('Using the SegmentTimeline by default.');
        info.segmentDuration = null;
      }
    }

    if (!info.indexTemplate && !info.mediaTemplate) {
      shaka.log.error(
          'SegmentTemplate does not contain sufficient segment information:',
          'the SegmentTemplate\'s media URL template is missing.',
          context.representation);
      throw new shaka.util.Error(
          shaka.util.Error.Severity.CRITICAL,
          shaka.util.Error.Category.MANIFEST,
          shaka.util.Error.Code.DASH_NO_SEGMENT_INFO);
    }
  }

  /**
   * Generates a SegmentIndex from an index URL template.
   *
   * @param {shaka.dash.DashParser.Context} context
   * @param {shaka.dash.DashParser.RequestSegmentCallback} requestSegment
   * @param {shaka.media.InitSegmentReference} init
   * @param {shaka.dash.SegmentTemplate.SegmentTemplateInfo} info
   * @return {!Promise.<shaka.media.SegmentIndex>}
   * @private
   */
  static generateSegmentIndexFromIndexTemplate_(
      context, requestSegment, init, info) {
    const MpdUtils = shaka.dash.MpdUtils;
    const ManifestParserUtils = shaka.util.ManifestParserUtils;

    goog.asserts.assert(info.indexTemplate, 'must be using index template');
    const filledTemplate = MpdUtils.fillUriTemplate(
        info.indexTemplate, context.representation.id,
        null, null, context.bandwidth || null, null);

    const resolvedUris = ManifestParserUtils.resolveUris(
        context.representation.getBaseUris(), [filledTemplate]);

    return shaka.dash.SegmentBase.generateSegmentIndexFromUris(
        context, requestSegment, init, resolvedUris, 0, null,
        info.scaledPresentationTimeOffset);
  }

  /**
   * Generates a SegmentIndex from fixed-duration segments.
   *
   * @param {shaka.dash.DashParser.Context} context
   * @param {shaka.dash.SegmentTemplate.SegmentTemplateInfo} info
   * @param {number} segmentLimit The maximum number of segments to generate.
   * @param {shaka.media.InitSegmentReference} initSegmentReference
   * @param {!Object.<string, number>} periodDurationMap
   * @param {shaka.extern.aes128Key|undefined} aes128Key
   * @return {!Promise.<shaka.media.SegmentIndex>}
   * @private
   */
  static generateSegmentIndexFromDuration_(
      context, info, segmentLimit, initSegmentReference, periodDurationMap,
      aes128Key) {
    goog.asserts.assert(info.mediaTemplate,
        'There should be a media template with duration');

    const MpdUtils = shaka.dash.MpdUtils;
    const ManifestParserUtils = shaka.util.ManifestParserUtils;

    const presentationTimeline = context.presentationTimeline;

    // Capture values that could change as the parsing context moves on to
    // other parts of the manifest.
    const periodStart = context.periodInfo.start;
    const periodId = context.period.id;
    const initialPeriodDuration = context.periodInfo.duration;

    // For multi-period live streams the period duration may not be known until
    // the following period appears in an updated manifest. periodDurationMap
    // provides the updated period duration.
    const getPeriodEnd = () => {
      const periodDuration =
        (periodId != null && periodDurationMap[periodId]) ||
        initialPeriodDuration;
      const periodEnd = periodDuration ?
        (periodStart + periodDuration) : Infinity;
      return periodEnd;
    };

    const segmentDuration = info.segmentDuration;
    goog.asserts.assert(
        segmentDuration != null, 'Segment duration must not be null!');

    const startNumber = info.startNumber;
    const timescale = info.timescale;

    const template = info.mediaTemplate;
    const bandwidth = context.bandwidth || null;
    const id = context.representation.id;
    const getBaseUris = context.representation.getBaseUris;

    const timestampOffset = periodStart - info.scaledPresentationTimeOffset;

    // Computes the range of presentation timestamps both within the period and
    // available.  This is an intersection of the period range and the
    // availability window.
    const computeAvailablePeriodRange = () => {
      return [
        Math.max(
            presentationTimeline.getSegmentAvailabilityStart(),
            periodStart),

        Math.min(
            presentationTimeline.getSegmentAvailabilityEnd(),
            getPeriodEnd()),
      ];
    };

    // Computes the range of absolute positions both within the period and
    // available.  The range is inclusive.  These are the positions for which we
    // will generate segment references.
    const computeAvailablePositionRange = () => {
      // In presentation timestamps.
      const availablePresentationTimes = computeAvailablePeriodRange();
      goog.asserts.assert(availablePresentationTimes.every(isFinite),
          'Available presentation times must be finite!');
      goog.asserts.assert(availablePresentationTimes.every((x) => x >= 0),
          'Available presentation times must be positive!');
      goog.asserts.assert(segmentDuration != null,
          'Segment duration must not be null!');

      // In period-relative timestamps.
      const availablePeriodTimes =
          availablePresentationTimes.map((x) => x - periodStart);
      // These may sometimes be reversed ([1] <= [0]) if the period is
      // completely unavailable.  The logic will still work if this happens,
      // because we will simply generate no references.

      // In period-relative positions (0-based).
      const availablePeriodPositions = [
        Math.ceil(availablePeriodTimes[0] / segmentDuration),
        Math.ceil(availablePeriodTimes[1] / segmentDuration) - 1,
      ];

      // In absolute positions.
      const availablePresentationPositions =
          availablePeriodPositions.map((x) => x + startNumber);
      return availablePresentationPositions;
    };

    // For Live, we must limit the initial SegmentIndex in size, to avoid
    // consuming too much CPU or memory for content with gigantic
    // timeShiftBufferDepth (which can have values up to and including
    // Infinity).
    const range = computeAvailablePositionRange();
    const minPosition = context.dynamic ?
        Math.max(range[0], range[1] - segmentLimit + 1) :
        range[0];
    const maxPosition = range[1];

    const references = [];
    const createReference = (position) => {
      // These inner variables are all scoped to the inner loop, and can be used
      // safely in the callback below.

      goog.asserts.assert(segmentDuration != null,
          'Segment duration must not be null!');

      // Relative to the period start.
      const positionWithinPeriod = position - startNumber;
      const segmentPeriodTime = positionWithinPeriod * segmentDuration;

      // What will appear in the actual segment files.  The media timestamp is
      // what is expected in the $Time$ template.
      const segmentMediaTime = segmentPeriodTime +
          info.scaledPresentationTimeOffset;

      const getUris = () => {
        let time = segmentMediaTime * timescale;
        if ('BigInt' in window && time > Number.MAX_SAFE_INTEGER) {
          time = BigInt(segmentMediaTime) * BigInt(timescale);
        }
        const mediaUri = MpdUtils.fillUriTemplate(
            template, id, position, /* subNumber= */ null, bandwidth, time);
        return ManifestParserUtils.resolveUris(getBaseUris(), [mediaUri]);
      };

      // Relative to the presentation.
      const segmentStart = segmentPeriodTime + periodStart;
      const trueSegmentEnd = segmentStart + segmentDuration;
      // Cap the segment end at the period end so that references from the
      // next period will fit neatly after it.
      const segmentEnd = Math.min(trueSegmentEnd, getPeriodEnd());

      // This condition will be true unless the segmentStart was >= periodEnd.
      // If we've done the position calculations correctly, this won't happen.
      goog.asserts.assert(segmentStart < segmentEnd,
          'Generated a segment outside of the period!');

      const ref = new shaka.media.SegmentReference(
          segmentStart,
          segmentEnd,
          getUris,
          /* startByte= */ 0,
          /* endByte= */ null,
          initSegmentReference,
          timestampOffset,
          /* appendWindowStart= */ periodStart,
          /* appendWindowEnd= */ getPeriodEnd(),
          /* partialReferences= */ [],
          /* tilesLayout= */ '',
          /* tileDuration= */ null,
          /* syncTime= */ null,
          shaka.media.SegmentReference.Status.AVAILABLE,
          aes128Key);
      // This is necessary information for thumbnail streams:
      ref.trueEndTime = trueSegmentEnd;
      return ref;
    };

    for (let position = minPosition; position <= maxPosition; ++position) {
      const reference = createReference(position);
      references.push(reference);
    }

    /** @type {shaka.media.SegmentIndex} */
    const segmentIndex = new shaka.media.SegmentIndex(references);

    // If the availability timeline currently ends before the period, we will
    // need to add references over time.
    const willNeedToAddReferences =
        presentationTimeline.getSegmentAvailabilityEnd() < getPeriodEnd();

    // When we start a live stream with a period that ends within the
    // availability window we will not need to add more references, but we will
    // need to evict old references.
    const willNeedToEvictReferences = presentationTimeline.isLive();

    if (willNeedToAddReferences || willNeedToEvictReferences) {
      // The period continues to get longer over time, so check for new
      // references once every |segmentDuration| seconds.
      // We clamp to |minPosition| in case the initial range was reversed and no
      // references were generated.  Otherwise, the update would start creating
      // negative positions for segments in periods which begin in the future.
      let nextPosition = Math.max(minPosition, maxPosition + 1);
      segmentIndex.updateEvery(segmentDuration, () => {
        // Evict any references outside the window.
        const availabilityStartTime =
          presentationTimeline.getSegmentAvailabilityStart();
        segmentIndex.evict(availabilityStartTime);

        // Compute any new references that need to be added.
        const [_, maxPosition] = computeAvailablePositionRange();
        const references = [];
        while (nextPosition <= maxPosition) {
          const reference = createReference(nextPosition);
          references.push(reference);
          nextPosition++;
        }

        // The timer must continue firing until the entire period is
        // unavailable, so that all references will be evicted.
        if (availabilityStartTime > getPeriodEnd() && !references.length) {
          // Signal stop.
          return null;
        }
        return references;
      });
    }

    return Promise.resolve(segmentIndex);
  }

  /**
   * Creates an init segment reference from a context object.
   *
   * @param {shaka.dash.DashParser.Context} context
   * @param {shaka.extern.aes128Key|undefined} aes128Key
   * @return {shaka.media.InitSegmentReference}
   * @private
   */
  static createInitSegment_(context, aes128Key) {
    const MpdUtils = shaka.dash.MpdUtils;
    const ManifestParserUtils = shaka.util.ManifestParserUtils;
    const SegmentTemplate = shaka.dash.SegmentTemplate;

    const initialization = MpdUtils.inheritAttribute(
        context, SegmentTemplate.fromInheritance_, 'initialization');
    if (!initialization) {
      return null;
    }

    const repId = context.representation.id;
    const bandwidth = context.bandwidth || null;
    const getUris = () => {
      goog.asserts.assert(initialization, 'Should have returned earler');
      const filledTemplate = MpdUtils.fillUriTemplate(
          initialization, repId, null, null, bandwidth, null);
      const resolvedUris = ManifestParserUtils.resolveUris(
          context.representation.getBaseUris(), [filledTemplate]);
      return resolvedUris;
    };
    const qualityInfo = shaka.dash.SegmentBase.createQualityInfo(context);
    return new shaka.media.InitSegmentReference(
        getUris,
        /* startByte= */ 0,
        /* endByte= */ null,
        qualityInfo,
        /* timescale= */ null,
        /* segmentData= */ null,
        aes128Key);
  }
};


/**
 * A SegmentIndex that returns segments references on demand from
 * a segment timeline.
 *
 * @extends shaka.media.SegmentIndex
 * @implements {shaka.util.IReleasable}
 * @implements {Iterable.<!shaka.media.SegmentReference>}
 *
 * @private
 *
 */
shaka.dash.TimelineSegmentIndex = class extends shaka.media.SegmentIndex {
  /**
   *
   * @param {!shaka.dash.SegmentTemplate.SegmentTemplateInfo} templateInfo
   * @param {?string} representationId
   * @param {number} bandwidth
   * @param {function():Array.<string>} getBaseUris
   * @param {number} periodStart
   * @param {number} periodEnd
   * @param {shaka.media.InitSegmentReference} initSegmentReference
   * @param {boolean} shouldFit
   * @param {shaka.extern.aes128Key|undefined} aes128Key
   * @param {number} segmentSequenceCadence
  */
  constructor(templateInfo, representationId, bandwidth, getBaseUris,
      periodStart, periodEnd, initSegmentReference, shouldFit,
      aes128Key, segmentSequenceCadence) {
    super([]);

    /** @private {?shaka.dash.SegmentTemplate.SegmentTemplateInfo} */
    this.templateInfo_ = templateInfo;
    /** @private {?string} */
    this.representationId_ = representationId;
    /** @private {number} */
    this.bandwidth_ = bandwidth;
    /** @private {function():Array.<string>} */
    this.getBaseUris_ = getBaseUris;
    /** @private {number} */
    this.periodStart_ = periodStart;
    /** @private {number} */
    this.periodEnd_ = periodEnd;
    /** @private {shaka.media.InitSegmentReference} */
    this.initSegmentReference_ = initSegmentReference;
    /** @private {shaka.extern.aes128Key|undefined} */
    this.aes128Key_ = aes128Key;
    /** @private {number} */
    this.segmentSequenceCadence_ = segmentSequenceCadence;


    if (shouldFit) {
      this.fitTimeline();
    }
  }

  /**
   * @override
   */
  getNumReferences() {
    if (this.templateInfo_) {
      return this.templateInfo_.timeline.length;
    } else {
      return 0;
    }
  }

  /**
   * @override
   */
  release() {
    super.release();
    this.templateInfo_ = null;
    // We cannot release other fields, as segment index can
    // be recreated using only template info.
  }


  /**
   * @override
   */
  evict(time) {
    if (!this.templateInfo_) {
      return;
    }
    shaka.log.debug(`${this.representationId_} Evicting at ${time}`);
    let numToEvict = 0;
    const timeline = this.templateInfo_.timeline;

    for (let i = 0; i < timeline.length; i += 1) {
      const range = timeline[i];
      const end = range.end + this.periodStart_;
      const start = range.start + this.periodStart_;

      if (end <= time) {
        shaka.log.debug(`Evicting ${start} - ${end}`);
        numToEvict += 1;
      } else {
        break;
      }
    }

    if (numToEvict > 0) {
      this.templateInfo_.timeline = timeline.slice(numToEvict);
      if (this.references.length >= numToEvict) {
        this.references = this.references.slice(numToEvict);
      }

      this.numEvicted_ += numToEvict;

      if (this.getNumReferences() === 0) {
        this.release();
      }
    }
  }

  /**
   * Merge new template info
   * @param {shaka.dash.SegmentTemplate.SegmentTemplateInfo} info
   * @param {number} periodStart
   * @param {number} periodEnd
   * @param {boolean} shouldFit
   */
  appendTemplateInfo(info, periodStart, periodEnd, shouldFit) {
    if (!this.templateInfo_) {
      this.templateInfo_ = info;
      this.periodStart_ = periodStart;
      this.periodEnd_ = periodEnd;
    } else {
      const currentTimeline = this.templateInfo_.timeline;

      // Append timeline
      const lastCurrentEntry = currentTimeline[currentTimeline.length - 1];
      const newEntries = info.timeline.filter((entry) => {
        return entry.start >= lastCurrentEntry.end;
      });

      if (newEntries.length > 0) {
        shaka.log.debug(`Appending ${newEntries.length} entries`);
        this.templateInfo_.timeline.push(...newEntries);
      }

      if (this.periodEnd_ !== periodEnd) {
        this.periodEnd_ = periodEnd;
      }
    }

    if (shouldFit) {
      this.fitTimeline();
    }
  }

  /**
   *
   * @param {number} time
   */
  isBeforeFirstEntry(time) {
    const hasTimeline = this.templateInfo_ &&
      this.templateInfo_.timeline && this.templateInfo_.timeline.length;

    if (hasTimeline) {
      const timeline = this.templateInfo_.timeline;
      return time < timeline[0].start + this.periodStart_;
    } else {
      return false;
    }
  }

  /**
   * Fit timeline entries to period boundaries
   */
  fitTimeline() {
    if (this.getIsImmutable()) {
      return;
    }
    const timeline = this.templateInfo_.timeline;
    while (timeline.length) {
      const lastTimePeriod = timeline[timeline.length - 1];
      if (lastTimePeriod.start >= this.periodEnd_) {
        timeline.pop();
      } else {
        break;
      }
    }

    this.evict(this.periodStart_);

    if (timeline.length === 0) {
      return;
    }

    if (this.periodEnd_ !== Infinity) {
      // Adjust the last timeline entry to match the period end
      const lastTimePeriod = timeline[timeline.length - 1];
      // NOTE: end should be relative to period start
      lastTimePeriod.end = this.periodEnd_ - this.periodStart_;
    }
  }

  /**
   * @override
   */
  find(time) {
    shaka.log.debug(`Find ${time}`);

    if (this.isBeforeFirstEntry(time)) {
      return this.numEvicted_;
    }

    if (!this.templateInfo_) {
      return null;
    }

    const timeline = this.templateInfo_.timeline;

    // Early exit if the time isn't within this period
    if (time < this.periodStart_ || time > this.periodEnd_) {
      return null;
    }

    const lastIndex = timeline.length - 1;

    for (let i = 0; i < timeline.length; i++) {
      const range = timeline[i];
      const start = range.start + this.periodStart_;
      // A rounding error can cause /time/ to equal e.endTime or fall in between
      // the references by a fraction of a second. To account for this, we use
      // the start of the next segment as /end/, unless this is the last
      // reference, in which case we use the period end as the /end/
      let end = range.end + this.periodStart_;

      if (i < lastIndex) {
        end = timeline[i + 1].start + this.periodStart_;
      }

      if ((time >= start) && (time < end)) {
        return i + this.numEvicted_;
      }
    }

    return null;
  }

  /**
   * @override
   */
  get(position) {
    const correctedPosition = position - this.numEvicted_;
    if (correctedPosition < 0 ||
        correctedPosition >= this.getNumReferences() || !this.templateInfo_) {
      return null;
    }

    let ref = this.references[correctedPosition];

    if (!ref) {
      const mediaTemplate = this.templateInfo_.mediaTemplate;
      const range = this.templateInfo_.timeline[correctedPosition];
      const segmentReplacement = position + this.templateInfo_.startNumber;
      const timeReplacement = this.templateInfo_
          .unscaledPresentationTimeOffset + range.unscaledStart;
      const timestampOffset = this.periodStart_ -
        this.templateInfo_.scaledPresentationTimeOffset;

      const partialSegmentRefs = [];

      const partialDuration = (range.end - range.start) / range.partialSegments;

      for (let i = 0; i < range.partialSegments; i++) {
        const start = range.start + partialDuration * i;
        const end = range.start + partialDuration * (i + 1);
        const getPartialUris = () => {
          if (!this.templateInfo_) {
            return [];
          }
          const subNumber = i + 1;
          return shaka.dash.TimelineSegmentIndex
              .createUris_(
                  this.templateInfo_.mediaTemplate,
                  this.representationId_,
                  segmentReplacement,
                  this.bandwidth_,
                  timeReplacement,
                  subNumber,
                  this.getBaseUris_,
              );
        };
        const partial = new shaka.media.SegmentReference(
            this.periodStart_ + start,
            this.periodStart_ + end,
            getPartialUris,
            /* startByte= */ 0,
            /* endByte= */ null,
            this.initSegmentReference_,
            timestampOffset,
            this.periodStart_,
            this.periodEnd_,
            /* partialReferences= */ [],
            /* tilesLayout= */ '',
            /* tileDuration= */ null,
            /* syncTime= */ null,
            shaka.media.SegmentReference.Status.AVAILABLE,
            this.aes128Key_);
        if (this.segmentSequenceCadence_ == 0) {
          if (i > 0) {
            partial.markAsNonIndependent();
          }
        } else if ((i % this.segmentSequenceCadence_) != 0) {
          partial.markAsNonIndependent();
        }
        partialSegmentRefs.push(partial);
      }

      const createUrisCb = () => {
<<<<<<< HEAD
        if (!this.templateInfo_ || range.partialSegments > 0) {
          return [];
        }
=======
>>>>>>> 8d2b6574
        return shaka.dash.TimelineSegmentIndex
            .createUris_(
                mediaTemplate,
                this.representationId_,
                segmentReplacement,
                this.bandwidth_,
                timeReplacement,
                /* subNumber= */ null,
                this.getBaseUris_,
            );
      };

      ref = new shaka.media.SegmentReference(
          this.periodStart_ + range.start,
          this.periodStart_ + range.end,
          createUrisCb,
          /* startByte= */ 0,
          /* endByte= */ null,
          this.initSegmentReference_,
          timestampOffset,
          this.periodStart_,
          this.periodEnd_,
          partialSegmentRefs,
          /* tilesLayout= */ '',
          /* tileDuration= */ null,
          /* syncTime= */ null,
          shaka.media.SegmentReference.Status.AVAILABLE,
          this.aes128Key_,
          /* allPartialSegments= */ range.partialSegments > 0);
      this.references[correctedPosition] = ref;
    }

    return ref;
  }

  /**
   * Fill in a specific template with values to get the segment uris
   *
   * @return {!Array.<string>}
   * @private
   */
  static createUris_(mediaTemplate, repId, segmentReplacement,
      bandwidth, timeReplacement, subNumber, getBaseUris) {
    const mediaUri = shaka.dash.MpdUtils.fillUriTemplate(
        mediaTemplate, repId,
        segmentReplacement, subNumber, bandwidth || null, timeReplacement);
    return shaka.util.ManifestParserUtils
        .resolveUris(getBaseUris(), [mediaUri])
        .map((g) => {
          return g.toString();
        });
  }
};

/**
 * @typedef {{
 *   timescale: number,
 *   segmentDuration: ?number,
 *   startNumber: number,
 *   scaledPresentationTimeOffset: number,
 *   unscaledPresentationTimeOffset: number,
 *   timeline: Array.<shaka.media.PresentationTimeline.TimeRange>,
 *   mediaTemplate: ?string,
 *   indexTemplate: ?string
 * }}
 *
 * @description
 * Contains information about a SegmentTemplate.
 *
 * @property {number} timescale
 *   The time-scale of the representation.
 * @property {?number} segmentDuration
 *   The duration of the segments in seconds, if given.
 * @property {number} startNumber
 *   The start number of the segments; 1 or greater.
 * @property {number} scaledPresentationTimeOffset
 *   The presentation time offset of the representation, in seconds.
 * @property {number} unscaledPresentationTimeOffset
 *   The presentation time offset of the representation, in timescale units.
 * @property {Array.<shaka.media.PresentationTimeline.TimeRange>} timeline
 *   The timeline of the representation, if given.  Times in seconds.
 * @property {?string} mediaTemplate
 *   The media URI template, if given.
 * @property {?string} indexTemplate
 *   The index URI template, if given.
 */
shaka.dash.SegmentTemplate.SegmentTemplateInfo;<|MERGE_RESOLUTION|>--- conflicted
+++ resolved
@@ -875,12 +875,6 @@
       }
 
       const createUrisCb = () => {
-<<<<<<< HEAD
-        if (!this.templateInfo_ || range.partialSegments > 0) {
-          return [];
-        }
-=======
->>>>>>> 8d2b6574
         return shaka.dash.TimelineSegmentIndex
             .createUris_(
                 mediaTemplate,
