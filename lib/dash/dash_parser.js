/*! @license
 * Shaka Player
 * Copyright 2016 Google LLC
 * SPDX-License-Identifier: Apache-2.0
 */

goog.provide('shaka.dash.DashParser');

goog.require('goog.asserts');
goog.require('shaka.abr.Ewma');
goog.require('shaka.dash.ContentProtection');
goog.require('shaka.dash.MpdUtils');
goog.require('shaka.dash.SegmentBase');
goog.require('shaka.dash.SegmentList');
goog.require('shaka.dash.SegmentTemplate');
goog.require('shaka.log');
goog.require('shaka.media.ManifestParser');
goog.require('shaka.media.PresentationTimeline');
goog.require('shaka.media.SegmentIndex');
goog.require('shaka.net.NetworkingEngine');
goog.require('shaka.text.TextEngine');
goog.require('shaka.util.Error');
goog.require('shaka.util.Functional');
goog.require('shaka.util.LanguageUtils');
goog.require('shaka.util.ManifestParserUtils');
goog.require('shaka.util.MimeUtils');
goog.require('shaka.util.Networking');
goog.require('shaka.util.OperationManager');
goog.require('shaka.util.PeriodCombiner');
goog.require('shaka.util.StringUtils');
goog.require('shaka.util.Timer');
goog.require('shaka.util.XmlUtils');


/**
 * Creates a new DASH parser.
 *
 * @implements {shaka.extern.ManifestParser}
 * @export
 */
shaka.dash.DashParser = class {
  /** Creates a new DASH parser. */
  constructor() {
    /** @private {?shaka.extern.ManifestConfiguration} */
    this.config_ = null;

    /** @private {?shaka.extern.ManifestParser.PlayerInterface} */
    this.playerInterface_ = null;

    /** @private {!Array.<string>} */
    this.manifestUris_ = [];

    /** @private {?shaka.extern.Manifest} */
    this.manifest_ = null;

    /** @private {number} */
    this.globalId_ = 1;

    /** @private {?string} */
    this.patchLocationUrl_ = null;

    /**
     * A context of the living manifest used for processing
     * Patch MPD's
     * @private {!shaka.dash.DashParser.PatchContext}
     */
    this.manifestPatchContext_ = {
      type: '',
      profiles: [],
      mediaPresentationDuration: null,
      availabilityTimeOffset: 0,
      baseUris: [],
    };

    /** @private {!Map<string, !shaka.dash.DashParser.Context>} */
    this.contextCache_ = new Map();


    /**
     * A map of IDs to Stream objects.
     * ID: Period@id,AdaptationSet@id,@Representation@id
     * e.g.: '1,5,23'
     * @private {!Object.<string, !shaka.extern.Stream>}
     */
    this.streamMap_ = {};

    /**
     * A map of period ids to their durations
     * @private {!Object.<string, number>}
     */
    this.periodDurations_ = {};

    /** @private {shaka.util.PeriodCombiner} */
    this.periodCombiner_ = new shaka.util.PeriodCombiner();

    /**
     * The update period in seconds, or 0 for no updates.
     * @private {number}
     */
    this.updatePeriod_ = 0;

    /**
     * An ewma that tracks how long updates take.
     * This is to mitigate issues caused by slow parsing on embedded devices.
     * @private {!shaka.abr.Ewma}
     */
    this.averageUpdateDuration_ = new shaka.abr.Ewma(5);

    /** @private {shaka.util.Timer} */
    this.updateTimer_ = new shaka.util.Timer(() => {
      this.onUpdate_();
    });

    /** @private {!shaka.util.OperationManager} */
    this.operationManager_ = new shaka.util.OperationManager();

    /**
     * Largest period start time seen.
     * @private {?number}
     */
    this.largestPeriodStartTime_ = null;

    /**
     * Period IDs seen in previous manifest.
     * @private {!Array.<string>}
     */
    this.lastManifestUpdatePeriodIds_ = [];

    /**
     * The minimum of the availabilityTimeOffset values among the adaptation
     * sets.
     * @private {number}
     */
    this.minTotalAvailabilityTimeOffset_ = Infinity;

    /** @private {boolean} */
    this.lowLatencyMode_ = false;
  }

  /**
   * @override
   * @exportInterface
   */
  configure(config) {
    goog.asserts.assert(config.dash != null,
        'DashManifestConfiguration should not be null!');

    this.config_ = config;
  }

  /**
   * @override
   * @exportInterface
   */
  async start(uri, playerInterface) {
    goog.asserts.assert(this.config_, 'Must call configure() before start()!');
    this.lowLatencyMode_ = playerInterface.isLowLatencyMode();
    this.manifestUris_ = [uri];
    this.playerInterface_ = playerInterface;

    const updateDelay = await this.requestManifest_();

    if (this.playerInterface_) {
      this.setUpdateTimer_(updateDelay);
    }

    // Make sure that the parser has not been destroyed.
    if (!this.playerInterface_) {
      throw new shaka.util.Error(
          shaka.util.Error.Severity.CRITICAL,
          shaka.util.Error.Category.PLAYER,
          shaka.util.Error.Code.OPERATION_ABORTED);
    }

    goog.asserts.assert(this.manifest_, 'Manifest should be non-null!');
    return this.manifest_;
  }

  /**
   * @override
   * @exportInterface
   */
  stop() {
    // When the parser stops, release all segment indexes, which stops their
    // timers, as well.
    for (const stream of Object.values(this.streamMap_)) {
      if (stream.segmentIndex) {
        stream.segmentIndex.release();
      }
    }

    if (this.periodCombiner_) {
      this.periodCombiner_.release();
    }

    this.playerInterface_ = null;
    this.config_ = null;
    this.manifestUris_ = [];
    this.manifest_ = null;
    this.streamMap_ = {};
    this.contextCache_.clear();
    this.manifestPatchContext_ = {
      type: '',
      profiles: [],
      mediaPresentationDuration: null,
      availabilityTimeOffset: 0,
      baseUris: [],
    };
    this.periodCombiner_ = null;

    if (this.updateTimer_ != null) {
      this.updateTimer_.stop();
      this.updateTimer_ = null;
    }

    return this.operationManager_.destroy();
  }

  /**
   * @override
   * @exportInterface
   */
  async update() {
    try {
      await this.requestManifest_();
    } catch (error) {
      if (!this.playerInterface_ || !error) {
        return;
      }
      goog.asserts.assert(error instanceof shaka.util.Error, 'Bad error type');
      this.playerInterface_.onError(error);
    }
  }

  /**
   * @override
   * @exportInterface
   */
  onExpirationUpdated(sessionId, expiration) {
    // No-op
  }

  /**
   * Makes a network request for the manifest and parses the resulting data.
   *
   * @return {!Promise.<number>} Resolves with the time it took, in seconds, to
   *   fulfill the request and parse the data.
   * @private
   */
  async requestManifest_() {
    const requestType = shaka.net.NetworkingEngine.RequestType.MANIFEST;
    const type = shaka.net.NetworkingEngine.AdvancedRequestType.MPD;
    const manifestUris = this.patchLocationUrl_ ?
      [this.patchLocationUrl_] : this.manifestUris_;

    const request = shaka.net.NetworkingEngine.makeRequest(
<<<<<<< HEAD
        manifestUris, this.config_.retryParameters);
    const networkingEngine = this.playerInterface_.networkingEngine;

=======
        this.manifestUris_, this.config_.retryParameters);
>>>>>>> d9b49d99
    const startTime = Date.now();

    const response = await this.makeNetworkRequest_(
        request, requestType, {type});

    // Detect calls to stop().
    if (!this.playerInterface_) {
      return 0;
    }

    // For redirections add the response uri to the first entry in the
    // Manifest Uris array.
    if (response.uri && !this.manifestUris_.includes(response.uri)) {
      this.manifestUris_.unshift(response.uri);
    }

    // This may throw, but it will result in a failed promise.
    await this.parseManifest_(response.data, response.uri);
    // Keep track of how long the longest manifest update took.
    const endTime = Date.now();
    const updateDuration = (endTime - startTime) / 1000.0;
    this.averageUpdateDuration_.sample(1, updateDuration);

    // Let the caller know how long this update took.
    return updateDuration;
  }

  /**
   * Parses the manifest XML.  This also handles updates and will update the
   * stored manifest.
   *
   * @param {BufferSource} data
   * @param {string} finalManifestUri The final manifest URI, which may
   *   differ from this.manifestUri_ if there has been a redirect.
   * @return {!Promise}
   * @private
   */
  async parseManifest_(data, finalManifestUri) {
    const Error = shaka.util.Error;
    const MpdUtils = shaka.dash.MpdUtils;

    const rootElement = this.patchLocationUrl_ ? 'Patch' : 'MPD';

    const mpd = shaka.util.XmlUtils.parseXml(data, rootElement);
    if (!mpd) {
      throw new Error(
          Error.Severity.CRITICAL, Error.Category.MANIFEST,
          Error.Code.DASH_INVALID_XML, finalManifestUri);
    }

    if (this.patchLocationUrl_) {
      return this.processPatchManifest_(mpd);
    }

    const disableXlinkProcessing = this.config_.dash.disableXlinkProcessing;
    if (disableXlinkProcessing) {
      return this.processManifest_(mpd, finalManifestUri);
    }

    // Process the mpd to account for xlink connections.
    const failGracefully = this.config_.dash.xlinkFailGracefully;
    const xlinkOperation = MpdUtils.processXlinks(
        mpd, this.config_.retryParameters, failGracefully, finalManifestUri,
        this.playerInterface_.networkingEngine);
    this.operationManager_.manage(xlinkOperation);
    const finalMpd = await xlinkOperation.promise;
    return this.processManifest_(finalMpd, finalManifestUri);
  }


  /**
   * Takes a formatted MPD and converts it into a manifest.
   *
   * @param {!Element} mpd
   * @param {string} finalManifestUri The final manifest URI, which may
   *   differ from this.manifestUri_ if there has been a redirect.
   * @return {!Promise}
   * @private
   */
  async processManifest_(mpd, finalManifestUri) {
    const Functional = shaka.util.Functional;
    const XmlUtils = shaka.util.XmlUtils;

    const manifestPreprocessor = this.config_.dash.manifestPreprocessor;
    if (manifestPreprocessor) {
      manifestPreprocessor(mpd);
    }

    // Get any Location elements.  This will update the manifest location and
    // the base URI.
    /** @type {!Array.<string>} */
    let manifestBaseUris = [finalManifestUri];
    /** @type {!Array.<string>} */
    const locations = XmlUtils.findChildren(mpd, 'Location')
        .map(XmlUtils.getContents)
        .filter(Functional.isNotNull);
    if (locations.length > 0) {
      const absoluteLocations = shaka.util.ManifestParserUtils.resolveUris(
          manifestBaseUris, locations);
      this.manifestUris_ = absoluteLocations;
      manifestBaseUris = absoluteLocations;
    }

    if (this.config_.dash.enablePatchMPDSupport) {
      // Get patch location element
      const patchLocation = XmlUtils.findChildren(mpd, 'PatchLocation')
          .map(XmlUtils.getContents)
          .filter(Functional.isNotNull);
      if (patchLocation.length > 0) {
        // we are patching
        this.patchLocationUrl_ = patchLocation[0];
      }
    }

    const uriObjs = XmlUtils.findChildren(mpd, 'BaseURL');
    const uris = uriObjs.map(XmlUtils.getContents);
    const baseUris = shaka.util.ManifestParserUtils.resolveUris(
        manifestBaseUris, uris);

    this.manifestPatchContext_.baseUris = baseUris;

    let availabilityTimeOffset = 0;
    if (uriObjs && uriObjs.length) {
      availabilityTimeOffset = XmlUtils.parseAttr(
          uriObjs[0], 'availabilityTimeOffset', XmlUtils.parseFloat) || 0;
    }
    this.manifestPatchContext_.availabilityTimeOffset = availabilityTimeOffset;

    const ignoreMinBufferTime = this.config_.dash.ignoreMinBufferTime;
    let minBufferTime = 0;
    if (!ignoreMinBufferTime) {
      minBufferTime =
          XmlUtils.parseAttr(mpd, 'minBufferTime', XmlUtils.parseDuration) || 0;
    }

    this.updatePeriod_ = /** @type {number} */ (XmlUtils.parseAttr(
        mpd, 'minimumUpdatePeriod', XmlUtils.parseDuration, -1));

    const presentationStartTime = XmlUtils.parseAttr(
        mpd, 'availabilityStartTime', XmlUtils.parseDate);
    let segmentAvailabilityDuration = XmlUtils.parseAttr(
        mpd, 'timeShiftBufferDepth', XmlUtils.parseDuration);

    const ignoreSuggestedPresentationDelay =
      this.config_.dash.ignoreSuggestedPresentationDelay;
    let suggestedPresentationDelay = null;
    if (!ignoreSuggestedPresentationDelay) {
      suggestedPresentationDelay = XmlUtils.parseAttr(
          mpd, 'suggestedPresentationDelay', XmlUtils.parseDuration);
    }

    const ignoreMaxSegmentDuration =
        this.config_.dash.ignoreMaxSegmentDuration;
    let maxSegmentDuration = null;
    if (!ignoreMaxSegmentDuration) {
      maxSegmentDuration = XmlUtils.parseAttr(
          mpd, 'maxSegmentDuration', XmlUtils.parseDuration);
    }
    const mpdType = mpd.getAttribute('type') || 'static';

    this.manifestPatchContext_.type = mpdType;

    /** @type {!shaka.media.PresentationTimeline} */
    let presentationTimeline;
    if (this.manifest_) {
      presentationTimeline = this.manifest_.presentationTimeline;

      // Before processing an update, evict from all segment indexes.  Some of
      // them may not get updated otherwise if their corresponding Period
      // element has been dropped from the manifest since the last update.
      // Without this, playback will still work, but this is necessary to
      // maintain conditions that we assert on for multi-Period content.
      // This gives us confidence that our state is maintained correctly, and
      // that the complex logic of multi-Period eviction and period-flattening
      // is correct.  See also:
      // https://github.com/shaka-project/shaka-player/issues/3169#issuecomment-823580634
      for (const stream of Object.values(this.streamMap_)) {
        if (stream.segmentIndex) {
          stream.segmentIndex.evict(
              presentationTimeline.getSegmentAvailabilityStart());
        }
      }
    } else {
      // DASH IOP v3.0 suggests using a default delay between minBufferTime
      // and timeShiftBufferDepth.  This is literally the range of all
      // feasible choices for the value.  Nothing older than
      // timeShiftBufferDepth is still available, and anything less than
      // minBufferTime will cause buffering issues.
      //
      // We have decided that our default will be the configured value, or
      // 1.5 * minBufferTime if not configured. This is fairly conservative.
      // Content providers should provide a suggestedPresentationDelay whenever
      // possible to optimize the live streaming experience.
      const defaultPresentationDelay =
          this.config_.defaultPresentationDelay || minBufferTime * 1.5;
      const presentationDelay = suggestedPresentationDelay != null ?
          suggestedPresentationDelay : defaultPresentationDelay;
      presentationTimeline = new shaka.media.PresentationTimeline(
          presentationStartTime, presentationDelay,
          this.config_.dash.autoCorrectDrift);
    }

    presentationTimeline.setStatic(mpdType == 'static');

    const isLive = presentationTimeline.isLive();

    // If it's live, we check for an override.
    if (isLive && !isNaN(this.config_.availabilityWindowOverride)) {
      segmentAvailabilityDuration = this.config_.availabilityWindowOverride;
    }

    // If it's null, that means segments are always available.  This is always
    // the case for VOD, and sometimes the case for live.
    if (segmentAvailabilityDuration == null) {
      segmentAvailabilityDuration = Infinity;
    }

    presentationTimeline.setSegmentAvailabilityDuration(
        segmentAvailabilityDuration);

    const profiles = mpd.getAttribute('profiles') || '';
    this.manifestPatchContext_.profiles = profiles.split(',');

    /** @type {shaka.dash.DashParser.Context} */
    const context = {
      // Don't base on updatePeriod_ since emsg boxes can cause manifest
      // updates.
      dynamic: mpdType != 'static',
      presentationTimeline: presentationTimeline,
      period: null,
      periodInfo: null,
      adaptationSet: null,
      representation: null,
      bandwidth: 0,
      indexRangeWarningGiven: false,
      availabilityTimeOffset: availabilityTimeOffset,
      segmentInfo: null,
      mediaPresentationDuration: null,
      profiles: profiles.split(','),
    };

    const periodsAndDuration = this.parsePeriods_(context, baseUris, mpd);
    const duration = periodsAndDuration.duration;
    const periods = periodsAndDuration.periods;

    if (mpdType == 'static' ||
        !periodsAndDuration.durationDerivedFromPeriods) {
      // Ignore duration calculated from Period lengths if this is dynamic.
      presentationTimeline.setDuration(duration || Infinity);
    }

    // The segments are available earlier than the availability start time.
    // If the stream is low latency and the user has not configured the
    // lowLatencyMode, but if it has been configured to activate the
    // lowLatencyMode if a stream of this type is detected, we automatically
    // activate the lowLatencyMode.
    if (this.minTotalAvailabilityTimeOffset_ && !this.lowLatencyMode_) {
      const autoLowLatencyMode = this.playerInterface_.isAutoLowLatencyMode();
      if (autoLowLatencyMode) {
        this.playerInterface_.enableLowLatencyMode();
        this.lowLatencyMode_ = this.playerInterface_.isLowLatencyMode();
      }
    }

    if (this.lowLatencyMode_) {
      presentationTimeline.setAvailabilityTimeOffset(
          this.minTotalAvailabilityTimeOffset_);
    } else if (this.minTotalAvailabilityTimeOffset_) {
      // If the playlist contains AvailabilityTimeOffset value, the
      // streaming.lowLatencyMode value should be set to true to stream with low
      // latency mode.
      shaka.log.alwaysWarn('Low-latency DASH live stream detected, but ' +
        'low-latency streaming mode is not enabled in Shaka Player. ' +
        'Set streaming.lowLatencyMode configuration to true, and see ' +
        'https://bit.ly/3clctcj for details.');
    }

    // Use @maxSegmentDuration to override smaller, derived values.
    presentationTimeline.notifyMaxSegmentDuration(maxSegmentDuration || 1);
    if (goog.DEBUG) {
      presentationTimeline.assertIsValid();
    }

    await this.periodCombiner_.combinePeriods(periods, context.dynamic);

    // Set minBufferTime to 0 for low-latency DASH live stream to achieve the
    // best latency
    if (this.lowLatencyMode_) {
      minBufferTime = 0;
    }

    // Set updatePeriod_ to minTotalAvailabilityTimeOffset_ to achieve the best
    // latency in LL streams
    if (this.lowLatencyMode_ && this.minTotalAvailabilityTimeOffset_) {
      this.updatePeriod_ = this.minTotalAvailabilityTimeOffset_;
    }

    // These steps are not done on manifest update.
    if (!this.manifest_) {
      await this.periodCombiner_.combinePeriods(periods, context.dynamic);

      this.manifest_ = {
        presentationTimeline: presentationTimeline,
        variants: this.periodCombiner_.getVariants(),
        textStreams: this.periodCombiner_.getTextStreams(),
        imageStreams: this.periodCombiner_.getImageStreams(),
        offlineSessionIds: [],
        minBufferTime: minBufferTime || 0,
        sequenceMode: this.config_.dash.sequenceMode,
        ignoreManifestTimestampsInSegmentsMode: false,
        type: shaka.media.ManifestParser.DASH,
        serviceDescription: this.parseServiceDescription_(mpd),
      };

      // We only need to do clock sync when we're using presentation start
      // time. This condition also excludes VOD streams.
      if (presentationTimeline.usingPresentationStartTime()) {
        const XmlUtils = shaka.util.XmlUtils;
        const timingElements = XmlUtils.findChildren(mpd, 'UTCTiming');
        const offset = await this.parseUtcTiming_(baseUris, timingElements);
        // Detect calls to stop().
        if (!this.playerInterface_) {
          return;
        }
        presentationTimeline.setClockOffset(offset);
      }

      // This is the first point where we have a meaningful presentation start
      // time, and we need to tell PresentationTimeline that so that it can
      // maintain consistency from here on.
      presentationTimeline.lockStartTime();
    } else {
<<<<<<< HEAD
      await this.postPeriodProcessing_(periodsAndDuration.periods, false);
    }
  }

  /**
   * Handles common procedures after processing new periods.
   *
   * @param {!Array<shaka.util.PeriodCombiner.Period>} periods to be appended
   * @param {boolean} isPatchUpdate does call comes from mpd patch update
   * @private
   */
  async postPeriodProcessing_(periods, isPatchUpdate) {
    await this.periodCombiner_.combinePeriods(periods, true, isPatchUpdate);

    // Just update the variants and text streams, which may change as periods
    // are added or removed.
    this.manifest_.variants = this.periodCombiner_.getVariants();
    this.manifest_.textStreams = this.periodCombiner_.getTextStreams();
    this.manifest_.imageStreams = this.periodCombiner_.getImageStreams();

    // Re-filter the manifest.  This will check any configured restrictions on
    // new variants, and will pass any new init data to DrmEngine to ensure
    // that key rotation works correctly.
    this.playerInterface_.filter(this.manifest_);
  }

  /**
   * Takes a formatted Patch MPD and converts it into a manifest.
   *
   * @param {!Element} mpd
   * @return {!Promise}
   * @private
   */
  async processPatchManifest_(mpd) {
    const XmlUtils = shaka.util.XmlUtils;

    const additions = XmlUtils.findChildren(mpd, 'p:add');

    /** @type {!Array.<shaka.util.PeriodCombiner.Period>} */
    const newPeriods = [];

    for (const addition of additions) {
      const selector = addition.getAttribute('sel');

      const paths = XmlUtils.parseXpath(selector);

      switch (paths[paths.length - 1].name) {
        case 'MPD':
          if (selector == '/MPD/@mediaPresentationDuration') {
            const content = XmlUtils.getContents(addition) || '';
            this.parsePatchMediaPresentationDurationChange_(content);
          } else {
            newPeriods.push(...this.parsePatchPeriod_(addition));
          }
          break;
        case 'SegmentTimeline':
          this.parsePatchSegment_(paths,
              XmlUtils.findChildren(addition, 'S'));

          break;
            // TODO handle SegmentList
            // TODO handle SegmentBase
      }
    }

    const replaces = XmlUtils.findChildren(mpd, 'p:replace');
    for (const replace of replaces) {
      const selector = replace.getAttribute('sel');
      const content = XmlUtils.getContents(replace) || '';

      if (selector == '/MPD/@type') {
        this.parsePatchMpdTypeChange_(content);
      } else if (selector == '/MPD/@mediaPresentationDuration') {
        this.parsePatchMediaPresentationDurationChange_(content);
      }
    }

    if (newPeriods.length) {
      await this.postPeriodProcessing_(newPeriods, true);
    }
    if (this.manifestPatchContext_.type == 'static') {
      const duration = this.manifestPatchContext_.mediaPresentationDuration;
      this.manifest_.presentationTimeline.setDuration(duration || Infinity);
    }
  }

  /**
   * Handles manifest type changes, this transition is expected to be
   * "dyanmic" to "static".
   *
   * @param {!string} mpdType
   * @private
   */
  parsePatchMpdTypeChange_(mpdType) {
    this.manifest_.presentationTimeline.setStatic(mpdType == 'static');
    this.manifestPatchContext_.type = mpdType;
    for (const context of this.contextCache_.values()) {
      context.dynamic = mpdType == 'dynamic';
    }
    if (mpdType == 'static') {
      // Manifest is no longer dynamic, so stop live updates.
      this.updatePeriod_ = -1;
    }
  }

  /**
   * @param {string} durationString
   * @private
   */
  parsePatchMediaPresentationDurationChange_(durationString) {
    const duration = shaka.util.XmlUtils.parseDuration(durationString);
    if (duration == null) {
      return;
    }
    this.manifestPatchContext_.mediaPresentationDuration = duration;
    for (const context of this.contextCache_.values()) {
      context.mediaPresentationDuration = duration;
    }
  }

  /**
   * Ingests a full MPD period element from a patch update
   *
   * @param {!Element} periods
   * @private
   */
  parsePatchPeriod_(periods) {
    this.contextCache_.clear();

    /** @type {shaka.dash.DashParser.Context} */
    const context = {
      dynamic: this.manifestPatchContext_.type == 'dynamic',
      presentationTimeline: this.manifest_.presentationTimeline,
      period: null,
      periodInfo: null,
      adaptationSet: null,
      representation: null,
      bandwidth: 0,
      indexRangeWarningGiven: false,
      availabilityTimeOffset: this.manifestPatchContext_.availabilityTimeOffset,
      profiles: this.manifestPatchContext_.profiles,
      segmentInfo: null,
      mediaPresentationDuration:
          this.manifestPatchContext_.mediaPresentationDuration,
      timelineCache: new Map(),
    };

    const periodsAndDuration = this.parsePeriods_(context,
        this.manifestPatchContext_.baseUris, periods);

    return periodsAndDuration.periods;
  }

  /**
   * Ingests Path MPD segments.
   *
   * @param {!Array<shaka.util.XmlUtils.PathNode>} paths
   * @param {Array<Element>} segments
   * @private
   */
  parsePatchSegment_(paths, segments) {
    let periodId = '';
    let adaptationSetId = '';
    let representationId = '';
    for (const node of paths) {
      if (node.name == 'Period') {
        periodId = node.id;
      } else if (node.name == 'AdaptationSet') {
        adaptationSetId = node.id;
      } else if (node.name == 'Representation') {
        representationId = node.id;
      }
    }

    /** @type {!Array<string>} */
    const representationIds = [];

    if (representationId != '') {
      representationIds.push(representationId);
    } else {
      for (const context of this.contextCache_.values()) {
        if (context.adaptationSet.id == adaptationSetId &&
              context.representation.id) {
          representationIds.push(context.representation.id);
        }
      }
    }

    for (const repId of representationIds) {
      const contextId = periodId + ',' + repId;

      /** @type {shaka.dash.DashParser.Context} */
      const context = this.contextCache_.get(contextId);

      context.segmentInfo.timepoints = segments;

      const currentStream = this.streamMap_[contextId];
      goog.asserts.assert(currentStream, 'stream should exist');

      if (currentStream.segmentIndex) {
        currentStream.segmentIndex.evict(
            this.manifest_.presentationTimeline.getSegmentAvailabilityStart());
      }

      try {
        const requestSegment = (uris, startByte, endByte, isInit) => {
          return this.requestSegment_(uris, startByte, endByte, isInit);
        };
        const streamInfo = shaka.dash.SegmentTemplate.createStreamInfo(
            context, requestSegment, this.streamMap_, /* isUpdate= */ true,
            this.config_.dash.initialSegmentLimit, this.periodDurations_,
            /* isPatchUpdate= */ true);
        currentStream.createSegmentIndex = async () => {
          if (!currentStream.segmentIndex) {
            currentStream.segmentIndex =
                  await streamInfo.generateSegmentIndex();
          }
        };
      } catch (error) {
        const ContentType = shaka.util.ManifestParserUtils.ContentType;
        const contentType = context.representation.contentType;
        const isText = contentType == ContentType.TEXT ||
              contentType == ContentType.APPLICATION;
        const isImage = contentType == ContentType.IMAGE;
        if (!(isText || isImage) ||
              error.code != shaka.util.Error.Code.DASH_NO_SEGMENT_INFO) {
          // We will ignore any DASH_NO_SEGMENT_INFO errors for text/image
          throw error;
        }
      }
    }
=======
      // Just update the variants and text streams, which may change as periods
      // are added or removed.
      this.manifest_.variants = this.periodCombiner_.getVariants();
      const textStreams = this.periodCombiner_.getTextStreams();
      if (textStreams.length > 0) {
        this.manifest_.textStreams = textStreams;
      }
      this.manifest_.imageStreams = this.periodCombiner_.getImageStreams();

      // Re-filter the manifest.  This will check any configured restrictions on
      // new variants, and will pass any new init data to DrmEngine to ensure
      // that key rotation works correctly.
      this.playerInterface_.filter(this.manifest_);
    }

    // Add text streams to correspond to closed captions.  This happens right
    // after period combining, while we still have a direct reference, so that
    // any new streams will appear in the period combiner.
    this.playerInterface_.makeTextStreamsForClosedCaptions(this.manifest_);
>>>>>>> d9b49d99
  }

  /**
   * Reads maxLatency and maxPlaybackRate properties from service
   * description element.
   *
   * @param {!Element} mpd
   * @return {?shaka.extern.ServiceDescription}
   * @private
   */
  parseServiceDescription_(mpd) {
    const XmlUtils = shaka.util.XmlUtils;
    const elem = XmlUtils.findChild(mpd, 'ServiceDescription');

    if (!elem ) {
      return null;
    }

    const latencyNode = XmlUtils.findChild(elem, 'Latency');
    const playbackRateNode = XmlUtils.findChild(elem, 'PlaybackRate');

    if ((latencyNode && latencyNode.getAttribute('max')) || playbackRateNode) {
      const maxLatency = latencyNode && latencyNode.getAttribute('max') ?
        parseInt(latencyNode.getAttribute('max'), 10) / 1000 :
        null;
      const maxPlaybackRate = playbackRateNode ?
        parseFloat(playbackRateNode.getAttribute('max')) :
        null;

      return {maxLatency, maxPlaybackRate};
    }

    return null;
  }

  /**
   * Reads and parses the periods from the manifest.  This first does some
   * partial parsing so the start and duration is available when parsing
   * children.
   *
   * @param {shaka.dash.DashParser.Context} context
   * @param {!Array.<string>} baseUris
   * @param {!Element} mpd
   * @return {{
   *   periods: !Array.<shaka.extern.Period>,
   *   duration: ?number,
   *   durationDerivedFromPeriods: boolean
   * }}
   * @private
   */
  parsePeriods_(context, baseUris, mpd) {
    const XmlUtils = shaka.util.XmlUtils;
    let presentationDuration = context.mediaPresentationDuration;

    if (!presentationDuration) {
      presentationDuration = XmlUtils.parseAttr(
          mpd, 'mediaPresentationDuration', XmlUtils.parseDuration);
      this.manifestPatchContext_.mediaPresentationDuration =
          presentationDuration;
    }

    const periods = [];
    let prevEnd = 0;
    const periodNodes = XmlUtils.findChildren(mpd, 'Period');
    for (let i = 0; i < periodNodes.length; i++) {
      const elem = periodNodes[i];
      const next = periodNodes[i + 1];
      const start = /** @type {number} */ (
        XmlUtils.parseAttr(elem, 'start', XmlUtils.parseDuration, prevEnd));
      const periodId = elem.id;
      const givenDuration =
          XmlUtils.parseAttr(elem, 'duration', XmlUtils.parseDuration);

      let periodDuration = null;
      if (next) {
        // "The difference between the start time of a Period and the start time
        // of the following Period is the duration of the media content
        // represented by this Period."
        const nextStart =
            XmlUtils.parseAttr(next, 'start', XmlUtils.parseDuration);
        if (nextStart != null) {
          periodDuration = nextStart - start;
        }
      } else if (presentationDuration != null) {
        // "The Period extends until the Period.start of the next Period, or
        // until the end of the Media Presentation in the case of the last
        // Period."
        periodDuration = presentationDuration - start;
      }

      const threshold =
          shaka.util.ManifestParserUtils.GAP_OVERLAP_TOLERANCE_SECONDS;
      if (periodDuration && givenDuration &&
          Math.abs(periodDuration - givenDuration) > threshold) {
        shaka.log.warning('There is a gap/overlap between Periods', elem);
      }
      // Only use the @duration in the MPD if we can't calculate it.  We should
      // favor the @start of the following Period.  This ensures that there
      // aren't gaps between Periods.
      if (periodDuration == null) {
        periodDuration = givenDuration;
      }

      /**
       * This is to improve robustness when the player observes manifest with
       * past periods that are inconsistent to previous ones.
       *
       * This may happen when a CDN or proxy server switches its upstream from
       * one encoder to another redundant encoder.
       *
       * Skip periods that match all of the following criteria:
       * - Start time is earlier than latest period start time ever seen
       * - Period ID is never seen in the previous manifest
       * - Not the last period in the manifest
       *
       * Periods that meet the aforementioned criteria are considered invalid
       * and should be safe to discard.
       */

      if (this.largestPeriodStartTime_ !== null &&
        periodId !== null && start !== null &&
        start < this.largestPeriodStartTime_ &&
        !this.lastManifestUpdatePeriodIds_.includes(periodId) &&
        i + 1 != periodNodes.length) {
        shaka.log.debug(
            `Skipping Period with ID ${periodId} as its start time is smaller` +
            ' than the largest period start time that has been seen, and ID ' +
            'is unseen before');
        continue;
      }


      // Save maximum period start time if it is the last period
      if (start !== null &&
        (this.largestPeriodStartTime_ === null ||
          start > this.largestPeriodStartTime_)) {
        this.largestPeriodStartTime_ = start;
      }

      // Parse child nodes.
      const info = {
        start: start,
        duration: periodDuration,
        node: elem,
        isLastPeriod: periodDuration == null || !next,
      };
      const period = this.parsePeriod_(context, baseUris, info);
      periods.push(period);

      if (context.period.id && periodDuration) {
        this.periodDurations_[context.period.id] = periodDuration;
      }

      if (periodDuration == null) {
        if (next) {
          // If the duration is still null and we aren't at the end, then we
          // will skip any remaining periods.
          shaka.log.warning(
              'Skipping Period', i + 1, 'and any subsequent Periods:', 'Period',
              i + 1, 'does not have a valid start time.', next);
        }

        // The duration is unknown, so the end is unknown.
        prevEnd = null;
        break;
      }

      prevEnd = start + periodDuration;
    } // end of period parsing loop

    // Replace previous seen periods with the current one.
    this.lastManifestUpdatePeriodIds_ = periods.map((el) => el.id);

    if (presentationDuration != null) {
      if (prevEnd != presentationDuration) {
        shaka.log.warning(
            '@mediaPresentationDuration does not match the total duration of ',
            'all Periods.');
        // Assume @mediaPresentationDuration is correct.
      }
      return {
        periods: periods,
        duration: presentationDuration,
        durationDerivedFromPeriods: false,
      };
    } else {
      return {
        periods: periods,
        duration: prevEnd,
        durationDerivedFromPeriods: true,
      };
    }
  }

  /**
   * Parses a Period XML element.  Unlike the other parse methods, this is not
   * given the Node; it is given a PeriodInfo structure.  Also, partial parsing
   * was done before this was called so start and duration are valid.
   *
   * @param {shaka.dash.DashParser.Context} context
   * @param {!Array.<string>} baseUris
   * @param {shaka.dash.DashParser.PeriodInfo} periodInfo
   * @return {shaka.extern.Period}
   * @private
   */
  parsePeriod_(context, baseUris, periodInfo) {
    const Functional = shaka.util.Functional;
    const XmlUtils = shaka.util.XmlUtils;
    const ContentType = shaka.util.ManifestParserUtils.ContentType;

    context.period = this.createFrame_(periodInfo.node, null, baseUris);
    context.periodInfo = periodInfo;
    context.period.availabilityTimeOffset = context.availabilityTimeOffset;

    // If the period doesn't have an ID, give it one based on its start time.
    if (!context.period.id) {
      shaka.log.info(
          'No Period ID given for Period with start time ' + periodInfo.start +
          ',  Assigning a default');
      context.period.id = '__shaka_period_' + periodInfo.start;
    }

    const eventStreamNodes =
        XmlUtils.findChildren(periodInfo.node, 'EventStream');
    const availabilityStart =
        context.presentationTimeline.getSegmentAvailabilityStart();

    for (const node of eventStreamNodes) {
      this.parseEventStream_(
          periodInfo.start, periodInfo.duration, node, availabilityStart);
    }

    const adaptationSetNodes =
        XmlUtils.findChildren(periodInfo.node, 'AdaptationSet');
    const adaptationSets = adaptationSetNodes
        .map((node) => this.parseAdaptationSet_(context, node))
        .filter(Functional.isNotNull);

    // For dynamic manifests, we use rep IDs internally, and they must be
    // unique.
    if (context.dynamic) {
      const ids = [];
      for (const set of adaptationSets) {
        for (const id of set.representationIds) {
          ids.push(id);
        }
      }

      const uniqueIds = new Set(ids);

      if (ids.length != uniqueIds.size) {
        throw new shaka.util.Error(
            shaka.util.Error.Severity.CRITICAL,
            shaka.util.Error.Category.MANIFEST,
            shaka.util.Error.Code.DASH_DUPLICATE_REPRESENTATION_ID);
      }
    }

    const normalAdaptationSets = adaptationSets
        .filter((as) => { return !as.trickModeFor; });

    const trickModeAdaptationSets = adaptationSets
        .filter((as) => { return as.trickModeFor; });

    // Attach trick mode tracks to normal tracks.
    for (const trickModeSet of trickModeAdaptationSets) {
      const targetIds = trickModeSet.trickModeFor.split(' ');
      for (const normalSet of normalAdaptationSets) {
        if (targetIds.includes(normalSet.id)) {
          for (const stream of normalSet.streams) {
            // There may be multiple trick mode streams, but we do not
            // currently support that.  Just choose one.
            // TODO: https://github.com/shaka-project/shaka-player/issues/1528
            stream.trickModeVideo = trickModeSet.streams.find((trickStream) =>
              shaka.util.MimeUtils.getNormalizedCodec(stream.codecs) ==
              shaka.util.MimeUtils.getNormalizedCodec(trickStream.codecs));
          }
        }
      }
    }

    const audioSets = this.config_.disableAudio ? [] :
        this.getSetsOfType_(normalAdaptationSets, ContentType.AUDIO);
    const videoSets = this.config_.disableVideo ? [] :
        this.getSetsOfType_(normalAdaptationSets, ContentType.VIDEO);
    const textSets = this.config_.disableText ? [] :
        this.getSetsOfType_(normalAdaptationSets, ContentType.TEXT);
    const imageSets = this.config_.disableThumbnails ? [] :
        this.getSetsOfType_(normalAdaptationSets, ContentType.IMAGE);

    if (!videoSets.length && !audioSets.length) {
      throw new shaka.util.Error(
          shaka.util.Error.Severity.CRITICAL,
          shaka.util.Error.Category.MANIFEST,
          shaka.util.Error.Code.DASH_EMPTY_PERIOD);
    }

    const audioStreams = [];
    for (const audioSet of audioSets) {
      audioStreams.push(...audioSet.streams);
    }

    const videoStreams = [];
    for (const videoSet of videoSets) {
      videoStreams.push(...videoSet.streams);
    }

    const textStreams = [];
    for (const textSet of textSets) {
      textStreams.push(...textSet.streams);
    }

    const imageStreams = [];
    for (const imageSet of imageSets) {
      imageStreams.push(...imageSet.streams);
    }

    return {
      id: context.period.id,
      audioStreams,
      videoStreams,
      textStreams,
      imageStreams,
    };
  }

  /**
   * @param {!Array.<!shaka.dash.DashParser.AdaptationInfo>} adaptationSets
   * @param {string} type
   * @return {!Array.<!shaka.dash.DashParser.AdaptationInfo>}
   * @private
   */
  getSetsOfType_(adaptationSets, type) {
    return adaptationSets.filter((as) => {
      return as.contentType == type;
    });
  }

  /**
   * Parses an AdaptationSet XML element.
   *
   * @param {shaka.dash.DashParser.Context} context
   * @param {!Element} elem The AdaptationSet element.
   * @return {?shaka.dash.DashParser.AdaptationInfo}
   * @private
   */
  parseAdaptationSet_(context, elem) {
    const XmlUtils = shaka.util.XmlUtils;
    const Functional = shaka.util.Functional;
    const ManifestParserUtils = shaka.util.ManifestParserUtils;
    const ContentType = ManifestParserUtils.ContentType;
    const ContentProtection = shaka.dash.ContentProtection;

    context.adaptationSet = this.createFrame_(elem, context.period, null);

    let main = false;
    const roleElements = XmlUtils.findChildren(elem, 'Role');
    const roleValues = roleElements.map((role) => {
      return role.getAttribute('value');
    }).filter(Functional.isNotNull);

    // Default kind for text streams is 'subtitle' if unspecified in the
    // manifest.
    let kind = undefined;
    const isText = context.adaptationSet.contentType == ContentType.TEXT;
    if (isText) {
      kind = ManifestParserUtils.TextStreamKind.SUBTITLE;
    }

    for (const roleElement of roleElements) {
      const scheme = roleElement.getAttribute('schemeIdUri');
      if (scheme == null || scheme == 'urn:mpeg:dash:role:2011') {
        // These only apply for the given scheme, but allow them to be specified
        // if there is no scheme specified.
        // See: DASH section 5.8.5.5
        const value = roleElement.getAttribute('value');
        switch (value) {
          case 'main':
            main = true;
            break;
          case 'caption':
          case 'subtitle':
            kind = value;
            break;
        }
      }
    }

    // Parallel for HLS VIDEO-RANGE as defined in DASH-IF IOP v4.3 6.2.5.1.
    let videoRange;

    // Ref. https://dashif.org/docs/DASH-IF-IOP-v4.3.pdf
    // If signaled, a Supplemental or Essential Property descriptor
    // shall be used, with the schemeIdUri set to
    // urn:mpeg:mpegB:cicp:<Parameter> as defined in
    // ISO/IEC 23001-8 [49] and <Parameter> one of the
    // following: ColourPrimaries, TransferCharacteristics,
    // or MatrixCoefficients.
    const scheme = 'urn:mpeg:mpegB:cicp';
    const transferCharacteristicsScheme = `${scheme}:TransferCharacteristics`;
    const colourPrimariesScheme = `${scheme}:ColourPrimaries`;
    const matrixCoefficientsScheme = `${scheme}:MatrixCoefficients`;

    const getVideoRangeFromTransferCharacteristicCICP = (cicp) => {
      switch (cicp) {
        case 1:
        case 6:
        case 13:
        case 14:
        case 15:
          return 'SDR';
        case 16:
          return 'PQ';
        case 18:
          return 'HLG';
      }
      return undefined;
    };

    const essentialProperties =
        XmlUtils.findChildren(elem, 'EssentialProperty');
    // ID of real AdaptationSet if this is a trick mode set:
    let trickModeFor = null;
    let unrecognizedEssentialProperty = false;
    for (const prop of essentialProperties) {
      const schemeId = prop.getAttribute('schemeIdUri');
      if (schemeId == 'http://dashif.org/guidelines/trickmode') {
        trickModeFor = prop.getAttribute('value');
      } else if (schemeId == transferCharacteristicsScheme) {
        videoRange = getVideoRangeFromTransferCharacteristicCICP(
            parseInt(prop.getAttribute('value'), 10),
        );
      } else if (schemeId == colourPrimariesScheme ||
                 schemeId == matrixCoefficientsScheme) {
        continue;
      } else {
        unrecognizedEssentialProperty = true;
      }
    }

    const supplementalProperties =
        XmlUtils.findChildren(elem, 'SupplementalProperty');
    for (const prop of supplementalProperties) {
      const schemeId = prop.getAttribute('schemeIdUri');
      if (schemeId == transferCharacteristicsScheme) {
        videoRange = getVideoRangeFromTransferCharacteristicCICP(
            parseInt(prop.getAttribute('value'), 10),
        );
      }
    }

    const accessibilities = XmlUtils.findChildren(elem, 'Accessibility');
    const LanguageUtils = shaka.util.LanguageUtils;
    const closedCaptions = new Map();
    /** @type {?shaka.media.ManifestParser.AccessibilityPurpose} */
    let accessibilityPurpose;
    for (const prop of accessibilities) {
      const schemeId = prop.getAttribute('schemeIdUri');
      const value = prop.getAttribute('value');
      if (schemeId == 'urn:scte:dash:cc:cea-608:2015' ) {
        let channelId = 1;
        if (value != null) {
          const channelAssignments = value.split(';');
          for (const captionStr of channelAssignments) {
            let channel;
            let language;
            // Some closed caption descriptions have channel number and
            // language ("CC1=eng") others may only have language ("eng,spa").
            if (!captionStr.includes('=')) {
              // When the channel assignemnts are not explicitly provided and
              // there are only 2 values provided, it is highly likely that the
              // assignments are CC1 and CC3 (most commonly used CC streams).
              // Otherwise, cycle through all channels arbitrarily (CC1 - CC4)
              // in order of provided langs.
              channel = `CC${channelId}`;
              if (channelAssignments.length == 2) {
                channelId += 2;
              } else {
                channelId ++;
              }
              language = captionStr;
            } else {
              const channelAndLanguage = captionStr.split('=');
              // The channel info can be '1' or 'CC1'.
              // If the channel info only has channel number(like '1'), add 'CC'
              // as prefix so that it can be a full channel id (like 'CC1').
              channel = channelAndLanguage[0].startsWith('CC') ?
                  channelAndLanguage[0] : `CC${channelAndLanguage[0]}`;

              // 3 letters (ISO 639-2).  In b/187442669, we saw a blank string
              // (CC2=;CC3=), so default to "und" (the code for "undetermined").
              language = channelAndLanguage[1] || 'und';
            }
            closedCaptions.set(channel, LanguageUtils.normalize(language));
          }
        } else {
          // If channel and language information has not been provided, assign
          // 'CC1' as channel id and 'und' as language info.
          closedCaptions.set('CC1', 'und');
        }
      } else if (schemeId == 'urn:scte:dash:cc:cea-708:2015') {
        let serviceNumber = 1;
        if (value != null) {
          for (const captionStr of value.split(';')) {
            let service;
            let language;
            // Similar to CEA-608, it is possible that service # assignments
            // are not explicitly provided e.g. "eng;deu;swe" In this case,
            // we just cycle through the services for each language one by one.
            if (!captionStr.includes('=')) {
              service = `svc${serviceNumber}`;
              serviceNumber ++;
              language = captionStr;
            } else {
            // Otherwise, CEA-708 caption values take the form "
            // 1=lang:eng;2=lang:deu" i.e. serviceNumber=lang:threelettercode.
              const serviceAndLanguage = captionStr.split('=');
              service = `svc${serviceAndLanguage[0]}`;

              // The language info can be different formats, lang:eng',
              // or 'lang:eng,war:1,er:1'. Extract the language info.
              language = serviceAndLanguage[1].split(',')[0].split(':').pop();
            }
            closedCaptions.set(service, LanguageUtils.normalize(language));
          }
        } else {
          // If service and language information has not been provided, assign
          // 'svc1' as service number and 'und' as language info.
          closedCaptions.set('svc1', 'und');
        }
      } else if (schemeId == 'urn:mpeg:dash:role:2011') {
        // See DASH IOP 3.9.2 Table 4.
        if (value != null) {
          roleValues.push(value);
          if (value == 'captions') {
            kind = ManifestParserUtils.TextStreamKind.CLOSED_CAPTION;
          }
        }
      } else if (schemeId == 'urn:tva:metadata:cs:AudioPurposeCS:2007') {
        // See DASH DVB Document A168 Rev.6 Table 5.
        if (value == '1') {
          accessibilityPurpose =
              shaka.media.ManifestParser.AccessibilityPurpose.VISUALLY_IMPAIRED;
        } else if (value == '2') {
          accessibilityPurpose =
              shaka.media.ManifestParser.AccessibilityPurpose.HARD_OF_HEARING;
        }
      }
    }

    // According to DASH spec (2014) section 5.8.4.8, "the successful processing
    // of the descriptor is essential to properly use the information in the
    // parent element".  According to DASH IOP v3.3, section 3.3.4, "if the
    // scheme or the value" for EssentialProperty is not recognized, "the DASH
    // client shall ignore the parent element."
    if (unrecognizedEssentialProperty) {
      // Stop parsing this AdaptationSet and let the caller filter out the
      // nulls.
      return null;
    }

    const contentProtectionElems =
        XmlUtils.findChildren(elem, 'ContentProtection');
    const contentProtection = ContentProtection.parseFromAdaptationSet(
        contentProtectionElems,
        this.config_.dash.ignoreDrmInfo,
        this.config_.dash.keySystemsByURI);

    const language = shaka.util.LanguageUtils.normalize(
        context.adaptationSet.language || 'und');

    // This attribute is currently non-standard, but it is supported by Kaltura.
    let label = elem.getAttribute('label');

    // See DASH IOP 4.3 here https://dashif.org/docs/DASH-IF-IOP-v4.3.pdf (page 35)
    const labelElements = XmlUtils.findChildren(elem, 'Label');
    if (labelElements && labelElements.length) {
      // NOTE: Right now only one label field is supported.
      const firstLabelElement = labelElements[0];
      if (firstLabelElement.textContent) {
        label = firstLabelElement.textContent;
      }
    }

    // Parse Representations into Streams.
    const representations = XmlUtils.findChildren(elem, 'Representation');
    const streams = representations.map((representation) => {
      const parsedRepresentation = this.parseRepresentation_(context,
          contentProtection, kind, language, label, main, roleValues,
          closedCaptions, representation, accessibilityPurpose);
      if (parsedRepresentation) {
        parsedRepresentation.hdr = parsedRepresentation.hdr || videoRange;
      }
      return parsedRepresentation;
    }).filter((s) => !!s);

    if (streams.length == 0) {
      const isImage = context.adaptationSet.contentType == ContentType.IMAGE;
      // Ignore empty AdaptationSets if ignoreEmptyAdaptationSet is true
      // or they are for text/image content.
      if (this.config_.dash.ignoreEmptyAdaptationSet || isText || isImage) {
        return null;
      }
      throw new shaka.util.Error(
          shaka.util.Error.Severity.CRITICAL,
          shaka.util.Error.Category.MANIFEST,
          shaka.util.Error.Code.DASH_EMPTY_ADAPTATION_SET);
    }

    // If AdaptationSet's type is unknown or is ambiguously "application",
    // guess based on the information in the first stream.  If the attributes
    // mimeType and codecs are split across levels, they will both be inherited
    // down to the stream level by this point, so the stream will have all the
    // necessary information.
    if (!context.adaptationSet.contentType ||
        context.adaptationSet.contentType == ContentType.APPLICATION) {
      const mimeType = streams[0].mimeType;
      const codecs = streams[0].codecs;
      context.adaptationSet.contentType =
          shaka.dash.DashParser.guessContentType_(mimeType, codecs);

      for (const stream of streams) {
        stream.type = context.adaptationSet.contentType;
      }
    }

    const adaptationId = context.adaptationSet.id ||
        ('__fake__' + this.globalId_++);

    for (const stream of streams) {
      // Some DRM license providers require that we have a default
      // key ID from the manifest in the wrapped license request.
      // Thus, it should be put in drmInfo to be accessible to request filters.
      for (const drmInfo of contentProtection.drmInfos) {
        drmInfo.keyIds = drmInfo.keyIds && stream.keyIds ?
            new Set([...drmInfo.keyIds, ...stream.keyIds]) :
            drmInfo.keyIds || stream.keyIds;
      }
      if (this.config_.dash.enableAudioGroups) {
        stream.groupId = adaptationId;
      }
    }

    const repIds = representations
        .map((node) => { return node.getAttribute('id'); })
        .filter(shaka.util.Functional.isNotNull);

    return {
      id: adaptationId,
      contentType: context.adaptationSet.contentType,
      language: language,
      main: main,
      streams: streams,
      drmInfos: contentProtection.drmInfos,
      trickModeFor: trickModeFor,
      representationIds: repIds,
    };
  }

  /**
   * Parses a Representation XML element.
   *
   * @param {shaka.dash.DashParser.Context} context
   * @param {shaka.dash.ContentProtection.Context} contentProtection
   * @param {(string|undefined)} kind
   * @param {string} language
   * @param {string} label
   * @param {boolean} isPrimary
   * @param {!Array.<string>} roles
   * @param {Map.<string, string>} closedCaptions
   * @param {!Element} node
   * @param {?shaka.media.ManifestParser.AccessibilityPurpose}
   *   accessibilityPurpose
   *
   * @return {?shaka.extern.Stream} The Stream, or null when there is a
   *   non-critical parsing error.
   * @private
   */
  parseRepresentation_(context, contentProtection, kind, language, label,
      isPrimary, roles, closedCaptions, node, accessibilityPurpose) {
    const XmlUtils = shaka.util.XmlUtils;
    const ContentType = shaka.util.ManifestParserUtils.ContentType;

    context.representation =
        this.createFrame_(node, context.adaptationSet, null);

    const representationId = context.representation.id;

    this.minTotalAvailabilityTimeOffset_ =
        Math.min(this.minTotalAvailabilityTimeOffset_,
            context.representation.availabilityTimeOffset);

    if (!this.verifyRepresentation_(context.representation)) {
      shaka.log.warning('Skipping Representation', context.representation);
      return null;
    }
    const periodStart = context.periodInfo.start;

    // NOTE: bandwidth is a mandatory attribute according to the spec, and zero
    // does not make sense in the DASH spec's bandwidth formulas.
    // In some content, however, the attribute is missing or zero.
    // To avoid NaN at the variant level on broken content, fall back to zero.
    // https://github.com/shaka-project/shaka-player/issues/938#issuecomment-317278180
    context.bandwidth =
        XmlUtils.parseAttr(node, 'bandwidth', XmlUtils.parsePositiveInt) || 0;

    /** @type {?shaka.dash.DashParser.StreamInfo} */
    let streamInfo;

    const contentType = context.representation.contentType;
    const isText = contentType == ContentType.TEXT ||
                   contentType == ContentType.APPLICATION;
    const isImage = contentType == ContentType.IMAGE;

    try {
      /** @type {shaka.extern.aes128Key|undefined} */
      let aes128Key = undefined;
      if (contentProtection.aes128Info) {
        const baseUris = context.representation.baseUris;
        const uris = shaka.util.ManifestParserUtils.resolveUris(
            baseUris, [contentProtection.aes128Info.keyUri]);
        const requestType = shaka.net.NetworkingEngine.RequestType.KEY;
        const request = shaka.net.NetworkingEngine.makeRequest(
            uris, this.config_.retryParameters);

        aes128Key = {
          method: 'AES-128',
          iv: contentProtection.aes128Info.iv,
          firstMediaSequenceNumber: 0,
        };

        // Don't download the key object until the segment is parsed, to
        // avoid a startup delay for long manifests with lots of keys.
        aes128Key.fetchKey = async () => {
          const keyResponse =
              await this.makeNetworkRequest_(request, requestType);

          // keyResponse.status is undefined when URI is
          // "data:text/plain;base64,"
          if (!keyResponse.data || keyResponse.data.byteLength != 16) {
            throw new shaka.util.Error(
                shaka.util.Error.Severity.CRITICAL,
                shaka.util.Error.Category.MANIFEST,
                shaka.util.Error.Code.AES_128_INVALID_KEY_LENGTH);
          }

          const algorithm = {
            name: 'AES-CBC',
          };
          aes128Key.cryptoKey = await window.crypto.subtle.importKey(
              'raw', keyResponse.data, algorithm, true, ['decrypt']);
          aes128Key.fetchKey = undefined; // No longer needed.
        };
      }
      const requestSegment = (uris, startByte, endByte, isInit) => {
        return this.requestSegment_(uris, startByte, endByte, isInit);
      };
      if (context.representation.segmentBase) {
        streamInfo = shaka.dash.SegmentBase.createStreamInfo(
            context, requestSegment, aes128Key);
      } else if (context.representation.segmentList) {
        streamInfo = shaka.dash.SegmentList.createStreamInfo(
            context, this.streamMap_, aes128Key);
      } else if (context.representation.segmentTemplate) {
        const hasManifest = !!this.manifest_;

        streamInfo = shaka.dash.SegmentTemplate.createStreamInfo(
            context, requestSegment, this.streamMap_, hasManifest,
            this.config_.dash.initialSegmentLimit, this.periodDurations_,
<<<<<<< HEAD
            /* isPatchUpdate= */ false);
=======
            aes128Key);
>>>>>>> d9b49d99
      } else {
        goog.asserts.assert(isText,
            'Must have Segment* with non-text streams.');

        const baseUris = context.representation.baseUris;
        const duration = context.periodInfo.duration || 0;
        streamInfo = {
          generateSegmentIndex: () => {
            return Promise.resolve(shaka.media.SegmentIndex.forSingleSegment(
                periodStart, duration, baseUris));
          },
        };
      }
    } catch (error) {
      if ((isText || isImage) &&
          error.code == shaka.util.Error.Code.DASH_NO_SEGMENT_INFO) {
        // We will ignore any DASH_NO_SEGMENT_INFO errors for text/image
        // streams.
        return null;
      }

      // For anything else, re-throw.
      throw error;
    }

    const contentProtectionElems =
        XmlUtils.findChildren(node, 'ContentProtection');
    const keyId = shaka.dash.ContentProtection.parseFromRepresentation(
        contentProtectionElems, contentProtection,
        this.config_.dash.ignoreDrmInfo,
        this.config_.dash.keySystemsByURI);
    const keyIds = new Set(keyId ? [keyId] : []);

    // Detect the presence of E-AC3 JOC audio content, using DD+JOC signaling.
    // See: ETSI TS 103 420 V1.2.1 (2018-10)
    const supplementalPropertyElems =
        XmlUtils.findChildren(node, 'SupplementalProperty');
    const hasJoc = supplementalPropertyElems.some((element) => {
      const expectedUri = 'tag:dolby.com,2018:dash:EC3_ExtensionType:2018';
      const expectedValue = 'JOC';
      return element.getAttribute('schemeIdUri') == expectedUri &&
          element.getAttribute('value') == expectedValue;
    });
    let spatialAudio = false;
    if (hasJoc) {
      spatialAudio = true;
    }

    let forced = false;
    if (isText) {
      // See: https://github.com/shaka-project/shaka-player/issues/2122 and
      // https://github.com/Dash-Industry-Forum/DASH-IF-IOP/issues/165
      forced = roles.includes('forced_subtitle') ||
          roles.includes('forced-subtitle');
    }

    let tilesLayout;
    if (isImage) {
      const essentialPropertyElems =
          XmlUtils.findChildren(node, 'EssentialProperty');
      const thumbnailTileElem = essentialPropertyElems.find((element) => {
        const expectedUris = [
          'http://dashif.org/thumbnail_tile',
          'http://dashif.org/guidelines/thumbnail_tile',
        ];
        return expectedUris.includes(element.getAttribute('schemeIdUri'));
      });
      if (thumbnailTileElem) {
        tilesLayout = thumbnailTileElem.getAttribute('value');
      }
      // Filter image adaptation sets that has no tilesLayout.
      if (!tilesLayout) {
        return null;
      }
    }

    let hdr;
    const profiles = context.profiles;
    const codecs = context.representation.codecs;

    const hevcHDR = 'http://dashif.org/guidelines/dash-if-uhd#hevc-hdr-pq10';
    if (profiles.includes(hevcHDR) && (codecs.includes('hvc1.2.4.L153.B0') ||
        codecs.includes('hev1.2.4.L153.B0'))) {
      hdr = 'PQ';
    }

    const contextId = context.representation.id ?
        context.period.id + ',' + context.representation.id : '';

    if (this.patchLocationUrl_ && context.periodInfo.isLastPeriod &&
          representationId) {
      this.contextCache_.set(`${context.period.id},${representationId}`,
          this.cloneContext_(context));
    }
    context.segmentInfo = null;

    /** @type {shaka.extern.Stream} */
    let stream;

    if (contextId && this.streamMap_[contextId]) {
      stream = this.streamMap_[contextId];
    } else {
      stream = {
        id: this.globalId_++,
        originalId: context.representation.id,
        groupId: null,
        createSegmentIndex: () => Promise.resolve(),
        closeSegmentIndex: () => {
          if (stream.segmentIndex) {
            stream.segmentIndex.release();
            stream.segmentIndex = null;
          }
        },
        segmentIndex: null,
        mimeType: context.representation.mimeType,
        codecs: context.representation.codecs,
        frameRate: context.representation.frameRate,
        pixelAspectRatio: context.representation.pixelAspectRatio,
        bandwidth: context.bandwidth,
        width: context.representation.width,
        height: context.representation.height,
        kind,
        encrypted: contentProtection.drmInfos.length > 0,
        drmInfos: contentProtection.drmInfos,
        keyIds,
        language,
        originalLanguage: context.adaptationSet.language,
        label,
        type: context.adaptationSet.contentType,
        primary: isPrimary,
        trickModeVideo: null,
        emsgSchemeIdUris:
            context.representation.emsgSchemeIdUris,
        roles,
        forced,
        channelsCount: context.representation.numChannels,
        audioSamplingRate: context.representation.audioSamplingRate,
        spatialAudio,
        closedCaptions,
        hdr,
        tilesLayout,
        matchedStreams: [],
        accessibilityPurpose,
        external: false,
      };
    }

    stream.createSegmentIndex = async () => {
      if (!stream.segmentIndex) {
        stream.segmentIndex = await streamInfo.generateSegmentIndex();
      }
    };

    if (contextId && context.dynamic && !this.streamMap_[contextId]) {
      this.streamMap_[contextId] = stream;
    }

    return stream;
  }

  /**
   * Clone context and remove xml document references.
   *
   * @param {!shaka.dash.DashParser.Context} context
   * @return {!shaka.dash.DashParser.Context}
   * @private
   */
  cloneContext_(context) {
    const contextClone = /** @type {!shaka.dash.DashParser.Context} */({});

    for (const k of Object.keys(context)) {
      if (['period', 'adaptationSet', 'representation'].includes(k)) {
        contextClone[k] = {
          segmentBase: null,
          segmentList: null,
          segmentTemplate: null,
          baseUris: context[k].baseUris,
          width: context[k].width,
          height: context[k].height,
          contentType: context[k].contentType,
          mimeType: context[k].mimeType,
          lang: context[k].lang,
          codecs: context[k].codecs,
          frameRate: context[k].frameRate,
          pixelAspectRatio: context[k].pixelAspectRatio,
          emsgSchemeIdUris: context[k].emsgSchemeIdUris,
          id: context[k].id,
          numChannels: context[k].numChannels,
          audioSamplingRate: context[k].audioSamplingRate,
          availabilityTimeOffset: context[k].availabilityTimeOffset,
          initialization: context[k].initialization,
        };
      } else if (k == 'periodInfo') {
        contextClone[k] = {
          start: context[k].start,
          duration: context[k].duration,
          node: null,
          isLastPeriod: context[k].isLastPeriod,
        };
      } else {
        contextClone[k] = context[k];
      }
    }

    return contextClone;
  }

  /**
   * Called when the update timer ticks.
   *
   * @return {!Promise}
   * @private
   */
  async onUpdate_() {
    goog.asserts.assert(this.updatePeriod_ >= 0,
        'There should be an update period');

    shaka.log.info('Updating manifest...');

    // Default the update delay to 0 seconds so that if there is an error we can
    // try again right away.
    let updateDelay = 0;

    try {
      updateDelay = await this.requestManifest_();
    } catch (error) {
      goog.asserts.assert(error instanceof shaka.util.Error,
          'Should only receive a Shaka error');

      // Try updating again, but ensure we haven't been destroyed.
      if (this.playerInterface_) {
        if (this.config_.raiseFatalErrorOnManifestUpdateRequestFailure) {
          this.playerInterface_.onError(error);
          return;
        }
        // We will retry updating, so override the severity of the error.
        error.severity = shaka.util.Error.Severity.RECOVERABLE;
        this.playerInterface_.onError(error);
      }
    }

    // Detect a call to stop()
    if (!this.playerInterface_) {
      return;
    }

    this.playerInterface_.onManifestUpdated();

    this.setUpdateTimer_(updateDelay);
  }

  /**
   * Sets the update timer.  Does nothing if the manifest does not specify an
   * update period.
   *
   * @param {number} offset An offset, in seconds, to apply to the manifest's
   *   update period.
   * @private
   */
  setUpdateTimer_(offset) {
    // NOTE: An updatePeriod_ of -1 means the attribute was missing.
    // An attribute which is present and set to 0 should still result in
    // periodic updates.  For more, see:
    // https://github.com/shaka-project/shaka-player/issues/331
    if (this.updatePeriod_ < 0) {
      return;
    }

    const finalDelay = Math.max(
        this.updatePeriod_ - offset,
        this.averageUpdateDuration_.getEstimate());

    // We do not run the timer as repeating because part of update is async and
    // we need schedule the update after it finished.
    this.updateTimer_.tickAfter(/* seconds= */ finalDelay);
  }

  /**
   * Creates a new inheritance frame for the given element.
   *
   * @param {!Element} elem
   * @param {?shaka.dash.DashParser.InheritanceFrame} parent
   * @param {Array.<string>} baseUris
   * @return {shaka.dash.DashParser.InheritanceFrame}
   * @private
   */
  createFrame_(elem, parent, baseUris) {
    goog.asserts.assert(parent || baseUris,
        'Must provide either parent or baseUris');
    const ManifestParserUtils = shaka.util.ManifestParserUtils;
    const XmlUtils = shaka.util.XmlUtils;
    parent = parent || /** @type {shaka.dash.DashParser.InheritanceFrame} */ ({
      contentType: '',
      mimeType: '',
      codecs: '',
      emsgSchemeIdUris: [],
      frameRate: undefined,
      pixelAspectRatio: undefined,
      numChannels: null,
      audioSamplingRate: null,
      availabilityTimeOffset: 0,
    });
    baseUris = baseUris || parent.baseUris;

    const parseNumber = XmlUtils.parseNonNegativeInt;
    const evalDivision = XmlUtils.evalDivision;

    const uriObjs = XmlUtils.findChildren(elem, 'BaseURL');
    const uris = uriObjs.map(XmlUtils.getContents);

    let contentType = elem.getAttribute('contentType') || parent.contentType;
    const mimeType = elem.getAttribute('mimeType') || parent.mimeType;
    const codecs = elem.getAttribute('codecs') || parent.codecs;
    const frameRate =
        XmlUtils.parseAttr(elem, 'frameRate', evalDivision) || parent.frameRate;
    const pixelAspectRatio =
        elem.getAttribute('sar') || parent.pixelAspectRatio;
    const emsgSchemeIdUris = this.emsgSchemeIdUris_(
        XmlUtils.findChildren(elem, 'InbandEventStream'),
        parent.emsgSchemeIdUris);
    const audioChannelConfigs =
        XmlUtils.findChildren(elem, 'AudioChannelConfiguration');
    const numChannels =
        this.parseAudioChannels_(audioChannelConfigs) || parent.numChannels;
    const audioSamplingRate =
        XmlUtils.parseAttr(elem, 'audioSamplingRate', parseNumber) ||
        parent.audioSamplingRate;

    if (!contentType) {
      contentType = shaka.dash.DashParser.guessContentType_(mimeType, codecs);
    }

    const segmentBase = XmlUtils.findChild(elem, 'SegmentBase');
    const segmentTemplate = XmlUtils.findChild(elem, 'SegmentTemplate');

    // The availabilityTimeOffset is the sum of all @availabilityTimeOffset
    // values that apply to the adaptation set, via BaseURL, SegmentBase,
    // or SegmentTemplate elements.
    const segmentBaseAto = segmentBase ?
        (XmlUtils.parseAttr(segmentBase, 'availabilityTimeOffset',
            XmlUtils.parseFloat) || 0) : 0;
    const segmentTemplateAto = segmentTemplate ?
        (XmlUtils.parseAttr(segmentTemplate, 'availabilityTimeOffset',
            XmlUtils.parseFloat) || 0) : 0;
    const baseUriAto = uriObjs && uriObjs.length ?
        (XmlUtils.parseAttr(uriObjs[0], 'availabilityTimeOffset',
            XmlUtils.parseFloat) || 0) : 0;

    const availabilityTimeOffset = parent.availabilityTimeOffset + baseUriAto +
        segmentBaseAto + segmentTemplateAto;

    return {
      baseUris: ManifestParserUtils.resolveUris(baseUris, uris),
      segmentBase: segmentBase || parent.segmentBase,
      segmentList:
          XmlUtils.findChild(elem, 'SegmentList') || parent.segmentList,
      segmentTemplate: segmentTemplate || parent.segmentTemplate,
      width: XmlUtils.parseAttr(elem, 'width', parseNumber) || parent.width,
      height: XmlUtils.parseAttr(elem, 'height', parseNumber) || parent.height,
      contentType: contentType,
      mimeType: mimeType,
      codecs: codecs,
      frameRate: frameRate,
      pixelAspectRatio: pixelAspectRatio,
      emsgSchemeIdUris: emsgSchemeIdUris,
      id: elem.getAttribute('id'),
      language: elem.getAttribute('lang'),
      numChannels: numChannels,
      audioSamplingRate: audioSamplingRate,
      availabilityTimeOffset: availabilityTimeOffset,
      initialization: null,
    };
  }

  /**
   * Returns a new array of InbandEventStream schemeIdUri containing the union
   * of the ones parsed from inBandEventStreams and the ones provided in
   * emsgSchemeIdUris.
   *
   * @param {!Array.<!Element>} inBandEventStreams Array of InbandEventStream
   *     elements to parse and add to the returned array.
   * @param {!Array.<string>} emsgSchemeIdUris Array of parsed
   *     InbandEventStream schemeIdUri attributes to add to the returned array.
   * @return {!Array.<string>} schemeIdUris Array of parsed
   *     InbandEventStream schemeIdUri attributes.
   * @private
   */
  emsgSchemeIdUris_(inBandEventStreams, emsgSchemeIdUris) {
    const schemeIdUris = emsgSchemeIdUris.slice();
    for (const event of inBandEventStreams) {
      const schemeIdUri = event.getAttribute('schemeIdUri');
      if (!schemeIdUris.includes(schemeIdUri)) {
        schemeIdUris.push(schemeIdUri);
      }
    }
    return schemeIdUris;
  }

  /**
   * @param {!Array.<!Element>} audioChannelConfigs An array of
   *   AudioChannelConfiguration elements.
   * @return {?number} The number of audio channels, or null if unknown.
   * @private
   */
  parseAudioChannels_(audioChannelConfigs) {
    for (const elem of audioChannelConfigs) {
      const scheme = elem.getAttribute('schemeIdUri');
      if (!scheme) {
        continue;
      }

      const value = elem.getAttribute('value');
      if (!value) {
        continue;
      }

      switch (scheme) {
        case 'urn:mpeg:dash:outputChannelPositionList:2012':
          // A space-separated list of speaker positions, so the number of
          // channels is the length of this list.
          return value.trim().split(/ +/).length;

        case 'urn:mpeg:dash:23003:3:audio_channel_configuration:2011':
        case 'urn:dts:dash:audio_channel_configuration:2012': {
          // As far as we can tell, this is a number of channels.
          const intValue = parseInt(value, 10);
          if (!intValue) {  // 0 or NaN
            shaka.log.warning('Channel parsing failure! ' +
                          'Ignoring scheme and value', scheme, value);
            continue;
          }
          return intValue;
        }

        case 'tag:dolby.com,2014:dash:audio_channel_configuration:2011':
        case 'urn:dolby:dash:audio_channel_configuration:2011': {
          // A hex-encoded 16-bit integer, in which each bit represents a
          // channel.
          let hexValue = parseInt(value, 16);
          if (!hexValue) {  // 0 or NaN
            shaka.log.warning('Channel parsing failure! ' +
                          'Ignoring scheme and value', scheme, value);
            continue;
          }
          // Count the 1-bits in hexValue.
          let numBits = 0;
          while (hexValue) {
            if (hexValue & 1) {
              ++numBits;
            }
            hexValue >>= 1;
          }
          return numBits;
        }

        // Defined by https://dashif.org/identifiers/audio_source_metadata/ and clause 8.2, in ISO/IEC 23001-8.
        case 'urn:mpeg:mpegB:cicp:ChannelConfiguration': {
          const noValue = 0;
          const channelCountMapping = [
            noValue, 1, 2, 3, 4, 5, 6, 8, 2, 3, /* 0--9 */
            4, 7, 8, 24, 8, 12, 10, 12, 14, 12, /* 10--19 */
            14, /* 20 */
          ];
          const intValue = parseInt(value, 10);
          if (!intValue) {  // 0 or NaN
            shaka.log.warning('Channel parsing failure! ' +
                          'Ignoring scheme and value', scheme, value);
            continue;
          }
          if (intValue > noValue && intValue < channelCountMapping.length) {
            return channelCountMapping[intValue];
          }
          continue;
        }

        default:
          shaka.log.warning(
              'Unrecognized audio channel scheme:', scheme, value);
          continue;
      }
    }

    return null;
  }

  /**
   * Verifies that a Representation has exactly one Segment* element.  Prints
   * warnings if there is a problem.
   *
   * @param {shaka.dash.DashParser.InheritanceFrame} frame
   * @return {boolean} True if the Representation is usable; otherwise return
   *   false.
   * @private
   */
  verifyRepresentation_(frame) {
    const ContentType = shaka.util.ManifestParserUtils.ContentType;

    let n = 0;
    n += frame.segmentBase ? 1 : 0;
    n += frame.segmentList ? 1 : 0;
    n += frame.segmentTemplate ? 1 : 0;

    if (n == 0) {
      // TODO: Extend with the list of MIME types registered to TextEngine.
      if (frame.contentType == ContentType.TEXT ||
          frame.contentType == ContentType.APPLICATION) {
        return true;
      } else {
        shaka.log.warning(
            'Representation does not contain a segment information source:',
            'the Representation must contain one of SegmentBase, SegmentList,',
            'SegmentTemplate, or explicitly indicate that it is "text".',
            frame);
        return false;
      }
    }

    if (n != 1) {
      shaka.log.warning(
          'Representation contains multiple segment information sources:',
          'the Representation should only contain one of SegmentBase,',
          'SegmentList, or SegmentTemplate.',
          frame);
      if (frame.segmentBase) {
        shaka.log.info('Using SegmentBase by default.');
        frame.segmentList = null;
        frame.segmentTemplate = null;
      } else {
        goog.asserts.assert(frame.segmentList, 'There should be a SegmentList');
        shaka.log.info('Using SegmentList by default.');
        frame.segmentTemplate = null;
      }
    }

    return true;
  }

  /**
   * Makes a request to the given URI and calculates the clock offset.
   *
   * @param {!Array.<string>} baseUris
   * @param {string} uri
   * @param {string} method
   * @return {!Promise.<number>}
   * @private
   */
  async requestForTiming_(baseUris, uri, method) {
    const requestUris =
        shaka.util.ManifestParserUtils.resolveUris(baseUris, [uri]);
    const request = shaka.net.NetworkingEngine.makeRequest(
        requestUris, this.config_.retryParameters);
    request.method = method;
    const type = shaka.net.NetworkingEngine.RequestType.TIMING;

    const operation =
    this.playerInterface_.networkingEngine.request(type, request);
    this.operationManager_.manage(operation);

    const response = await operation.promise;
    let text;
    if (method == 'HEAD') {
      if (!response.headers || !response.headers['date']) {
        shaka.log.warning('UTC timing response is missing',
            'expected date header');
        return 0;
      }
      text = response.headers['date'];
    } else {
      text = shaka.util.StringUtils.fromUTF8(response.data);
    }
    const date = Date.parse(text);
    if (isNaN(date)) {
      shaka.log.warning('Unable to parse date from UTC timing response');
      return 0;
    }
    return (date - Date.now());
  }

  /**
   * Parses an array of UTCTiming elements.
   *
   * @param {!Array.<string>} baseUris
   * @param {!Array.<!Element>} elems
   * @return {!Promise.<number>}
   * @private
   */
  async parseUtcTiming_(baseUris, elems) {
    const schemesAndValues = elems.map((elem) => {
      return {
        scheme: elem.getAttribute('schemeIdUri'),
        value: elem.getAttribute('value'),
      };
    });

    // If there's nothing specified in the manifest, but we have a default from
    // the config, use that.
    const clockSyncUri = this.config_.dash.clockSyncUri;
    if (!schemesAndValues.length && clockSyncUri) {
      schemesAndValues.push({
        scheme: 'urn:mpeg:dash:utc:http-head:2014',
        value: clockSyncUri,
      });
    }

    for (const sv of schemesAndValues) {
      try {
        const scheme = sv.scheme;
        const value = sv.value;
        switch (scheme) {
          // See DASH IOP Guidelines Section 4.7
          // https://bit.ly/DashIop3-2
          // Some old ISO23009-1 drafts used 2012.
          case 'urn:mpeg:dash:utc:http-head:2014':
          case 'urn:mpeg:dash:utc:http-head:2012':
            // eslint-disable-next-line no-await-in-loop
            return await this.requestForTiming_(baseUris, value, 'HEAD');
          case 'urn:mpeg:dash:utc:http-xsdate:2014':
          case 'urn:mpeg:dash:utc:http-iso:2014':
          case 'urn:mpeg:dash:utc:http-xsdate:2012':
          case 'urn:mpeg:dash:utc:http-iso:2012':
            // eslint-disable-next-line no-await-in-loop
            return await this.requestForTiming_(baseUris, value, 'GET');
          case 'urn:mpeg:dash:utc:direct:2014':
          case 'urn:mpeg:dash:utc:direct:2012': {
            const date = Date.parse(value);
            return isNaN(date) ? 0 : (date - Date.now());
          }

          case 'urn:mpeg:dash:utc:http-ntp:2014':
          case 'urn:mpeg:dash:utc:ntp:2014':
          case 'urn:mpeg:dash:utc:sntp:2014':
            shaka.log.alwaysWarn('NTP UTCTiming scheme is not supported');
            break;
          default:
            shaka.log.alwaysWarn(
                'Unrecognized scheme in UTCTiming element', scheme);
            break;
        }
      } catch (e) {
        shaka.log.warning('Error fetching time from UTCTiming elem', e.message);
      }
    }

    shaka.log.alwaysWarn(
        'A UTCTiming element should always be given in live manifests! ' +
        'This content may not play on clients with bad clocks!');
    return 0;
  }

  /**
   * Parses an EventStream element.
   *
   * @param {number} periodStart
   * @param {?number} periodDuration
   * @param {!Element} elem
   * @param {number} availabilityStart
   * @private
   */
  parseEventStream_(periodStart, periodDuration, elem, availabilityStart) {
    const XmlUtils = shaka.util.XmlUtils;
    const parseNumber = XmlUtils.parseNonNegativeInt;

    const schemeIdUri = elem.getAttribute('schemeIdUri') || '';
    const value = elem.getAttribute('value') || '';
    const timescale = XmlUtils.parseAttr(elem, 'timescale', parseNumber) || 1;

    for (const eventNode of XmlUtils.findChildren(elem, 'Event')) {
      const presentationTime =
          XmlUtils.parseAttr(eventNode, 'presentationTime', parseNumber) || 0;
      const duration =
          XmlUtils.parseAttr(eventNode, 'duration', parseNumber) || 0;

      let startTime = presentationTime / timescale + periodStart;
      let endTime = startTime + (duration / timescale);
      if (periodDuration != null) {
        // An event should not go past the Period, even if the manifest says so.
        // See: Dash sec. 5.10.2.1
        startTime = Math.min(startTime, periodStart + periodDuration);
        endTime = Math.min(endTime, periodStart + periodDuration);
      }

      // Don't add unavailable regions to the timeline.
      if (endTime < availabilityStart) {
        continue;
      }

      /** @type {shaka.extern.TimelineRegionInfo} */
      const region = {
        schemeIdUri: schemeIdUri,
        value: value,
        startTime: startTime,
        endTime: endTime,
        id: eventNode.getAttribute('id') || '',
        eventElement: eventNode,
      };

      this.playerInterface_.onTimelineRegionAdded(region);
    }
  }

  /**
   * Makes a network request on behalf of SegmentBase.createStreamInfo.
   *
   * @param {!Array.<string>} uris
   * @param {?number} startByte
   * @param {?number} endByte
   * @param {boolean} isInit
   * @return {!Promise.<BufferSource>}
   * @private
   */
  async requestSegment_(uris, startByte, endByte, isInit) {
    const requestType = shaka.net.NetworkingEngine.RequestType.SEGMENT;
    const type = isInit ?
        shaka.net.NetworkingEngine.AdvancedRequestType.INIT_SEGMENT :
        shaka.net.NetworkingEngine.AdvancedRequestType.MEDIA_SEGMENT;

    const request = shaka.util.Networking.createSegmentRequest(
        uris,
        startByte,
        endByte,
        this.config_.retryParameters);

    const response = await this.makeNetworkRequest_(
        request, requestType, {type});
    return response.data;
  }

  /**
   * Guess the content type based on MIME type and codecs.
   *
   * @param {string} mimeType
   * @param {string} codecs
   * @return {string}
   * @private
   */
  static guessContentType_(mimeType, codecs) {
    const fullMimeType = shaka.util.MimeUtils.getFullType(mimeType, codecs);

    if (shaka.text.TextEngine.isTypeSupported(fullMimeType)) {
      // If it's supported by TextEngine, it's definitely text.
      // We don't check MediaSourceEngine, because that would report support
      // for platform-supported video and audio types as well.
      return shaka.util.ManifestParserUtils.ContentType.TEXT;
    }

    // Otherwise, just split the MIME type.  This handles video and audio
    // types well.
    return mimeType.split('/')[0];
  }


  /**
   * Create a networking request. This will manage the request using the
   * parser's operation manager.
   *
   * @param {shaka.extern.Request} request
   * @param {shaka.net.NetworkingEngine.RequestType} type
   * @param {shaka.extern.RequestContext=} context
   * @return {!Promise.<shaka.extern.Response>}
   * @private
   */
  makeNetworkRequest_(request, type, context) {
    const op = this.playerInterface_.networkingEngine.request(
        type, request, context);
    this.operationManager_.manage(op);
    return op.promise;
  }
};

/**
 * @typedef {{
 *   type: string,
 *   mediaPresentationDuration: ?number,
 *   profiles: !Array.<string>,
 *   availabilityTimeOffset: number,
 *   baseUris: !Array.<string>
 * }}
 */
shaka.dash.DashParser.PatchContext;


/**
 * @typedef {{
 *   timescale: number,
 *   duration: number,
 *   startNumber: number,
 *   presentationTimeOffset: number,
 *   media: ?string,
 *   index: ?string,
 *   timepoints: Array<Element>,
 *   timeline: Array<shaka.media.PresentationTimeline.TimeRange>
 * }}
 */
shaka.dash.DashParser.SegmentInfo;

/**
 * @typedef {
 *   function(!Array.<string>, ?number, ?number, boolean):
 *     !Promise.<BufferSource>
 * }
 */
shaka.dash.DashParser.RequestSegmentCallback;


/**
 * @typedef {{
 *   segmentBase: Element,
 *   segmentList: Element,
 *   segmentTemplate: Element,
 *   baseUris: !Array.<string>,
 *   width: (number|undefined),
 *   height: (number|undefined),
 *   contentType: string,
 *   mimeType: string,
 *   codecs: string,
 *   frameRate: (number|undefined),
 *   pixelAspectRatio: (string|undefined),
 *   emsgSchemeIdUris: !Array.<string>,
 *   id: ?string,
 *   language: ?string,
 *   numChannels: ?number,
 *   audioSamplingRate: ?number,
 *   availabilityTimeOffset: number,
 *   initialization: ?string
 * }}
 *
 * @description
 * A collection of elements and properties which are inherited across levels
 * of a DASH manifest.
 *
 * @property {Element} segmentBase
 *   The XML node for SegmentBase.
 * @property {Element} segmentList
 *   The XML node for SegmentList.
 * @property {Element} segmentTemplate
 *   The XML node for SegmentTemplate.
 * @property {!Array.<string>} baseUris
 *   An array of absolute base URIs for the frame.
 * @property {(number|undefined)} width
 *   The inherited width value.
 * @property {(number|undefined)} height
 *   The inherited height value.
 * @property {string} contentType
 *   The inherited media type.
 * @property {string} mimeType
 *   The inherited MIME type value.
 * @property {string} codecs
 *   The inherited codecs value.
 * @property {(number|undefined)} frameRate
 *   The inherited framerate value.
 * @property {(string|undefined)} pixelAspectRatio
 *   The inherited pixel aspect ratio value.
 * @property {!Array.<string>} emsgSchemeIdUris
 *   emsg registered schemeIdUris.
 * @property {?string} id
 *   The ID of the element.
 * @property {?string} language
 *   The original language of the element.
 * @property {?number} numChannels
 *   The number of audio channels, or null if unknown.
 * @property {?number} audioSamplingRate
 *   Specifies the maximum sampling rate of the content, or null if unknown.
 * @property {number} availabilityTimeOffset
 *   Specifies the total availabilityTimeOffset of the segment, or 0 if unknown.
 */
shaka.dash.DashParser.InheritanceFrame;


/**
 * @typedef {{
 *   dynamic: boolean,
 *   presentationTimeline: !shaka.media.PresentationTimeline,
 *   period: ?shaka.dash.DashParser.InheritanceFrame,
 *   periodInfo: ?shaka.dash.DashParser.PeriodInfo,
 *   adaptationSet: ?shaka.dash.DashParser.InheritanceFrame,
 *   representation: ?shaka.dash.DashParser.InheritanceFrame,
 *   bandwidth: number,
 *   indexRangeWarningGiven: boolean,
 *   availabilityTimeOffset: number,
 *   segmentInfo: ?shaka.dash.DashParser.SegmentInfo,
 *   mediaPresentationDuration: ?number,
 *   profiles: !Array.<string>
 * }}
 *
 * @description
 * Contains context data for the streams.  This is designed to be
 * shallow-copyable, so the parser must overwrite (not modify) each key as the
 * parser moves through the manifest and the parsing context changes.
 *
 * @property {boolean} dynamic
 *   True if the MPD is dynamic (not all segments available at once)
 * @property {!shaka.media.PresentationTimeline} presentationTimeline
 *   The PresentationTimeline.
 * @property {?shaka.dash.DashParser.InheritanceFrame} period
 *   The inheritance from the Period element.
 * @property {?shaka.dash.DashParser.PeriodInfo} periodInfo
 *   The Period info for the current Period.
 * @property {?shaka.dash.DashParser.InheritanceFrame} adaptationSet
 *   The inheritance from the AdaptationSet element.
 * @property {?shaka.dash.DashParser.InheritanceFrame} representation
 *   The inheritance from the Representation element.
 * @property {number} bandwidth
 *   The bandwidth of the Representation, or zero if missing.
 * @property {boolean} indexRangeWarningGiven
 *   True if the warning about SegmentURL@indexRange has been printed.
 * @property {number} availabilityTimeOffset
 *   The sum of the availabilityTimeOffset values that apply to the element.
 * @property {!Array.<string>} profiles
 *   Profiles of DASH are defined to enable interoperability and the signaling
 *   of the use of features.
 * @property {?shaka.dash.DashParser.SegmentInfo} segmentInfo
 *   The segment info for current representation.
 * @property {?number} mediaPresentationDuration
 *   Media presentation duration, or null if unknown.
 */
shaka.dash.DashParser.Context;


/**
 * @typedef {{
 *   start: number,
 *   duration: ?number,
 *   node: !Element,
 *   isLastPeriod: boolean
 * }}
 *
 * @description
 * Contains information about a Period element.
 *
 * @property {number} start
 *   The start time of the period.
 * @property {?number} duration
 *   The duration of the period; or null if the duration is not given.  This
 *   will be non-null for all periods except the last.
 * @property {!Element} node
 *   The XML Node for the Period.
 * @property {boolean} isLastPeriod
 *   Whether this Period is the last one in the manifest.
 */
shaka.dash.DashParser.PeriodInfo;


/**
 * @typedef {{
 *   id: string,
 *   contentType: ?string,
 *   language: string,
 *   main: boolean,
 *   streams: !Array.<shaka.extern.Stream>,
 *   drmInfos: !Array.<shaka.extern.DrmInfo>,
 *   trickModeFor: ?string,
 *   representationIds: !Array.<string>
 * }}
 *
 * @description
 * Contains information about an AdaptationSet element.
 *
 * @property {string} id
 *   The unique ID of the adaptation set.
 * @property {?string} contentType
 *   The content type of the AdaptationSet.
 * @property {string} language
 *   The language of the AdaptationSet.
 * @property {boolean} main
 *   Whether the AdaptationSet has the 'main' type.
 * @property {!Array.<shaka.extern.Stream>} streams
 *   The streams this AdaptationSet contains.
 * @property {!Array.<shaka.extern.DrmInfo>} drmInfos
 *   The DRM info for the AdaptationSet.
 * @property {?string} trickModeFor
 *   If non-null, this AdaptationInfo represents trick mode tracks.  This
 *   property is the ID of the normal AdaptationSet these tracks should be
 *   associated with.
 * @property {!Array.<string>} representationIds
 *   An array of the IDs of the Representations this AdaptationSet contains.
 */
shaka.dash.DashParser.AdaptationInfo;


/**
 * @typedef {function():!Promise.<shaka.media.SegmentIndex>}
 * @description
 * An async function which generates and returns a SegmentIndex.
 */
shaka.dash.DashParser.GenerateSegmentIndexFunction;


/**
 * @typedef {{
 *   generateSegmentIndex: shaka.dash.DashParser.GenerateSegmentIndexFunction
 * }}
 *
 * @description
 * Contains information about a Stream. This is passed from the createStreamInfo
 * methods.
 *
 * @property {shaka.dash.DashParser.GenerateSegmentIndexFunction}
 *     generateSegmentIndex
 *   An async function to create the SegmentIndex for the stream.
 */
shaka.dash.DashParser.StreamInfo;


shaka.media.ManifestParser.registerParserByExtension(
    'mpd', () => new shaka.dash.DashParser());
shaka.media.ManifestParser.registerParserByMime(
    'application/dash+xml', () => new shaka.dash.DashParser());
shaka.media.ManifestParser.registerParserByMime(
    'video/vnd.mpeg.dash.mpd', () => new shaka.dash.DashParser());<|MERGE_RESOLUTION|>--- conflicted
+++ resolved
@@ -254,13 +254,8 @@
       [this.patchLocationUrl_] : this.manifestUris_;
 
     const request = shaka.net.NetworkingEngine.makeRequest(
-<<<<<<< HEAD
         manifestUris, this.config_.retryParameters);
-    const networkingEngine = this.playerInterface_.networkingEngine;
-
-=======
-        this.manifestUris_, this.config_.retryParameters);
->>>>>>> d9b49d99
+
     const startTime = Date.now();
 
     const response = await this.makeNetworkRequest_(
@@ -593,7 +588,6 @@
       // maintain consistency from here on.
       presentationTimeline.lockStartTime();
     } else {
-<<<<<<< HEAD
       await this.postPeriodProcessing_(periodsAndDuration.periods, false);
     }
   }
@@ -601,7 +595,7 @@
   /**
    * Handles common procedures after processing new periods.
    *
-   * @param {!Array<shaka.util.PeriodCombiner.Period>} periods to be appended
+   * @param {!Array<shaka.extern.Period>} periods to be appended
    * @param {boolean} isPatchUpdate does call comes from mpd patch update
    * @private
    */
@@ -611,7 +605,10 @@
     // Just update the variants and text streams, which may change as periods
     // are added or removed.
     this.manifest_.variants = this.periodCombiner_.getVariants();
-    this.manifest_.textStreams = this.periodCombiner_.getTextStreams();
+    const textStreams = this.periodCombiner_.getTextStreams();
+    if (textStreams.length > 0) {
+      this.manifest_.textStreams = textStreams;
+    }
     this.manifest_.imageStreams = this.periodCombiner_.getImageStreams();
 
     // Re-filter the manifest.  This will check any configured restrictions on
@@ -632,7 +629,7 @@
 
     const additions = XmlUtils.findChildren(mpd, 'p:add');
 
-    /** @type {!Array.<shaka.util.PeriodCombiner.Period>} */
+    /** @type {!Array.<shaka.extern.Period>} */
     const newPeriods = [];
 
     for (const addition of additions) {
@@ -805,7 +802,7 @@
         const streamInfo = shaka.dash.SegmentTemplate.createStreamInfo(
             context, requestSegment, this.streamMap_, /* isUpdate= */ true,
             this.config_.dash.initialSegmentLimit, this.periodDurations_,
-            /* isPatchUpdate= */ true);
+            context.representation.aes128Key, /* isPatchUpdate= */ true);
         currentStream.createSegmentIndex = async () => {
           if (!currentStream.segmentIndex) {
             currentStream.segmentIndex =
@@ -825,27 +822,6 @@
         }
       }
     }
-=======
-      // Just update the variants and text streams, which may change as periods
-      // are added or removed.
-      this.manifest_.variants = this.periodCombiner_.getVariants();
-      const textStreams = this.periodCombiner_.getTextStreams();
-      if (textStreams.length > 0) {
-        this.manifest_.textStreams = textStreams;
-      }
-      this.manifest_.imageStreams = this.periodCombiner_.getImageStreams();
-
-      // Re-filter the manifest.  This will check any configured restrictions on
-      // new variants, and will pass any new init data to DrmEngine to ensure
-      // that key rotation works correctly.
-      this.playerInterface_.filter(this.manifest_);
-    }
-
-    // Add text streams to correspond to closed captions.  This happens right
-    // after period combining, while we still have a direct reference, so that
-    // any new streams will appear in the period combiner.
-    this.playerInterface_.makeTextStreamsForClosedCaptions(this.manifest_);
->>>>>>> d9b49d99
   }
 
   /**
@@ -1600,6 +1576,8 @@
           aes128Key.fetchKey = undefined; // No longer needed.
         };
       }
+      context.representation.aes128Key = aes128Key;
+
       const requestSegment = (uris, startByte, endByte, isInit) => {
         return this.requestSegment_(uris, startByte, endByte, isInit);
       };
@@ -1615,11 +1593,7 @@
         streamInfo = shaka.dash.SegmentTemplate.createStreamInfo(
             context, requestSegment, this.streamMap_, hasManifest,
             this.config_.dash.initialSegmentLimit, this.periodDurations_,
-<<<<<<< HEAD
-            /* isPatchUpdate= */ false);
-=======
-            aes128Key);
->>>>>>> d9b49d99
+            aes128Key, /* isPatchUpdate= */ false);
       } else {
         goog.asserts.assert(isText,
             'Must have Segment* with non-text streams.');
@@ -2443,7 +2417,8 @@
  *   numChannels: ?number,
  *   audioSamplingRate: ?number,
  *   availabilityTimeOffset: number,
- *   initialization: ?string
+ *   initialization: ?string,
+ *   aes128Key: (shaka.extern.aes128Key|undefined)
  * }}
  *
  * @description
@@ -2484,6 +2459,8 @@
  *   Specifies the maximum sampling rate of the content, or null if unknown.
  * @property {number} availabilityTimeOffset
  *   Specifies the total availabilityTimeOffset of the segment, or 0 if unknown.
+ * @property {(shaka.extern.aes128Key|undefined)} aes128Key
+ *   AES-128 Content protection key
  */
 shaka.dash.DashParser.InheritanceFrame;
 
