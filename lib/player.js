/*! @license
 * Shaka Player
 * Copyright 2016 Google LLC
 * SPDX-License-Identifier: Apache-2.0
 */

goog.provide('shaka.Player');

goog.require('goog.asserts');
goog.require('shaka.Deprecate');
goog.require('shaka.log');
goog.require('shaka.media.AdaptationSetCriteria');
goog.require('shaka.media.BufferingObserver');
goog.require('shaka.media.DrmEngine');
goog.require('shaka.media.ExampleBasedCriteria');
goog.require('shaka.media.ManifestParser');
goog.require('shaka.media.MediaSourceEngine');
goog.require('shaka.media.MediaSourcePlayhead');
goog.require('shaka.media.MetaSegmentIndex');
goog.require('shaka.media.ClosedCaptionParser');
goog.require('shaka.media.PlayRateController');
goog.require('shaka.media.Playhead');
goog.require('shaka.media.PlayheadObserverManager');
goog.require('shaka.media.PreferenceBasedCriteria');
goog.require('shaka.media.RegionObserver');
goog.require('shaka.media.RegionTimeline');
goog.require('shaka.media.SegmentIndex');
goog.require('shaka.media.SrcEqualsPlayhead');
goog.require('shaka.media.StreamingEngine');
goog.require('shaka.media.TimeRangesUtils');
goog.require('shaka.net.NetworkingEngine');
goog.require('shaka.routing.Walker');
goog.require('shaka.text.SimpleTextDisplayer');
goog.require('shaka.text.TextEngine');
goog.require('shaka.text.UITextDisplayer');
goog.require('shaka.text.WebVttGenerator');
goog.require('shaka.util.AbortableOperation');
goog.require('shaka.util.BufferUtils');
goog.require('shaka.util.ConfigUtils');
goog.require('shaka.util.Error');
goog.require('shaka.util.EventManager');
goog.require('shaka.util.FakeEvent');
goog.require('shaka.util.FakeEventTarget');
goog.require('shaka.util.Functional');
goog.require('shaka.util.IDestroyable');
goog.require('shaka.util.LanguageUtils');
goog.require('shaka.util.ManifestParserUtils');
goog.require('shaka.util.MediaReadyState');
goog.require('shaka.util.MimeUtils');
goog.require('shaka.util.ObjectUtils');
goog.require('shaka.util.Platform');
goog.require('shaka.util.PlayerConfiguration');
goog.require('shaka.util.PublicPromise');
goog.require('shaka.util.Stats');
goog.require('shaka.util.StreamUtils');
goog.require('shaka.util.Timer');
goog.requireType('shaka.media.IClosedCaptionParser');
goog.requireType('shaka.media.PresentationTimeline');
goog.requireType('shaka.routing.Node');
goog.requireType('shaka.routing.Payload');


/**
 * @event shaka.Player.ErrorEvent
 * @description Fired when a playback error occurs.
 * @property {string} type
 *   'error'
 * @property {!shaka.util.Error} detail
 *   An object which contains details on the error.  The error's
 *   <code>category</code> and <code>code</code> properties will identify the
 *   specific error that occurred.  In an uncompiled build, you can also use the
 *   <code>message</code> and <code>stack</code> properties to debug.
 * @exportDoc
 */

/**
 * @event shaka.Player.StateChangeEvent
 * @description Fired when the player changes load states.
 * @property {string} type
 *    'onstatechange'
 * @property {string} state
 *    The name of the state that the player just entered.
 * @exportDoc
 */

/**
 * @event shaka.Player.StateIdleEvent
 * @description Fired when the player has stopped changing states and will
 *    remain idle until a new state change request (e.g. <code>load</code>,
 *    <code>attach</code>, etc.) is made.
 * @property {string} type
 *    'onstateidle'
 * @property {string} state
 *    The name of the state that the player stopped in.
 * @exportDoc
 */

/**
 * @event shaka.Player.EmsgEvent
 * @description Fired when a non-typical emsg is found in a segment.
 * @property {string} type
 *   'emsg'
 * @property {shaka.extern.EmsgInfo} detail
 *   An object which contains the content of the emsg box.
 * @exportDoc
 */


/**
 * @event shaka.Player.DrmSessionUpdateEvent
 * @description Fired when the CDM has accepted the license response.
 * @property {string} type
 *   'drmsessionupdate'
 * @exportDoc
 */


/**
 * @event shaka.Player.TimelineRegionAddedEvent
 * @description Fired when a media timeline region is added.
 * @property {string} type
 *   'timelineregionadded'
 * @property {shaka.extern.TimelineRegionInfo} detail
 *   An object which contains a description of the region.
 * @exportDoc
 */


/**
 * @event shaka.Player.TimelineRegionEnterEvent
 * @description Fired when the playhead enters a timeline region.
 * @property {string} type
 *   'timelineregionenter'
 * @property {shaka.extern.TimelineRegionInfo} detail
 *   An object which contains a description of the region.
 * @exportDoc
 */


/**
 * @event shaka.Player.TimelineRegionExitEvent
 * @description Fired when the playhead exits a timeline region.
 * @property {string} type
 *   'timelineregionexit'
 * @property {shaka.extern.TimelineRegionInfo} detail
 *   An object which contains a description of the region.
 * @exportDoc
 */


/**
 * @event shaka.Player.BufferingEvent
 * @description Fired when the player's buffering state changes.
 * @property {string} type
 *   'buffering'
 * @property {boolean} buffering
 *   True when the Player enters the buffering state.
 *   False when the Player leaves the buffering state.
 * @exportDoc
 */


/**
 * @event shaka.Player.LoadingEvent
 * @description Fired when the player begins loading. The start of loading is
 *   defined as when the user has communicated intent to load content (i.e.
 *   <code>Player.load</code> has been called).
 * @property {string} type
 *   'loading'
 * @exportDoc
 */


/**
 * @event shaka.Player.LoadedEvent
 * @description Fired when the player ends the load.
 * @property {string} type
 *   'loaded'
 * @exportDoc
 */


/**
 * @event shaka.Player.UnloadingEvent
 * @description Fired when the player unloads or fails to load.
 *   Used by the Cast receiver to determine idle state.
 * @property {string} type
 *   'unloading'
 * @exportDoc
 */


/**
 * @event shaka.Player.TextTrackVisibilityEvent
 * @description Fired when text track visibility changes.
 * @property {string} type
 *   'texttrackvisibility'
 * @exportDoc
 */


/**
 * @event shaka.Player.TracksChangedEvent
 * @description Fired when the list of tracks changes.  For example, this will
 *   happen when new tracks are added/removed or when track restrictions change.
 * @property {string} type
 *   'trackschanged'
 * @exportDoc
 */


/**
 * @event shaka.Player.AdaptationEvent
 * @description Fired when an automatic adaptation causes the active tracks
 *   to change.  Does not fire when the application calls
 *   <code>selectVariantTrack()</code>, <code>selectTextTrack()</code>,
 *   <code>selectAudioLanguage()</code>, or <code>selectTextLanguage()</code>.
 * @property {string} type
 *   'adaptation'
 * @exportDoc
 */


/**
 * @event shaka.Player.VariantChangedEvent
 * @description Fired when a call from the application caused a variant change.
 *  Can be triggered by calls to <code>selectVariantTrack()</code> or
 *  <code>selectAudioLanguage()</code>. Does not fire when an automatic
 *  adaptation causes a variant change.
 * @property {string} type
 *   'variantchanged'
 * @property {shaka.extern.Track} oldTrack
 * @property {shaka.extern.Track} newTrack
 * @exportDoc
 */


/**
 * @event shaka.Player.TextChangedEvent
 * @description Fired when a call from the application caused a text stream
 *  change. Can be triggered by calls to <code>selectTextTrack()</code> or
 *  <code>selectTextLanguage()</code>.
 * @property {string} type
 *   'textchanged'
 * @exportDoc
 */


/**
 * @event shaka.Player.ExpirationUpdatedEvent
 * @description Fired when there is a change in the expiration times of an
 *   EME session.
 * @property {string} type
 *   'expirationupdated'
 * @exportDoc
 */


/**
 * @event shaka.Player.LargeGapEvent
 * @description Fired when the playhead enters a large gap.  If the
 *   <code>streaming.jumpLargeGaps</code> configuration is set, the default
 *   action of this event is to jump the gap; this can be prevented by calling
 *   <code>preventDefault()</code> on the event object.
 * @property {string} type
 *   'largegap'
 * @property {number} currentTime
 *   The current time of the playhead.
 * @property {number} gapSize
 *   The size of the gap, in seconds.
 * @exportDoc
 */


/**
 * @event shaka.Player.ManifestParsedEvent
 * @description Fired after the manifest has been parsed, but before anything
 *   else happens. The manifest may contain streams that will be filtered out,
 *   at this stage of the loading process.
 * @property {string} type
 *   'manifestparsed'
 * @exportDoc
 */


/**
 * @event shaka.Player.MetadataEvent
 * @description Triggers after metadata associated with the stream is found.
 *   Usually they are metadata of type ID3.
 * @property {string} type
 *   'metadata'
 * @property {number} startTime
 *   The time that describes the beginning of the range of the metadata to
 *   which the cue applies.
 * @property {?number} endTime
 *   The time that describes the end of the range of the metadata to which
 *   the cue applies.
 * @property {string} metadataType
 *   Type of metadata. Eg: org.id3 or org.mp4ra
 * @property {shaka.extern.ID3Metadata} payload
 *   The metadata itself
 * @exportDoc
 */


/**
 * @event shaka.Player.StreamingEvent
 * @description Fired after the manifest has been parsed and track information
 *   is available, but before streams have been chosen and before any segments
 *   have been fetched.  You may use this event to configure the player based on
 *   information found in the manifest.
 * @property {string} type
 *   'streaming'
 * @exportDoc
 */


/**
 * @event shaka.Player.AbrStatusChangedEvent
 * @description Fired when the state of abr has been changed.
 *    (Enabled or disabled).
 * @property {string} type
 *   'abrstatuschanged'
 * @property {boolean} newStatus
 *  The new status of the application. True for 'is enabled' and
 *  false otherwise.
 * @exportDoc
 */


/**
 * @event shaka.Player.RateChangeEvent
 * @description Fired when the video's playback rate changes.
 *    This allows the PlayRateController to update it's internal rate field,
 *    before the UI updates playback button with the newest playback rate.
 * @property {string} type
 *    'ratechange'
 * @exportDoc
 */


/**
 * @event shaka.Player.SessionDataEvent
 * @description Fired when the manifest parser find info about session data.
 *    Specification: https://tools.ietf.org/html/rfc8216#section-4.3.4.4
 * @property {string} type
 *   'sessiondata'
 * @property {string} id
 *   The id of the session data.
 * @property {string} uri
 *   The uri with the session data info.
 * @property {string} language
 *   The language of the session data.
 * @property {string} value
 *   The value of the session data.
 * @exportDoc
 */


/**
 * @summary The main player object for Shaka Player.
 *
 * @implements {shaka.util.IDestroyable}
 * @export
 */
shaka.Player = class extends shaka.util.FakeEventTarget {
  /**
   * @param {HTMLMediaElement=} mediaElement
   *    When provided, the player will attach to <code>mediaElement</code>,
   *    similar to calling <code>attach</code>. When not provided, the player
   *    will remain detached.
   * @param {function(shaka.Player)=} dependencyInjector Optional callback
   *   which is called to inject mocks into the Player.  Used for testing.
   */
  constructor(mediaElement, dependencyInjector) {
    super();

    /** @private {shaka.Player.LoadMode} */
    this.loadMode_ = shaka.Player.LoadMode.NOT_LOADED;

    /** @private {HTMLMediaElement} */
    this.video_ = null;

    /** @private {HTMLElement} */
    this.videoContainer_ = null;

    /**
     * Since we may not always have a text displayer created (e.g. before |load|
     * is called), we need to track what text visibility SHOULD be so that we
     * can ensure that when we create the text displayer. When we create our
     * text displayer, we will use this to show (or not show) text as per the
     * user's requests.
     *
     * @private {boolean}
     */
    this.isTextVisible_ = false;

    /** @private {shaka.util.EventManager} */
    this.eventManager_ = new shaka.util.EventManager();

    /** @private {shaka.net.NetworkingEngine} */
    this.networkingEngine_ = null;

    /** @private {shaka.media.DrmEngine} */
    this.drmEngine_ = null;

    /** @private {shaka.media.MediaSourceEngine} */
    this.mediaSourceEngine_ = null;

    /** @private {shaka.media.Playhead} */
    this.playhead_ = null;

    /**
     * The playhead observers are used to monitor the position of the playhead
     * and some other source of data (e.g. buffered content), and raise events.
     *
     * @private {shaka.media.PlayheadObserverManager}
     */
    this.playheadObservers_ = null;

    /**
     * This is our control over the playback rate of the media element. This
     * provides the missing functionality that we need to provide trick play,
     * for example a negative playback rate.
     *
     * @private {shaka.media.PlayRateController}
     */
    this.playRateController_ = null;

    // We use the buffering observer and timer to track when we move from having
    // enough buffered content to not enough. They only exist when content has
    // been loaded and are not re-used between loads.
    /** @private {shaka.util.Timer} */
    this.bufferPoller_ = null;

    /** @private {shaka.media.BufferingObserver} */
    this.bufferObserver_ = null;

    /** @private {shaka.media.RegionTimeline} */
    this.regionTimeline_ = null;

    /** @private {shaka.media.StreamingEngine} */
    this.streamingEngine_ = null;

    /** @private {shaka.extern.ManifestParser} */
    this.parser_ = null;

    /** @private {?shaka.extern.ManifestParser.Factory} */
    this.parserFactory_ = null;

    /** @private {?shaka.extern.Manifest} */
    this.manifest_ = null;

    /** @private {?string} */
    this.assetUri_ = null;

    /** @private {shaka.extern.AbrManager} */
    this.abrManager_ = null;

    /**
     * The factory that was used to create the abrManager_ instance.
     * @private {?shaka.extern.AbrManager.Factory}
     */
    this.abrManagerFactory_ = null;

    /**
     * Contains an ID for use with creating streams.  The manifest parser should
     * start with small IDs, so this starts with a large one.
     * @private {number}
     */
    this.nextExternalStreamId_ = 1e9;

    /** @private {?shaka.extern.PlayerConfiguration} */
    this.config_ = this.defaultConfig_();

    /**
     * The TextDisplayerFactory that was last used to make a text displayer.
     * Stored so that we can tell if a new type of text displayer is desired.
     * @private {?shaka.extern.TextDisplayer.Factory}
     */
    this.lastTextFactory_;

    /** @private {{width: number, height: number}} */
    this.maxHwRes_ = {width: Infinity, height: Infinity};

    /** @private {shaka.util.Stats} */
    this.stats_ = null;

    /** @private {!shaka.media.AdaptationSetCriteria} */
    this.currentAdaptationSetCriteria_ =
        new shaka.media.PreferenceBasedCriteria(
            this.config_.preferredAudioLanguage,
            this.config_.preferredVariantRole,
            this.config_.preferredAudioChannelCount);

    /** @private {string} */
    this.currentTextLanguage_ = this.config_.preferredTextLanguage;

    /** @private {string} */
    this.currentTextRole_ = this.config_.preferredTextRole;

    /** @private {boolean} */
    this.currentTextForced_ = this.config_.preferForcedSubs;

    /** @private {!Array.<function():(!Promise|undefined)>} */
    this.cleanupOnUnload_ = [];

    if (dependencyInjector) {
      dependencyInjector(this);
    }

    this.networkingEngine_ = this.createNetworkingEngine();
    this.networkingEngine_.setForceHTTPS(this.config_.streaming.forceHTTPS);

    /** @private {shaka.extern.IAdManager} */
    this.adManager_ = null;

    if (shaka.Player.adManagerFactory_) {
      this.adManager_ =
          shaka.util.Functional.callFactory(shaka.Player.adManagerFactory_);
    }

    // If the browser comes back online after being offline, then try to play
    // again.
    this.eventManager_.listen(window, 'online', () => {
      this.retryStreaming();
    });

    /** @private {shaka.routing.Node} */
    this.detachNode_ = {name: 'detach'};
    /** @private {shaka.routing.Node} */
    this.attachNode_ = {name: 'attach'};
    /** @private {shaka.routing.Node} */
    this.unloadNode_ = {name: 'unload'};
    /** @private {shaka.routing.Node} */
    this.parserNode_ = {name: 'manifest-parser'};
    /** @private {shaka.routing.Node} */
    this.manifestNode_ = {name: 'manifest'};
    /** @private {shaka.routing.Node} */
    this.mediaSourceNode_ = {name: 'media-source'};
    /** @private {shaka.routing.Node} */
    this.drmNode_ = {name: 'drm-engine'};
    /** @private {shaka.routing.Node} */
    this.loadNode_ = {name: 'load'};
    /** @private {shaka.routing.Node} */
    this.srcEqualsDrmNode_ = {name: 'src-equals-drm-engine'};
    /** @private {shaka.routing.Node} */
    this.srcEqualsNode_ = {name: 'src-equals'};

    const AbortableOperation = shaka.util.AbortableOperation;

    const actions = new Map();
    actions.set(this.attachNode_, (has, wants) => {
      return AbortableOperation.notAbortable(this.onAttach_(has, wants));
    });
    actions.set(this.detachNode_, (has, wants) => {
      return AbortableOperation.notAbortable(this.onDetach_(has, wants));
    });
    actions.set(this.unloadNode_, (has, wants) => {
      return AbortableOperation.notAbortable(this.onUnload_(has, wants));
    });
    actions.set(this.mediaSourceNode_, (has, wants) => {
      const p = this.onInitializeMediaSourceEngine_(has, wants);
      return AbortableOperation.notAbortable(p);
    });
    actions.set(this.parserNode_, (has, wants) => {
      const p = this.onInitializeParser_(has, wants);
      return AbortableOperation.notAbortable(p);
    });
    actions.set(this.manifestNode_, (has, wants) => {
      // This action is actually abortable, so unlike the other callbacks, this
      // one will return an abortable operation.
      return this.onParseManifest_(has, wants);
    });
    actions.set(this.drmNode_, (has, wants) => {
      const p = this.onInitializeDrm_(has, wants);
      return AbortableOperation.notAbortable(p);
    });
    actions.set(this.loadNode_, (has, wants) => {
      return AbortableOperation.notAbortable(this.onLoad_(has, wants));
    });

    actions.set(this.srcEqualsDrmNode_, (has, wants) => {
      const p = this.onInitializeSrcEqualsDrm_(has, wants);
      return AbortableOperation.notAbortable(p);
    });
    actions.set(this.srcEqualsNode_, (has, wants) => {
      return this.onSrcEquals_(has, wants);
    });

    /** @private {shaka.routing.Walker.Implementation} */
    const walkerImplementation = {
      getNext: (at, has, goingTo, wants) => {
        return this.getNextStep_(at, has, goingTo, wants);
      },
      enterNode: (node, has, wants) => {
        this.dispatchEvent(this.makeEvent_(
            /* name= */ shaka.Player.EventName.OnStateChange,
            /* data= */ {'state': node.name}));

        const action = actions.get(node);
        return action(has, wants);
      },
      handleError: async (has, error) => {
        shaka.log.warning('The walker saw an error:');
        if (error instanceof shaka.util.Error) {
          shaka.log.warning('Error Code:', error.code);
        } else {
          shaka.log.warning('Error Message:', error.message);
          shaka.log.warning('Error Stack:', error.stack);
        }

        // Regardless of what state we were in, if there is an error, we unload.
        // This ensures that any initialized system will be torn-down and we
        // will go back to a safe foundation. We assume that the media element
        // is always safe to use after an error.
        await this.onUnload_(has, shaka.Player.createEmptyPayload_());

        // There are only two nodes that come before we start loading content,
        // attach and detach. If we have a media element, it means we were
        // attached to the element, and we can safely return to the attach state
        // (we assume that the video element is always re-usable). We favor
        // returning to the attach node since it means that the app won't need
        // to re-attach if it saw an error.
        return has.mediaElement ? this.attachNode_ : this.detachNode_;
      },
      onIdle: (node) => {
        this.dispatchEvent(this.makeEvent_(
            /* name= */ shaka.Player.EventName.OnStateIdle,
            /* data= */ {'state': node.name}));
      },
    };

    /** @private {shaka.routing.Walker} */
    this.walker_ = new shaka.routing.Walker(
        this.detachNode_,
        shaka.Player.createEmptyPayload_(),
        walkerImplementation);

    // Even though |attach| will start in later interpreter cycles, it should be
    // the LAST thing we do in the constructor because conceptually it relies on
    // player having been initialized.
    if (mediaElement) {
      this.attach(mediaElement, /* initializeMediaSource= */ true);
    }
  }

  /**
   * @param {!shaka.Player.EventName} name
   * @param {Object=} data
   * @return {!shaka.util.FakeEvent}
   * @private
   */
  makeEvent_(name, data) {
    return new shaka.util.FakeEvent(name, data);
  }

  /**
   * After destruction, a Player object cannot be used again.
   *
   * @override
   * @export
   */
  async destroy() {
    // Make sure we only execute the destroy logic once.
    if (this.loadMode_ == shaka.Player.LoadMode.DESTROYED) {
      return;
    }

    // Mark as "dead". This should stop external-facing calls from changing our
    // internal state any more. This will stop calls to |attach|, |detach|, etc.
    // from interrupting our final move to the detached state.
    this.loadMode_ = shaka.Player.LoadMode.DESTROYED;

    // Because we have set |loadMode_| to |DESTROYED| we can't call |detach|. We
    // must talk to |this.walker_| directly.
    const events = this.walker_.startNewRoute((currentPayload) => {
      return {
        node: this.detachNode_,
        payload: shaka.Player.createEmptyPayload_(),
        interruptible: false,
      };
    });

    // Wait until the detach has finished so that we don't interrupt it by
    // calling |destroy| on |this.walker_|. To avoid failing here, we always
    // resolve the promise.
    await new Promise((resolve) => {
      events.onStart = () => {
        shaka.log.info('Preparing to destroy walker...');
      };
      events.onEnd = () => {
        resolve();
      };
      events.onCancel = () => {
        goog.asserts.assert(false,
            'Our final detach call should never be cancelled.');
        resolve();
      };
      events.onError = () => {
        goog.asserts.assert(false,
            'Our final detach call should never see an error');
        resolve();
      };
      events.onSkip = () => {
        goog.asserts.assert(false,
            'Our final detach call should never be skipped');
        resolve();
      };
    });
    await this.walker_.destroy();

    // Tear-down the event manager to ensure messages stop moving around.
    if (this.eventManager_) {
      this.eventManager_.release();
      this.eventManager_ = null;
    }

    this.abrManagerFactory_ = null;
    this.abrManager_ = null;
    this.config_ = null;
    this.stats_ = null;
    this.videoContainer_ = null;

    if (this.networkingEngine_) {
      await this.networkingEngine_.destroy();
      this.networkingEngine_ = null;
    }
  }

  /**
   * Registers a plugin callback that will be called with
   * <code>support()</code>.  The callback will return the value that will be
   * stored in the return value from <code>support()</code>.
   *
   * @param {string} name
   * @param {function():*} callback
   * @export
   */
  static registerSupportPlugin(name, callback) {
    shaka.Player.supportPlugins_[name] = callback;
  }

  /**
   * Set a factory to create an ad manager during player construction time.
   * This method needs to be called bafore instantiating the Player class.
   *
   * @param {!shaka.extern.IAdManager.Factory} factory
   * @export
   */
  static setAdManagerFactory(factory) {
    shaka.Player.adManagerFactory_ = factory;
  }

  /**
   * Return whether the browser provides basic support.  If this returns false,
   * Shaka Player cannot be used at all.  In this case, do not construct a
   * Player instance and do not use the library.
   *
   * @return {boolean}
   * @export
   */
  static isBrowserSupported() {
    if (!window.Promise) {
      shaka.log.alwaysWarn('A Promise implementation or polyfill is required');
    }
    if (!window.TextDecoder || !window.TextEncoder) {
      shaka.log.alwaysWarn(
          'A TextDecoder/TextEncoder implementation or polyfill is required');
    }

    // Basic features needed for the library to be usable.
    const basicSupport = !!window.Promise && !!window.Uint8Array &&
                         !!window.TextDecoder && !!window.TextEncoder &&
                         // eslint-disable-next-line no-restricted-syntax
                         !!Array.prototype.forEach;
    if (!basicSupport) {
      return false;
    }

    // We do not support IE
    if (shaka.util.Platform.isIE()) {
      return false;
    }

    // We do not support iOS 9, 10, or 11, nor those same versions of desktop
    // Safari.
    const safariVersion = shaka.util.Platform.safariVersion();
    if (safariVersion && safariVersion < 12) {
      return false;
    }

    // DRM support is not strictly necessary, but the APIs at least need to be
    // there.  Our no-op DRM polyfill should handle that.
    // TODO(#1017): Consider making even DrmEngine optional.
    const drmSupport = shaka.media.DrmEngine.isBrowserSupported();
    if (!drmSupport) {
      return false;
    }

    // If we have MediaSource (MSE) support, we should be able to use Shaka.
    if (shaka.util.Platform.supportsMediaSource()) {
      return true;
    }

    // If we don't have MSE, we _may_ be able to use Shaka.  Look for native HLS
    // support, and call this platform usable if we have it.
    return shaka.util.Platform.supportsMediaType('application/x-mpegurl');
  }

  /**
   * Probes the browser to determine what features are supported.  This makes a
   * number of requests to EME/MSE/etc which may result in user prompts.  This
   * should only be used for diagnostics.
   *
   * <p>
   * NOTE: This may show a request to the user for permission.
   *
   * @see https://bit.ly/2ywccmH
   * @param {boolean=} promptsOkay
   * @return {!Promise.<shaka.extern.SupportType>}
   * @export
   */
  static async probeSupport(promptsOkay=true) {
    goog.asserts.assert(shaka.Player.isBrowserSupported(),
        'Must have basic support');
    let drm = {};
    if (promptsOkay) {
      drm = await shaka.media.DrmEngine.probeSupport();
    }
    const manifest = shaka.media.ManifestParser.probeSupport();
    const media = shaka.media.MediaSourceEngine.probeSupport();
    const ret = {
      manifest: manifest,
      media: media,
      drm: drm,
    };

    const plugins = shaka.Player.supportPlugins_;
    for (const name in plugins) {
      ret[name] = plugins[name]();
    }

    return ret;
  }

  /**
   * Tell the player to use <code>mediaElement</code> for all <code>load</code>
   * requests until <code>detach</code> or <code>destroy</code> are called.
   *
   * <p>
   * Calling <code>attach</code> with <code>initializedMediaSource=true</code>
   * will tell the player to take the initial load step and initialize media
   * source.
   *
   * <p>
   * Calls to <code>attach</code> will interrupt any in-progress calls to
   * <code>load</code> but cannot interrupt calls to <code>attach</code>,
   * <code>detach</code>, or <code>unload</code>.
   *
   * @param {!HTMLMediaElement} mediaElement
   * @param {boolean=} initializeMediaSource
   * @return {!Promise}
   * @export
   */
  attach(mediaElement, initializeMediaSource = true) {
    // Do not allow the player to be used after |destroy| is called.
    if (this.loadMode_ == shaka.Player.LoadMode.DESTROYED) {
      return Promise.reject(this.createAbortLoadError_());
    }

    const payload = shaka.Player.createEmptyPayload_();
    payload.mediaElement = mediaElement;

    // If the platform does not support media source, we will never want to
    // initialize media source.
    if (!shaka.util.Platform.supportsMediaSource()) {
      initializeMediaSource = false;
    }

    const destination = initializeMediaSource ?
                        this.mediaSourceNode_ :
                        this.attachNode_;

    // Do not allow this route to be interrupted because calls after this attach
    // call will depend on the media element being attached.
    const events = this.walker_.startNewRoute((currentPayload) => {
      return {
        node: destination,
        payload: payload,
        interruptible: false,
      };
    });

    // List to the events that can occur with our request.
    events.onStart = () => shaka.log.info('Starting attach...');
    return this.wrapWalkerListenersWithPromise_(events);
  }

  /**
   * Tell the player to stop using its current media element. If the player is:
   * <ul>
   *  <li>detached, this will do nothing,
   *  <li>attached, this will release the media element,
   *  <li>loading, this will abort loading, unload, and release the media
   *      element,
   *  <li>playing content, this will stop playback, unload, and release the
   *      media element.
   * </ul>
   *
   * <p>
   * Calls to <code>detach</code> will interrupt any in-progress calls to
   * <code>load</code> but cannot interrupt calls to <code>attach</code>,
   * <code>detach</code>, or <code>unload</code>.
   *
   * @return {!Promise}
   * @export
   */
  detach() {
    // Do not allow the player to be used after |destroy| is called.
    if (this.loadMode_ == shaka.Player.LoadMode.DESTROYED) {
      return Promise.reject(this.createAbortLoadError_());
    }

    // Tell the walker to go "detached", but do not allow it to be interrupted.
    // If it could be interrupted it means that our media element could fall out
    // of sync.
    const events = this.walker_.startNewRoute((currentPayload) => {
      return {
        node: this.detachNode_,
        payload: shaka.Player.createEmptyPayload_(),
        interruptible: false,
      };
    });

    events.onStart = () => shaka.log.info('Starting detach...');
    return this.wrapWalkerListenersWithPromise_(events);
  }

  /**
   * Tell the player to either return to:
   * <ul>
   *   <li>detached (when it does not have a media element),
   *   <li>attached (when it has a media element and
   *     <code>initializedMediaSource=false</code>)
   *   <li>media source initialized (when it has a media element and
   *     <code>initializedMediaSource=true</code>)
   * </ul>
   *
   * <p>
   * Calls to <code>unload</code> will interrupt any in-progress calls to
   * <code>load</code> but cannot interrupt calls to <code>attach</code>,
   * <code>detach</code>, or <code>unload</code>.
   *
   * @param {boolean=} initializeMediaSource
   * @return {!Promise}
   * @export
   */
  unload(initializeMediaSource = true) {
    // Do not allow the player to be used after |destroy| is called.
    if (this.loadMode_ == shaka.Player.LoadMode.DESTROYED) {
      return Promise.reject(this.createAbortLoadError_());
    }

    // If the platform does not support media source, we will never want to
    // initialize media source.
    if (!shaka.util.Platform.supportsMediaSource()) {
      initializeMediaSource = false;
    }

    // Since we are going either to attached or detached (through unloaded), we
    // can't allow it to be interrupted or else we could lose track of what
    // media element we are suppose to use.
    //
    // Using the current payload, we can determine which node we want to go to.
    // If we have a media element, we want to go back to attached. If we have no
    // media element, we want to go back to detached.
    const payload = shaka.Player.createEmptyPayload_();

    const events = this.walker_.startNewRoute((currentPayload) => {
      // When someone calls |unload| we can either be before attached or
      // detached (there is nothing stopping someone from calling |detach| when
      // we are already detached).
      //
      // If we are attached to the correct element, we can tear down the
      // previous playback components and go to the attached media source node
      // depending on whether or not the caller wants to pre-init media source.
      //
      // If we don't have a media element, we assume that we are already at the
      // detached node - but only the walker knows that. To ensure we are
      // actually there, we tell the walker to go to detach. While this is
      // technically unnecessary, it ensures that we are in the state we want
      // to be in and ready for the next request.
      let destination = null;

      if (currentPayload.mediaElement && initializeMediaSource) {
        destination = this.mediaSourceNode_;
      } else if (currentPayload.mediaElement) {
        destination = this.attachNode_;
      } else {
        destination = this.detachNode_;
      }

      goog.asserts.assert(destination, 'We should have picked a destination.');

      // Copy over the media element because we want to keep using the same
      // element - the other values don't matter.
      payload.mediaElement = currentPayload.mediaElement;

      return {
        node: destination,
        payload: payload,
        interruptible: false,
      };
    });

    events.onStart = () => shaka.log.info('Starting unload...');
    return this.wrapWalkerListenersWithPromise_(events);
  }

  /**
   * Tell the player to load the content at <code>assetUri</code> and start
   * playback at <code>startTime</code>. Before calling <code>load</code>,
   * a call to <code>attach</code> must have succeeded.
   *
   * <p>
   * Calls to <code>load</code> will interrupt any in-progress calls to
   * <code>load</code> but cannot interrupt calls to <code>attach</code>,
   * <code>detach</code>, or <code>unload</code>.
   *
   * @param {string} assetUri
   * @param {?number=} startTime
   *    When <code>startTime</code> is <code>null</code> or
   *    <code>undefined</code>, playback will start at the default start time (0
   *    for VOD and liveEdge for LIVE).
   * @param {string=} mimeType
   * @return {!Promise}
   * @export
   */
  load(assetUri, startTime, mimeType) {
    // Do not allow the player to be used after |destroy| is called.
    if (this.loadMode_ == shaka.Player.LoadMode.DESTROYED) {
      return Promise.reject(this.createAbortLoadError_());
    }

    // We dispatch the loading event when someone calls |load| because we want
    // to surface the user intent.
    this.dispatchEvent(this.makeEvent_(shaka.Player.EventName.Loading));

    // Right away we know what the asset uri and start-of-load time are. We will
    // fill-in the rest of the information later.
    const payload = shaka.Player.createEmptyPayload_();
    payload.uri = assetUri;
    payload.startTimeOfLoad = Date.now() / 1000;
    if (mimeType) {
      payload.mimeType = mimeType;
    }

    // Because we allow |startTime| to be optional, it means that it will be
    // |undefined| when not provided. This means that we need to re-map
    // |undefined| to |null| while preserving |0| as a meaningful value.
    if (startTime !== undefined) {
      payload.startTime = startTime;
    }

    // TODO: Refactor to determine whether it's a manifest or not, and whether
    // or not we can play it.  Then we could return a better error than
    // UNABLE_TO_GUESS_MANIFEST_TYPE for WebM in Safari.
    const useSrcEquals = this.shouldUseSrcEquals_(payload);
    const destination = useSrcEquals ? this.srcEqualsNode_ : this.loadNode_;

    // Allow this request to be interrupted, this will allow other requests to
    // cancel a load and quickly start a new load.
    const events = this.walker_.startNewRoute((currentPayload) => {
      if (currentPayload.mediaElement == null) {
        // Because we return null, this "new route" will not be used.
        return null;
      }

      // Keep using whatever media element we have right now.
      payload.mediaElement = currentPayload.mediaElement;

      return {
        node: destination,
        payload: payload,
        interruptible: true,
      };
    });

    // Stats are for a single playback/load session. Stats must be initialized
    // before we allow calls to |updateStateHistory|.
    this.stats_ = new shaka.util.Stats();

    // Load's request is a little different, so we can't use our normal
    // listeners-to-promise method. It is the only request where we may skip the
    // request, so we need to set the on skip callback to reject with a specific
    // error.
    events.onStart =
        () => shaka.log.info('Starting load of ' + assetUri + '...');
    return new Promise((resolve, reject) => {
      events.onSkip = () => reject(new shaka.util.Error(
          shaka.util.Error.Severity.CRITICAL,
          shaka.util.Error.Category.PLAYER,
          shaka.util.Error.Code.NO_VIDEO_ELEMENT));

      events.onEnd = () => {
        resolve();
        // We dispatch the loaded event when the load promise is resolved
        this.dispatchEvent(this.makeEvent_(shaka.Player.EventName.Loaded));
      };
      events.onCancel = () => reject(this.createAbortLoadError_());
      events.onError = (e) => reject(e);
    });
  }

  /**
   * Check if src= should be used to load the asset at |uri|. Assume that media
   * source is the default option, and that src= is for special cases.
   *
   * @param {shaka.routing.Payload} payload
   * @return {boolean}
   *    |true| if the content should be loaded with src=, |false| if the content
   *    should be loaded with MediaSource.
   * @private
   */
  shouldUseSrcEquals_(payload) {
    const Platform = shaka.util.Platform;

    // If we are using a platform that does not support media source, we will
    // fall back to src= to handle all playback.
    if (!Platform.supportsMediaSource()) {
      return true;
    }

    // The most accurate way to tell the player how to load the content is via
    // MIME type.  We can fall back to features of the URI if needed.
    let mimeType = payload.mimeType;
    const uri = payload.uri || '';

    // If we don't have a MIME type, try to guess based on the file extension.
    // TODO: Too generic to belong to ManifestParser now.  Refactor.
    if (!mimeType) {
      // Try using the uri extension.
      const extension = shaka.media.ManifestParser.getExtension(uri);
      mimeType = shaka.Player.SRC_EQUAL_EXTENSIONS_TO_MIME_TYPES_[extension];
    }

    // TODO: The load graph system has a design limitation that requires routing
    // destination to be chosen synchronously.  This means we can only make the
    // right choice about src= consistently if we have a well-known file
    // extension or API-provided MIME type.  Detection of MIME type from a HEAD
    // request (as is done for manifest types) can't be done yet.

    if (mimeType) {
      // If we have a MIME type, check if the browser can play it natively.
      // This will cover both single files and native HLS.
      const mediaElement = payload.mediaElement || Platform.anyMediaElement();
      const canPlayNatively = mediaElement.canPlayType(mimeType) != '';

      // If we can't play natively, then src= isn't an option.
      if (!canPlayNatively) {
        return false;
      }

      const canPlayMediaSource =
          shaka.media.ManifestParser.isSupported(uri, mimeType);

      // If MediaSource isn't an option, the native option is our only chance.
      if (!canPlayMediaSource) {
        return true;
      }

      // If we land here, both are feasible.
      goog.asserts.assert(canPlayNatively && canPlayMediaSource,
          'Both native and MSE playback should be possible!');

      // We would prefer MediaSource in some cases, and src= in others.  For
      // example, Android has native HLS, but we'd prefer our own MediaSource
      // version there.

      // Native HLS can be preferred on any platform via this flag:
      if (this.config_.streaming.preferNativeHls) {
        return true;
      }

      // For Safari, we have an older flag which only applies to this one
      // browser:
      if (Platform.isApple()) {
        return this.config_.streaming.useNativeHlsOnSafari;
      }

      // In all other cases, we prefer MediaSource.
      return false;
    }

    // Unless there are good reasons to use src= (single-file playback or native
    // HLS), we prefer MediaSource.  So the final return value for choosing src=
    // is false.
    return false;
  }

  /**
   * This should only be called by the load graph when it is time to attach to
   * a media element. The only times this may be called are when we are being
   * asked to re-attach to the current media element, or attach to a new media
   * element while not attached to a media element.
   *
   * This method assumes that it is safe for it to execute, the load-graph is
   * responsible for ensuring all assumptions are true.
   *
   * Attaching to a media element is defined as:
   *  - Registering error listeners to the media element.
   *  - Caching the video element for use outside of the load graph.
   *
   * @param {shaka.routing.Payload} has
   * @param {shaka.routing.Payload} wants
   * @return {!Promise}
   * @private
   */
  onAttach_(has, wants) {
    // If we don't have a media element yet, it means we are entering
    // "attach" from another node.
    //
    // If we have a media element, it should match |wants.mediaElement|
    // because it means we are going from "attach" to "attach".
    //
    // These constraints should be maintained and guaranteed by the routing
    // logic in |getNextStep_|.
    goog.asserts.assert(
        has.mediaElement == null || has.mediaElement == wants.mediaElement,
        'The routing logic failed. MediaElement requirement failed.');

    if (has.mediaElement == null) {
      has.mediaElement = wants.mediaElement;

      const onError = (error) => this.onVideoError_(error);
      this.eventManager_.listen(has.mediaElement, 'error', onError);
    }

    this.video_ = has.mediaElement;

    return Promise.resolve();
  }

  /**
   * This should only be called by the load graph when it is time to detach from
   * a media element. The only times this may be called are when we are being
   * asked to detach from the current media element, or detach when we are
   * already detached.
   *
   * This method assumes that it is safe for it to execute, the load-graph is
   * responsible for ensuring all assumptions are true.
   *
   * Detaching from a media element is defined as:
   *  - Removing error listeners from the media element.
   *  - Dropping the cached reference to the video element.
   *
   * @param {shaka.routing.Payload} has
   * @param {shaka.routing.Payload} wants
   * @return {!Promise}
   * @private
   */
  onDetach_(has, wants) {
    // If we are going from "detached" to "detached" we wouldn't have
    // a media element to detach from.
    if (has.mediaElement) {
      this.eventManager_.unlisten(has.mediaElement, 'error');
      has.mediaElement = null;
    }

    // Clear our cached copy of the media element.
    this.video_ = null;

    return Promise.resolve();
  }

  /**
   * This should only be called by the load graph when it is time to unload all
   * currently initialized playback components. Unlike the other load actions,
   * this action is built to be more general. We need to do this because we
   * don't know what state the player will be in before unloading (including
   * after an error occurred in the middle of a transition).
   *
   * This method assumes that any component could be |null| and should be safe
   * to call from any point in the load graph.
   *
   * @param {shaka.routing.Payload} has
   * @param {shaka.routing.Payload} wants
   * @return {!Promise}
   * @private
   */
  async onUnload_(has, wants) {
    // Set the load mode to unload right away so that all the public methods
    // will stop using the internal components. We need to make sure that we
    // are not overriding the destroyed state because we will unload when we are
    // destroying the player.
    if (this.loadMode_ != shaka.Player.LoadMode.DESTROYED) {
      this.loadMode_ = shaka.Player.LoadMode.NOT_LOADED;
    }

    // Run any general cleanup tasks now.  This should be here at the top, right
    // after setting loadMode_, so that internal components still exist as they
    // did when the cleanup tasks were registered in the array.
    const cleanupTasks = this.cleanupOnUnload_.map((cb) => cb());
    this.cleanupOnUnload_ = [];
    await Promise.all(cleanupTasks);

    // Dispatch the unloading event.
    this.dispatchEvent(this.makeEvent_(shaka.Player.EventName.Unloading));

    // Remove everything that has to do with loading content from our payload
    // since we are releasing everything that depended on it.
    has.mimeType = null;
    has.startTime = null;
    has.uri = null;

    // In most cases we should have a media element. The one exception would
    // be if there was an error and we, by chance, did not have a media element.
    if (has.mediaElement) {
      this.eventManager_.unlisten(has.mediaElement, 'loadedmetadata');
      this.eventManager_.unlisten(has.mediaElement, 'playing');
      this.eventManager_.unlisten(has.mediaElement, 'pause');
      this.eventManager_.unlisten(has.mediaElement, 'ended');
      this.eventManager_.unlisten(has.mediaElement, 'ratechange');
    }

    // Some observers use some playback components, shutting down the observers
    // first ensures that they don't try to use the playback components
    // mid-destroy.
    if (this.playheadObservers_) {
      this.playheadObservers_.release();
      this.playheadObservers_ = null;
    }

    if (this.bufferPoller_) {
      this.bufferPoller_.stop();
      this.bufferPoller_ = null;
    }

    // Stop the parser early. Since it is at the start of the pipeline, it
    // should be start early to avoid is pushing new data downstream.
    if (this.parser_) {
      await this.parser_.stop();
      this.parser_ = null;
      this.parserFactory_ = null;
    }

    // Abr Manager will tell streaming engine what to do, so we need to stop
    // it before we destroy streaming engine. Unlike with the other components,
    // we do not release the instance, we will reuse it in later loads.
    if (this.abrManager_) {
      await this.abrManager_.stop();
    }

    // Streaming engine will push new data to media source engine, so we need
    // to shut it down before destroy media source engine.
    if (this.streamingEngine_) {
      await this.streamingEngine_.destroy();
      this.streamingEngine_ = null;
    }

    if (this.playRateController_) {
      this.playRateController_.release();
      this.playRateController_ = null;
    }

    // Playhead is used by StreamingEngine, so we can't destroy this until after
    // StreamingEngine has stopped.
    if (this.playhead_) {
      this.playhead_.release();
      this.playhead_ = null;
    }

    // Media source engine holds onto the media element, and in order to detach
    // the media keys (with drm engine), we need to break the connection between
    // media source engine and the media element.
    if (this.mediaSourceEngine_) {
      await this.mediaSourceEngine_.destroy();
      this.mediaSourceEngine_ = null;
    }

    if (this.adManager_) {
      this.adManager_.onAssetUnload();
    }

    // In order to unload a media element, we need to remove the src attribute
    // and then load again. When we destroy media source engine, this will be
    // done for us, but for src=, we need to do it here.
    //
    // DrmEngine requires this to be done before we destroy DrmEngine itself.
    if (has.mediaElement && has.mediaElement.src) {
      // TODO: Investigate this more.  Only reproduces on Firefox 69.
      // Introduce a delay before detaching the video source.  We are seeing
      // spurious Promise rejections involving an AbortError in our tests
      // otherwise.
      await new Promise(
          (resolve) => new shaka.util.Timer(resolve).tickAfter(0.1));

      has.mediaElement.removeAttribute('src');
      has.mediaElement.load();
      // Remove all track nodes
      while (has.mediaElement.lastChild) {
        has.mediaElement.removeChild(has.mediaElement.firstChild);
      }
    }

    if (this.drmEngine_) {
      await this.drmEngine_.destroy();
      this.drmEngine_ = null;
    }

    this.assetUri_ = null;
    this.bufferObserver_ = null;

    if (this.manifest_) {
      for (const variant of this.manifest_.variants) {
        for (const stream of [variant.audio, variant.video]) {
          if (stream && stream.segmentIndex) {
            stream.segmentIndex.release();
          }
        }
      }
      for (const stream of this.manifest_.textStreams) {
        if (stream.segmentIndex) {
          stream.segmentIndex.release();
        }
      }
    }

    this.manifest_ = null;
    this.stats_ = new shaka.util.Stats(); // Replace with a clean stats object.
    this.lastTextFactory_ = null;

    // Make sure that the app knows of the new buffering state.
    this.updateBufferState_();
  }

  /**
   * This should only be called by the load graph when it is time to initialize
   * media source engine. The only time this may be called is when we are
   * attached to the same media element as in the request.
   *
   * This method assumes that it is safe for it to execute. The load-graph is
   * responsible for ensuring all assumptions are true.
   *
   * @param {shaka.routing.Payload} has
   * @param {shaka.routing.Payload} wants
   *
   * @return {!Promise}
   * @private
   */
  async onInitializeMediaSourceEngine_(has, wants) {
    goog.asserts.assert(
        shaka.util.Platform.supportsMediaSource(),
        'We should not be initializing media source on a platform that does ' +
            'not support media source.');
    goog.asserts.assert(
        has.mediaElement,
        'We should have a media element when initializing media source.');
    goog.asserts.assert(
        has.mediaElement == wants.mediaElement,
        '|has| and |wants| should have the same media element when ' +
            'initializing media source.');

    goog.asserts.assert(
        this.mediaSourceEngine_ == null,
        'We should not have a media source engine yet.');

    const closedCaptionsParser = new shaka.media.ClosedCaptionParser();

    // When changing text visibility we need to update both the text displayer
    // and streaming engine because we don't always stream text. To ensure that
    // text displayer and streaming engine are always in sync, wait until they
    // are both initialized before setting the initial value.
    const textDisplayerFactory = this.config_.textDisplayFactory;
    const textDisplayer =
        shaka.util.Functional.callFactory(textDisplayerFactory);
    this.lastTextFactory_ = textDisplayerFactory;

    const mediaSourceEngine = this.createMediaSourceEngine(
        has.mediaElement,
        closedCaptionsParser,
        textDisplayer,
        (metadata, offset, endTime) => {
          this.processTimedMetadataMediaSrc_(metadata, offset, endTime);
        });

    // Wait for media source engine to finish opening. This promise should
    // NEVER be rejected as per the media source engine implementation.
    await mediaSourceEngine.open();

    // Wait until it is ready to actually store the reference.
    this.mediaSourceEngine_ = mediaSourceEngine;
  }

  /**
   * Create the parser for the asset located at |wants.uri|. This should only be
   * called as part of the load graph.
   *
   * This method assumes that it is safe for it to execute, the load-graph is
   * responsible for ensuring all assumptions are true.
   *
   * @param {shaka.routing.Payload} has
   * @param {shaka.routing.Payload} wants
   * @return {!Promise}
   * @private
   */
  async onInitializeParser_(has, wants) {
    goog.asserts.assert(
        has.mediaElement,
        'We should have a media element when initializing the parser.');
    goog.asserts.assert(
        has.mediaElement == wants.mediaElement,
        '|has| and |wants| should have the same media element when ' +
            'initializing the parser.');

    goog.asserts.assert(
        this.networkingEngine_,
        'Need networking engine when initializing the parser.');
    goog.asserts.assert(
        this.config_,
        'Need player config when initializing the parser.');

    // We are going to "lock-in" the mime type and uri since they are
    // what we are going to use to create our parser and parse the manifest.
    has.mimeType = wants.mimeType;
    has.uri = wants.uri;

    goog.asserts.assert(
        has.uri,
        'We should have an asset uri when initializing the parsing.');

    // Store references to things we asserted so that we don't need to reassert
    // them again later.
    const assetUri = has.uri;
    const networkingEngine = this.networkingEngine_;

    // Save the uri so that it can be used outside of the load-graph.
    this.assetUri_ = assetUri;

    // Create the parser that we will use to parse the manifest.
    this.parserFactory_ = await shaka.media.ManifestParser.getFactory(
        assetUri,
        networkingEngine,
        this.config_.manifest.retryParameters,
        has.mimeType);
    goog.asserts.assert(this.parserFactory_, 'Must have manifest parser');
    this.parser_ = shaka.util.Functional.callFactory(this.parserFactory_);

    const manifestConfig =
        shaka.util.ObjectUtils.cloneObject(this.config_.manifest);
    // Don't read video segments if the player is attached to an audio element
    if (wants.mediaElement && wants.mediaElement.nodeName === 'AUDIO') {
      manifestConfig.disableVideo = true;
    }

    this.parser_.configure(manifestConfig);
  }

  /**
   * Parse the manifest at |has.uri| using the parser that should have already
   * been created. This should only be called as part of the load graph.
   *
   * This method assumes that it is safe for it to execute, the load-graph is
   * responsible for ensuring all assumptions are true.
   *
   * @param {shaka.routing.Payload} has
   * @param {shaka.routing.Payload} wants
   * @return {!shaka.util.AbortableOperation}
   * @private
   */
  onParseManifest_(has, wants) {
    goog.asserts.assert(
        has.mimeType == wants.mimeType,
        '|has| and |wants| should have the same mime type when parsing.');
    goog.asserts.assert(
        has.uri == wants.uri,
        '|has| and |wants| should have the same uri when parsing.');

    goog.asserts.assert(
        has.uri,
        '|has| should have a valid uri when parsing.');
    goog.asserts.assert(
        has.uri == this.assetUri_,
        '|has.uri| should match the cached asset uri.');

    goog.asserts.assert(
        this.networkingEngine_,
        'Need networking engine to parse manifest.');
    goog.asserts.assert(
        this.config_,
        'Need player config to parse manifest.');

    goog.asserts.assert(
        this.parser_,
        '|this.parser_| should have been set in an earlier step.');

    // Store references to things we asserted so that we don't need to reassert
    // them again later.
    const assetUri = has.uri;
    const networkingEngine = this.networkingEngine_;

    // This will be needed by the parser once it starts parsing, so we will
    // initialize it now even through it appears a little out-of-place.
    this.regionTimeline_ =
        new shaka.media.RegionTimeline(() => this.seekRange());
    this.regionTimeline_.setListeners(/* onRegionAdded= */ (region) => {
      this.onRegionEvent_(shaka.Player.EventName.TimelineRegionAdded, region);
      if (this.adManager_) {
        this.adManager_.onDashTimedMetadata(region);
      }
    });

    // TODO (#1391): Once filterManifest_ is async, remove this eslint disable.
    /* eslint-disable require-await */
    const playerInterface = {
      networkingEngine: networkingEngine,
      filter: async (manifest) => this.filterManifest_(manifest),
      makeTextStreamsForClosedCaptions: (manifest) => {
        return this.makeTextStreamsForClosedCaptions_(manifest);
      },

      // Called when the parser finds a timeline region. This can be called
      // before we start playback or during playback (live/in-progress
      // manifest).
      onTimelineRegionAdded: (region) => this.regionTimeline_.addRegion(region),

      onEvent: (event) => this.dispatchEvent(event),
      onError: (error) => this.onError_(error),
      isLowLatencyMode: () => this.isLowLatencyMode_(),
      isAutoLowLatencyMode: () => this.isAutoLowLatencyMode_(),
      enableLowLatencyMode: () => {
        this.configure('streaming.lowLatencyMode', true);
      },
    };
    /* eslint-enable require-await */

    const startTime = Date.now() / 1000;

    return new shaka.util.AbortableOperation(/* promise= */ (async () => {
      this.manifest_ = await this.parser_.start(assetUri, playerInterface);

      // This event is fired after the manifest is parsed, but before any
      // filtering takes place.
      const event = this.makeEvent_(shaka.Player.EventName.ManifestParsed);
      this.dispatchEvent(event);

      // We require all manifests to have at least one variant.
      if (this.manifest_.variants.length == 0) {
        throw new shaka.util.Error(
            shaka.util.Error.Severity.CRITICAL,
            shaka.util.Error.Category.MANIFEST,
            shaka.util.Error.Code.NO_VARIANTS);
      }

      // Make sure that all variants are either: audio-only, video-only, or
      // audio-video.
      shaka.Player.filterForAVVariants_(this.manifest_);

      const now = Date.now() / 1000;
      const delta = now - startTime;
      this.stats_.setManifestTime(delta);
    })(), /* onAbort= */ () => {
      shaka.log.info('Aborting parser step...');
      return this.parser_.stop();
    });
  }

  /**
   * This should only be called by the load graph when it is time to initialize
   * drmEngine. The only time this may be called is when we are attached a
   * media element and have parsed a manifest.
   *
   * The load-graph is responsible for ensuring all assumptions made by this
   * method are valid before executing it.
   *
   * @param {shaka.routing.Payload} has
   * @param {shaka.routing.Payload} wants
   * @return {!Promise}
   * @private
   */
  async onInitializeDrm_(has, wants) {
    goog.asserts.assert(
        has.mimeType == wants.mimeType,
        'The load graph should have ensured the mime types matched.');
    goog.asserts.assert(
        has.uri == wants.uri,
        'The load graph should have ensured the uris matched');

    goog.asserts.assert(
        this.networkingEngine_,
        '|onInitializeDrm_| should never be called after |destroy|');
    goog.asserts.assert(
        this.config_,
        '|onInitializeDrm_| should never be called after |destroy|');
    goog.asserts.assert(
        this.manifest_,
        '|this.manifest_| should have been set in an earlier step.');
    goog.asserts.assert(
        has.mediaElement,
        'We should have a media element when initializing the DRM Engine.');

    const startTime = Date.now() / 1000;
    let firstEvent = true;

    this.drmEngine_ = this.createDrmEngine({
      netEngine: this.networkingEngine_,
      onError: (e) => {
        this.onError_(e);
      },
      onKeyStatus: (map) => {
        this.onKeyStatus_(map);
      },
      onExpirationUpdated: (id, expiration) => {
        this.onExpirationUpdated_(id, expiration);
      },
      onEvent: (e) => {
        this.dispatchEvent(e);
        if (e.type == shaka.Player.EventName.DrmSessionUpdate && firstEvent) {
          firstEvent = false;
          const now = Date.now() / 1000;
          const delta = now - startTime;
          this.stats_.setDrmTime(delta);
        }
      },
    });

    // TODO: remove once MediaCap implementation is complete.
    if (!this.config_.useMediaCapabilities) {
      shaka.util.StreamUtils.filterManifestByMediaSource(this.manifest_);
    }

    this.drmEngine_.configure(this.config_.drm);

    await this.drmEngine_.initForPlayback(
        this.manifest_.variants,
        this.manifest_.offlineSessionIds,
        this.config_.useMediaCapabilities);

    await this.drmEngine_.attach(has.mediaElement);

    // Now that we have drm information, filter the manifest (again) so that we
    // can ensure we only use variants with the selected key system.
    await this.filterManifest_(this.manifest_);
  }

  /**
   * This should only be called by the load graph when it is time to load all
   * playback components needed for playback. The only times this may be called
   * is when we are attached to the same media element as in the request.
   *
   * This method assumes that it is safe for it to execute, the load-graph is
   * responsible for ensuring all assumptions are true.
   *
   * Loading is defined as:
   *  - Attaching all playback-related listeners to the media element
   *  - Initializing playback and observers
   *  - Initializing ABR Manager
   *  - Initializing Streaming Engine
   *  - Starting playback at |wants.startTime|
   *
   * @param {shaka.routing.Payload} has
   * @param {shaka.routing.Payload} wants
   * @private
   */
  async onLoad_(has, wants) {
    goog.asserts.assert(
        has.mimeType == wants.mimeType,
        '|has| and |wants| should have the same mime type when loading.');
    goog.asserts.assert(
        has.uri == wants.uri,
        '|has| and |wants| should have the same uri when loading.');

    goog.asserts.assert(
        has.mediaElement,
        'We should have a media element when loading.');
    goog.asserts.assert(
        !isNaN(wants.startTimeOfLoad),
        '|wants| should tell us when the load was originally requested');

    // Since we are about to start playback, we will lock in the start time as
    // something we are now depending on.
    has.startTime = wants.startTime;

    // Store a reference to values in |has| after asserting so that closure will
    // know that they will still be non-null between calls to await.
    const mediaElement = has.mediaElement;
    const assetUri = has.uri;

    // Save the uri so that it can be used outside of the load-graph.
    this.assetUri_ = assetUri;

    this.playRateController_ = new shaka.media.PlayRateController({
      getRate: () => has.mediaElement.playbackRate,
      getDefaultRate: () => has.mediaElement.defaultPlaybackRate,
      setRate: (rate) => { has.mediaElement.playbackRate = rate; },
      movePlayhead: (delta) => { has.mediaElement.currentTime += delta; },
    });

    const updateStateHistory = () => this.updateStateHistory_();
    const onRateChange = () => this.onRateChange_();
    this.eventManager_.listen(mediaElement, 'playing', updateStateHistory);
    this.eventManager_.listen(mediaElement, 'pause', updateStateHistory);
    this.eventManager_.listen(mediaElement, 'ended', updateStateHistory);
    this.eventManager_.listen(mediaElement, 'ratechange', onRateChange);

    const abrFactory = this.config_.abrFactory;
    if (!this.abrManager_ || this.abrManagerFactory_ != abrFactory) {
      this.abrManagerFactory_ = abrFactory;
      this.abrManager_ = shaka.util.Functional.callFactory(abrFactory);
      if (typeof this.abrManager_.playbackRateChanged != 'function') {
        shaka.Deprecate.deprecateFeature(4,
            'AbrManager',
            'Please use an AbrManager with playbackRateChanged function.');
        this.abrManager_.playbackRateChanged = (rate) => {};
      }
      this.abrManager_.configure(this.config_.abr);
    }

    // Copy preferred languages from the config again, in case the config was
    // changed between construction and playback.
    this.currentAdaptationSetCriteria_ =
        new shaka.media.PreferenceBasedCriteria(
            this.config_.preferredAudioLanguage,
            this.config_.preferredVariantRole,
            this.config_.preferredAudioChannelCount);

    this.currentTextLanguage_ = this.config_.preferredTextLanguage;

    shaka.Player.applyPlayRange_(this.manifest_.presentationTimeline,
        this.config_.playRangeStart,
        this.config_.playRangeEnd);

    this.abrManager_.init((variant, clearBuffer, safeMargin) => {
      return this.switch_(variant, clearBuffer, safeMargin);
    });

    this.playhead_ = this.createPlayhead(has.startTime);
    this.playheadObservers_ = this.createPlayheadObserversForMSE_();

    // We need to start the buffer management code near the end because it will
    // set the initial buffering state and that depends on other components
    // being initialized.
    const rebufferThreshold = Math.max(
        this.manifest_.minBufferTime, this.config_.streaming.rebufferingGoal);
    this.startBufferManagement_(rebufferThreshold);

    // If the content is multi-codec and the browser can play more than one of
    // them, choose codecs now before we initialize streaming.
    shaka.util.StreamUtils.chooseCodecsAndFilterManifest(
        this.manifest_, this.config_.preferredAudioChannelCount);

    this.streamingEngine_ = this.createStreamingEngine();
    this.streamingEngine_.configure(this.config_.streaming);

    // Set the load mode to "loaded with media source" as late as possible so
    // that public methods won't try to access internal components until
    // they're all initialized. We MUST switch to loaded before calling
    // "streaming" so that they can access internal information.
    this.loadMode_ = shaka.Player.LoadMode.MEDIA_SOURCE;

    // The event must be fired after we filter by restrictions but before the
    // active stream is picked to allow those listening for the "streaming"
    // event to make changes before streaming starts.
    this.dispatchEvent(this.makeEvent_(shaka.Player.EventName.Streaming));

    // Pick the initial streams to play.
    const initialVariant = this.chooseVariant_();
    goog.asserts.assert(initialVariant, 'Must choose an initial variant!');
    this.addVariantToSwitchHistory_(
        initialVariant, /* fromAdaptation= */ true);
    this.streamingEngine_.switchVariant(
        initialVariant, /* clearBuffer= */ false, /* safeMargin= */ 0);

    // Decide if text should be shown automatically.
    const initialTextStream = this.chooseTextStream_();
    if (initialTextStream) {
      this.addTextStreamToSwitchHistory_(
          initialTextStream, /* fromAdaptation= */ true);
    }

    this.setInitialTextState_(initialVariant, initialTextStream);
    // Don't initialize with a text stream unless we should be streaming text.
    if (initialTextStream && this.shouldStreamText_()) {
      this.streamingEngine_.switchTextStream(initialTextStream);
    }

    // Now that we have initial streams, we may adjust the start time to align
    // to a segment boundary.
    if (this.config_.streaming.startAtSegmentBoundary) {
      const startTime = this.playhead_.getTime();
      const adjustedTime =
          await this.adjustStartTime_(initialVariant, startTime);

      this.playhead_.setStartTime(adjustedTime);
    }

    // Start streaming content. This will start the flow of content down to
    // media source.
    await this.streamingEngine_.start();

    if (this.config_.abr.enabled) {
      this.abrManager_.enable();
      this.onAbrStatusChanged_();
    }

    // Re-filter the manifest after streams have been chosen.
    this.filterManifestByCurrentVariant_();
    // Dispatch a 'trackschanged' event now that all initial filtering is done.
    this.onTracksChanged_();
    // Since the first streams just became active, send an adaptation event.
    this.onAdaptation_();

    // Now that we've filtered out variants that aren't compatible with the
    // active one, update abr manager with filtered variants.
    // NOTE: This may be unnecessary.  We've already chosen one codec in
    // chooseCodecsAndFilterManifest_ before we started streaming.  But it
    // doesn't hurt, and this will all change when we start using
    // MediaCapabilities and codec switching.
    // TODO(#1391): Re-evaluate with MediaCapabilities and codec switching.
    this.updateAbrManagerVariants_();

    const hasPrimary = this.manifest_.variants.some((v) => v.primary);
    if (!this.config_.preferredAudioLanguage && !hasPrimary) {
      shaka.log.warning('No preferred audio language set.  We have chosen an ' +
                        'arbitrary language initially');
    }

    // Wait for the 'loadedmetadata' event to measure load() latency.
    this.eventManager_.listenOnce(mediaElement, 'loadedmetadata', () => {
      const now = Date.now() / 1000;
      const delta = now - wants.startTimeOfLoad;
      this.stats_.setLoadLatency(delta);
    });
  }

  /**
   * This should only be called by the load graph when it is time to initialize
   * drmEngine for src= playbacks.
   *
   * The load-graph is responsible for ensuring all assumptions made by this
   * method are valid before executing it.
   *
   * @param {shaka.routing.Payload} has
   * @param {shaka.routing.Payload} wants
   * @return {!Promise}
   * @private
   */
  async onInitializeSrcEqualsDrm_(has, wants) {
    const ContentType = shaka.util.ManifestParserUtils.ContentType;

    goog.asserts.assert(
        this.networkingEngine_,
        '|onInitializeSrcEqualsDrm_| should never be called after |destroy|');
    goog.asserts.assert(
        this.config_,
        '|onInitializeSrcEqualsDrm_| should never be called after |destroy|');

    const startTime = Date.now() / 1000;
    let firstEvent = true;

    this.drmEngine_ = this.createDrmEngine({
      netEngine: this.networkingEngine_,
      onError: (e) => {
        this.onError_(e);
      },
      onKeyStatus: (map) => {
        this.onKeyStatus_(map);
      },
      onExpirationUpdated: (id, expiration) => {
        this.onExpirationUpdated_(id, expiration);
      },
      onEvent: (e) => {
        this.dispatchEvent(e);
        if (e.type == shaka.Player.EventName.DrmSessionUpdate && firstEvent) {
          firstEvent = false;
          const now = Date.now() / 1000;
          const delta = now - startTime;
          this.stats_.setDrmTime(delta);
        }
      },
    });

    this.drmEngine_.configure(this.config_.drm);

    const uri = has.uri || '';
    const extension = shaka.media.ManifestParser.getExtension(uri);
    let mimeType = shaka.Player.SRC_EQUAL_EXTENSIONS_TO_MIME_TYPES_[extension];
    if (mimeType == 'application/x-mpegurl' && shaka.util.Platform.isApple()) {
      mimeType = 'application/vnd.apple.mpegurl';
    }
    if (!mimeType) {
      mimeType = 'video/mp4';
    }

    // TODO: Instead of feeding DrmEngine with Variants, we should refactor
    // DrmEngine so that it takes a minimal config derived from Variants.  In
    // cases like this one or in removal of stored content, the details are
    // largely unimportant.  We should have a saner way to initialize DrmEngine.
    // That would also insulate DrmEngine from manifest changes in the future.
    // For now, that is time-consuming and this synthetic Variant is easy, so
    // I'm putting it off.  Since this is only expected to be used for native
    // HLS in Safari, this should be safe. -JCP
    /** @type {shaka.extern.Variant} */
    const variant = {
      id: 0,
      language: 'und',
      primary: false,
      audio: null,
      video: {
        id: 0,
        originalId: null,
        createSegmentIndex: () => Promise.resolve(),
        segmentIndex: null,
<<<<<<< HEAD
        mimeType: mimeType,
        codecs: '',
=======
        mimeType: wants.mimeType ?
            shaka.util.MimeUtils.getBasicType(wants.mimeType) : 'video/mp4',
        codecs: wants.mimeType ?
            shaka.util.MimeUtils.getCodecs(wants.mimeType) : '',
>>>>>>> bf51b4b1
        encrypted: true,
        drmInfos: [],  // Filled in by DrmEngine config.
        keyIds: new Set(),
        language: 'und',
        label: null,
        type: ContentType.VIDEO,
        primary: false,
        trickModeVideo: null,
        emsgSchemeIdUris: null,
        roles: [],
        forced: false,
        channelsCount: null,
        audioSamplingRate: null,
        spatialAudio: false,
        closedCaptions: null,
      },
      bandwidth: 100,
      allowedByApplication: true,
      allowedByKeySystem: true,
      decodingInfos: [],
    };

    await this.drmEngine_.initForPlayback(
        [variant], /* offlineSessionIds= */ []);
    await this.drmEngine_.attach(has.mediaElement);
  }

  /**
   * This should only be called by the load graph when it is time to set-up the
   * media element to play content using src=. The only times this may be called
   * is when we are attached to the same media element as in the request.
   *
   * This method assumes that it is safe for it to execute, the load-graph is
   * responsible for ensuring all assumptions are true.
   *
   * @param {shaka.routing.Payload} has
   * @param {shaka.routing.Payload} wants
   * @return {!shaka.util.AbortableOperation}
   *
   * @private
   */
  onSrcEquals_(has, wants) {
    goog.asserts.assert(
        has.mediaElement,
        'We should have a media element when loading.');
    goog.asserts.assert(
        wants.uri,
        '|has| should have a valid uri when loading.');
    goog.asserts.assert(
        !isNaN(wants.startTimeOfLoad),
        '|wants| should tell us when the load was originally requested');
    goog.asserts.assert(
        this.video_ == has.mediaElement,
        'The video element should match our media element');

    // Lock-in the values that we are using so that the routing logic knows what
    // we have.
    has.uri = wants.uri;
    has.startTime = wants.startTime;

    // Save the uri so that it can be used outside of the load-graph.
    this.assetUri_ = has.uri;

    this.playhead_ = new shaka.media.SrcEqualsPlayhead(has.mediaElement);

    if (has.startTime != null) {
      this.playhead_.setStartTime(has.startTime);
    }

    this.playRateController_ = new shaka.media.PlayRateController({
      getRate: () => has.mediaElement.playbackRate,
      getDefaultRate: () => has.mediaElement.defaultPlaybackRate,
      setRate: (rate) => { has.mediaElement.playbackRate = rate; },
      movePlayhead: (delta) => { has.mediaElement.currentTime += delta; },
    });

    // We need to start the buffer management code near the end because it will
    // set the initial buffering state and that depends on other components
    // being initialized.
    const rebufferThreshold = this.config_.streaming.rebufferingGoal;
    this.startBufferManagement_(rebufferThreshold);

    // Add all media element listeners.
    const updateStateHistory = () => this.updateStateHistory_();
    const onRateChange = () => this.onRateChange_();
    this.eventManager_.listen(has.mediaElement, 'playing', updateStateHistory);
    this.eventManager_.listen(has.mediaElement, 'pause', updateStateHistory);
    this.eventManager_.listen(has.mediaElement, 'ended', updateStateHistory);
    this.eventManager_.listen(has.mediaElement, 'ratechange', onRateChange);

    // Wait for the 'loadedmetadata' event to measure load() latency, but only
    // if preload is set in a way that would result in this event firing
    // automatically.  See https://github.com/google/shaka-player/issues/2483
    if (this.video_.preload != 'none') {
      this.eventManager_.listenOnce(this.video_, 'loadedmetadata', () => {
        const now = Date.now() / 1000;
        const delta = now - wants.startTimeOfLoad;
        this.stats_.setLoadLatency(delta);
      });
    }

    // The audio tracks are only available on Safari at the moment, but this
    // drives the tracks API for Safari's native HLS. So when they change,
    // fire the corresponding Shaka Player event.
    if (this.video_.audioTracks) {
      this.eventManager_.listen(
          this.video_.audioTracks, 'addtrack', () => this.onTracksChanged_());
      this.eventManager_.listen(
          this.video_.audioTracks, 'removetrack',
          () => this.onTracksChanged_());
      this.eventManager_.listen(
          this.video_.audioTracks, 'change', () => this.onTracksChanged_());
    }
    if (this.video_.textTracks) {
      this.eventManager_.listen(this.video_.textTracks, 'addtrack', (e) => {
        this.onTracksChanged_();
        this.processTimedMetadataSrcEqls_(/** @type {!TrackEvent} */(e));
      });
      this.eventManager_.listen(
          this.video_.textTracks, 'removetrack', () => this.onTracksChanged_());
      this.eventManager_.listen(
          this.video_.textTracks, 'change', () => this.onTracksChanged_());
    }

    // By setting |src| we are done "loading" with src=. We don't need to set
    // the current time because |playhead| will do that for us.
    has.mediaElement.src = has.uri;

    // Tizen 3 / WebOS won't load anything unless you call load() explicitly,
    // no matter the value of the preload attribute.  This is harmful on some
    // other platforms by triggering unbounded loading of media data, but is
    // necessary here.
    if (shaka.util.Platform.isTizen() || shaka.util.Platform.isWebOS()) {
      has.mediaElement.load();
    }

    // Set the load mode last so that we know that all our components are
    // initialized.
    this.loadMode_ = shaka.Player.LoadMode.SRC_EQUALS;

    // The event doesn't mean as much for src= playback, since we don't control
    // streaming.  But we should fire it in this path anyway since some
    // applications may be expecting it as a life-cycle event.
    this.dispatchEvent(this.makeEvent_(shaka.Player.EventName.Streaming));

    // The "load" Promise is resolved when we have loaded the metadata.  If we
    // wait for the full data, that won't happen on Safari until the play button
    // is hit.
    const fullyLoaded = new shaka.util.PublicPromise();
    shaka.util.MediaReadyState.waitForReadyState(this.video_,
        HTMLMediaElement.HAVE_METADATA,
        this.eventManager_,
        () => {
          fullyLoaded.resolve();
        });

    // This flag is used below in the language preference setup to check if this
    // load was canceled before the necessary events fire.
    let unloaded = false;
    this.cleanupOnUnload_.push(() => {
      unloaded = true;
    });

    // We can't switch to preferred languages, though, until the data is loaded.
    shaka.util.MediaReadyState.waitForReadyState(this.video_,
        HTMLMediaElement.HAVE_CURRENT_DATA,
        this.eventManager_,
        async () => {
          // If we have moved on to another piece of content while waiting for
          // the above event, we should not change tracks here.
          if (unloaded) {
            return;
          }

          this.setupPreferredAudioOnSrc_();

          // Applying the text preference too soon can result in it being
          // reverted.  Wait for native HLS to pick something first.
          const textTracks = this.getFilteredTextTracks_();
          if (!textTracks.find((t) => t.mode != 'disabled')) {
            await new Promise((resolve) => {
              this.eventManager_.listenOnce(
                  this.video_.textTracks, 'change', resolve);
              // We expect the event to fire because it does on Safari.
              // But in case it doesn't on some other platform or future
              // version, move on in 1 second no matter what.  This keeps the
              // language settings from being completely ignored if something
              // goes wrong.
              new shaka.util.Timer(resolve).tickAfter(1);
            });
          }

          // If we have moved on to another piece of content while waiting for
          // the above event/timer, we should not change tracks here.
          if (unloaded) {
            return;
          }

          this.setupPreferredTextOnSrc_();
        });

    if (this.video_.error) {
      // Already failed!
      fullyLoaded.reject(this.videoErrorToShakaError_());
    } else if (this.video_.preload == 'none') {
      shaka.log.alwaysWarn(
          'With <video preload="none">, the browser will not load anything ' +
          'until play() is called. We are unable to measure load latency in ' +
          'a meaningful way, and we cannot provide track info yet. Please do ' +
          'not use preload="none" with Shaka Player.');
      // We can't wait for an event load loadedmetadata, since that will be
      // blocked until a user interaction.  So resolve the Promise now.
      fullyLoaded.resolve();
    }

    this.eventManager_.listenOnce(this.video_, 'error', () => {
      fullyLoaded.reject(this.videoErrorToShakaError_());
    });

    return new shaka.util.AbortableOperation(fullyLoaded, /* onAbort= */ () => {
      const abortedError = new shaka.util.Error(
          shaka.util.Error.Severity.CRITICAL,
          shaka.util.Error.Category.PLAYER,
          shaka.util.Error.Code.OPERATION_ABORTED);
      fullyLoaded.reject(abortedError);
      return Promise.resolve();  // Abort complete.
    });
  }

  /**
   * This method setup the preferred audio using src=..
   *
   * @private
   */
  setupPreferredAudioOnSrc_() {
    const preferredAudioLanguage = this.config_.preferredAudioLanguage;

    // If the user has not selected a preference, the browser preference is
    // left.
    if (preferredAudioLanguage == '') {
      return;
    }

    this.selectAudioLanguage(preferredAudioLanguage);

    const preferredVariantRole = this.config_.preferredVariantRole;

    // If the user has not selected a role preference, the previous match is
    // selected.
    if (preferredVariantRole == '') {
      return;
    }

    this.selectAudioLanguage(preferredAudioLanguage, preferredVariantRole);
  }

  /**
   * This method setup the preferred text using src=.
   *
   * @private
   */
  setupPreferredTextOnSrc_() {
    const preferredTextLanguage = this.config_.preferredTextLanguage;
    const preferForcedSubs = this.config_.preferForcedSubs;

    // If the user has not selected a preference, the browser preference is
    // left.
    if (preferredTextLanguage == '') {
      return;
    }

    this.selectTextLanguage(preferredTextLanguage, '', preferForcedSubs);

    const preferredTextRole = this.config_.preferredTextRole;

    // If the user has not selected a role preference, the previous match is
    // selected.
    if (preferredTextRole == '') {
      return;
    }

    this.selectTextLanguage(preferredTextLanguage, preferredTextRole,
        preferForcedSubs);
  }

  /**
   * We're looking for metadata tracks to process id3 tags. One of the uses is
   * for ad info on LIVE streams
   *
   * @param {!TrackEvent} event
   * @private
   */
  processTimedMetadataSrcEqls_(event) {
    const track = event.track;
    goog.asserts.assert(track instanceof TextTrack, 'Wrong track type!');

    if (track.kind != 'metadata') {
      return;
    }

    // Hidden mode is required for the cuechange event to launch correctly
    track.mode = 'hidden';
    this.eventManager_.listen(track, 'cuechange', () => {
      if (!track.activeCues) {
        return;
      }

      for (const cue of track.activeCues) {
        this.dispatchMetadataEvent_(cue.startTime, cue.endTime,
            cue.type, cue.value);

        if (this.adManager_) {
          this.adManager_.onCueMetadataChange(cue.value);
        }
      }
    });

    // In Safari the initial assignment does not always work, so we schedule
    // this process to be repeated several times to ensure that it has been put
    // in the correct mode.
    new shaka.util.Timer(() => {
      const textTracks = this.getMetadataTracks_();
      for (const textTrack of textTracks) {
        textTrack.mode = 'hidden';
      }
    }).tickNow().tickAfter(/* seconds= */ 0.5);
  }


  /**
   * @param {!Array.<shaka.extern.ID3Metadata>} metadata
   * @param {number} offset
   * @param {?number} segmentEndTime
   * @private
   */
  processTimedMetadataMediaSrc_(metadata, offset, segmentEndTime) {
    for (const sample of metadata) {
      if (sample['data'] && sample['cueTime'] && sample['frames']) {
        const start = sample['cueTime'] + offset;
        const end = segmentEndTime;
        const metadataType = 'ID3';
        for (const frame of sample['frames']) {
          const payload = frame;
          this.dispatchMetadataEvent_(start, end, metadataType, payload);
        }

        if (this.adManager_) {
          this.adManager_.onHlsTimedMetadata(sample, start);
        }
      }
    }
  }


  /**
   * Construct and fire a Player.Metadata event
   *
   * @param {number} startTime
   * @param {?number} endTime
   * @param {string} metadataType
   * @param {shaka.extern.ID3Metadata} payload
   * @private
   */
  dispatchMetadataEvent_(startTime, endTime, metadataType, payload) {
    goog.asserts.assert(!endTime || startTime <= endTime,
        'Metadata start time should be less or equal to the end time!');
    const eventName = shaka.Player.EventName.Metadata;
    const data = {
      startTime: startTime,
      endTime: endTime,
      metadataType: metadataType,
      payload: payload,
    };
    this.dispatchEvent(this.makeEvent_(eventName, data));
  }

  /**
   * Take a series of variants and ensure that they only contain one type of
   * variant. The different options are:
   *  1. Audio-Video
   *  2. Audio-Only
   *  3. Video-Only
   *
   * A manifest can only contain a single type because once we initialize media
   * source to expect specific streams, it must always have content for those
   * streams. If we were to start with audio+video and switch to an audio-only
   * variant, media source would block waiting for video content.
   *
   * @param {shaka.extern.Manifest} manifest
   * @private
   */
  static filterForAVVariants_(manifest) {
    const isAVVariant = (variant) => {
      // Audio-video variants may include both streams separately or may be
      // single multiplexed streams with multiple codecs.
      return (variant.video && variant.audio) ||
             (variant.video && variant.video.codecs.includes(','));
    };
    if (manifest.variants.some(isAVVariant)) {
      shaka.log.debug('Found variant with audio and video content, ' +
          'so filtering out audio-only content.');
      manifest.variants = manifest.variants.filter(isAVVariant);
    }
  }

  /**
   * Create a new DrmEngine instance. This may be replaced by tests to create
   * fake instances. Configuration and initialization will be handled after
   * |createDrmEngine|.
   *
   * @param {shaka.media.DrmEngine.PlayerInterface} playerInterface
   * @return {!shaka.media.DrmEngine}
   */
  createDrmEngine(playerInterface) {
    const updateExpirationTime = this.config_.drm.updateExpirationTime;
    return new shaka.media.DrmEngine(playerInterface, updateExpirationTime);
  }

  /**
   * Creates a new instance of NetworkingEngine.  This can be replaced by tests
   * to create fake instances instead.
   *
   * @return {!shaka.net.NetworkingEngine}
   */
  createNetworkingEngine() {
    /** @type {function(number, number)} */
    const onProgressUpdated_ = (deltaTimeMs, bytesDownloaded) => {
      // In some situations, such as during offline storage, the abr manager
      // might not yet exist. Therefore, we need to check if abr manager has
      // been initialized before using it.
      if (this.abrManager_) {
        this.abrManager_.segmentDownloaded(deltaTimeMs, bytesDownloaded);
      }
    };

    return new shaka.net.NetworkingEngine(onProgressUpdated_);
  }

  /**
   * Creates a new instance of Playhead.  This can be replaced by tests to
   * create fake instances instead.
   *
   * @param {?number} startTime
   * @return {!shaka.media.Playhead}
   */
  createPlayhead(startTime) {
    goog.asserts.assert(this.manifest_, 'Must have manifest');
    goog.asserts.assert(this.video_, 'Must have video');
    return new shaka.media.MediaSourcePlayhead(
        this.video_,
        this.manifest_,
        this.config_.streaming,
        startTime,
        () => this.onSeek_(),
        (event) => this.dispatchEvent(event));
  }

  /**
   * Create the observers for MSE playback. These observers are responsible for
   * notifying the app and player of specific events during MSE playback.
   *
   * @return {!shaka.media.PlayheadObserverManager}
   * @private
   */
  createPlayheadObserversForMSE_() {
    goog.asserts.assert(this.manifest_, 'Must have manifest');
    goog.asserts.assert(this.regionTimeline_, 'Must have region timeline');
    goog.asserts.assert(this.video_, 'Must have video element');

    // Create the region observer. This will allow us to notify the app when we
    // move in and out of timeline regions.
    const regionObserver = new shaka.media.RegionObserver(this.regionTimeline_);
    const onEnterRegion = (region, seeking) => {
      this.onRegionEvent_(shaka.Player.EventName.TimelineRegionEnter, region);
    };
    const onExitRegion = (region, seeking) => {
      this.onRegionEvent_(shaka.Player.EventName.TimelineRegionExit, region);
    };
    const onSkipRegion = (region, seeking) => {
      // If we are seeking, we don't want to surface the enter/exit events since
      // they didn't play through them.
      if (!seeking) {
        this.onRegionEvent_(shaka.Player.EventName.TimelineRegionEnter, region);
        this.onRegionEvent_(shaka.Player.EventName.TimelineRegionExit, region);
      }
    };
    regionObserver.setListeners(onEnterRegion, onExitRegion, onSkipRegion);

    // Now that we have all our observers, create a manager for them.
    const manager = new shaka.media.PlayheadObserverManager(this.video_);
    manager.manage(regionObserver);

    return manager;
  }

  /**
   * Initialize and start the buffering system (observer and timer) so that we
   * can monitor our buffer lead during playback.
   *
   * @param {number} rebufferingGoal
   * @private
   */
  startBufferManagement_(rebufferingGoal) {
    goog.asserts.assert(
        !this.bufferObserver_,
        'No buffering observer should exist before initialization.');

    goog.asserts.assert(
        !this.bufferPoller_,
        'No buffer timer should exist before initialization.');

    // Give dummy values, will be updated below.
    this.bufferObserver_ = new shaka.media.BufferingObserver(1, 2);

    // Force us back to a buffering state. This ensure everything is starting in
    // the same state.
    this.bufferObserver_.setState(shaka.media.BufferingObserver.State.STARVING);
    this.updateBufferingSettings_(rebufferingGoal);
    this.updateBufferState_();

    // TODO: We should take some time to look into the effects of our
    //       quarter-second refresh practice. We often use a quarter-second
    //       but we have no documentation about why.
    this.bufferPoller_ = new shaka.util.Timer(() => {
      this.pollBufferState_();
    }).tickEvery(/* seconds= */ 0.25);
  }

  /**
   * Updates the buffering thresholds based on the new rebuffering goal.
   *
   * @param {number} rebufferingGoal
   * @private
   */
  updateBufferingSettings_(rebufferingGoal) {
    // The threshold to transition back to satisfied when starving.
    const starvingThreshold = rebufferingGoal;
    // The threshold to transition into starving when satisfied.
    // We use a "typical" threshold, unless the rebufferingGoal is unusually
    // low.
    // Then we force the value down to half the rebufferingGoal, since
    // starvingThreshold must be strictly larger than satisfiedThreshold for the
    // logic in BufferingObserver to work correctly.
    const satisfiedThreshold = Math.min(
        shaka.Player.TYPICAL_BUFFERING_THRESHOLD_, rebufferingGoal / 2);

    this.bufferObserver_.setThresholds(starvingThreshold, satisfiedThreshold);
  }

  /**
   * This method is called periodically to check what the buffering observer
   * says so that we can update the rest of the buffering behaviours.
   *
   * @private
   */
  pollBufferState_() {
    goog.asserts.assert(
        this.video_,
        'Need a media element to update the buffering observer');

    goog.asserts.assert(
        this.bufferObserver_,
        'Need a buffering observer to update');

    let bufferedToEnd;
    switch (this.loadMode_) {
      case shaka.Player.LoadMode.SRC_EQUALS:
        bufferedToEnd = this.isBufferedToEndSrc_();
        break;
      case shaka.Player.LoadMode.MEDIA_SOURCE:
        bufferedToEnd = this.isBufferedToEndMS_();
        break;
      default:
        bufferedToEnd = false;
        break;
    }

    const bufferLead = shaka.media.TimeRangesUtils.bufferedAheadOf(
        this.video_.buffered,
        this.video_.currentTime);

    const stateChanged = this.bufferObserver_.update(bufferLead, bufferedToEnd);

    // If the state changed, we need to surface the event.
    if (stateChanged) {
      this.updateBufferState_();
    }
  }

  /**
   * Create a new media source engine. This will ONLY be replaced by tests as a
   * way to inject fake media source engine instances.
   *
   * @param {!HTMLMediaElement} mediaElement
   * @param {!shaka.media.IClosedCaptionParser} closedCaptionsParser
   * @param {!shaka.extern.TextDisplayer} textDisplayer
   * @param {!function(!Array.<shaka.extern.ID3Metadata>, number, ?number)}
   *  onMetadata
   *
   * @return {!shaka.media.MediaSourceEngine}
   */
  createMediaSourceEngine(mediaElement, closedCaptionsParser, textDisplayer,
      onMetadata) {
    return new shaka.media.MediaSourceEngine(
        mediaElement, closedCaptionsParser, textDisplayer, onMetadata);
  }

  /**
   * Creates a new instance of StreamingEngine.  This can be replaced by tests
   * to create fake instances instead.
   *
   * @return {!shaka.media.StreamingEngine}
   */
  createStreamingEngine() {
    goog.asserts.assert(
        this.playhead_ && this.abrManager_ && this.mediaSourceEngine_ &&
        this.manifest_,
        'Must not be destroyed');

    /** @type {shaka.media.StreamingEngine.PlayerInterface} */
    const playerInterface = {
      getPresentationTime: () => this.playhead_.getTime(),
      getBandwidthEstimate: () => this.abrManager_.getBandwidthEstimate(),
      mediaSourceEngine: this.mediaSourceEngine_,
      netEngine: this.networkingEngine_,
      onError: (error) => this.onError_(error),
      onEvent: (event) => this.dispatchEvent(event),
      onManifestUpdate: () => this.onManifestUpdate_(),
      onSegmentAppended: () => this.onSegmentAppended_(),
    };

    return new shaka.media.StreamingEngine(this.manifest_, playerInterface);
  }

  /**
   * Changes configuration settings on the Player.  This checks the names of
   * keys and the types of values to avoid coding errors.  If there are errors,
   * this logs them to the console and returns false.  Correct fields are still
   * applied even if there are other errors.  You can pass an explicit
   * <code>undefined</code> value to restore the default value.  This has two
   * modes of operation:
   *
   * <p>
   * First, this can be passed a single "plain" object.  This object should
   * follow the {@link shaka.extern.PlayerConfiguration} object.  Not all fields
   * need to be set; unset fields retain their old values.
   *
   * <p>
   * Second, this can be passed two arguments.  The first is the name of the key
   * to set.  This should be a '.' separated path to the key.  For example,
   * <code>'streaming.alwaysStreamText'</code>.  The second argument is the
   * value to set.
   *
   * @param {string|!Object} config This should either be a field name or an
   *   object.
   * @param {*=} value In the second mode, this is the value to set.
   * @return {boolean} True if the passed config object was valid, false if
   *   there were invalid entries.
   * @export
   */
  configure(config, value) {
    goog.asserts.assert(this.config_, 'Config must not be null!');
    goog.asserts.assert(typeof(config) == 'object' || arguments.length == 2,
        'String configs should have values!');

    // ('fieldName', value) format
    if (arguments.length == 2 && typeof(config) == 'string') {
      config = shaka.util.ConfigUtils.convertToConfigObject(config, value);
    }

    goog.asserts.assert(typeof(config) == 'object', 'Should be an object!');

    // Deprecate 'manifest.dash.defaultPresentationDelay' configuration.
    if (config['manifest'] && config['manifest']['dash'] &&
          'defaultPresentationDelay' in config['manifest']['dash']) {
      shaka.Deprecate.deprecateFeature(4,
          'manifest.dash.defaultPresentationDelay configuration',
          'Please Use manifest.defaultPresentationDelay instead.');
      config['manifest']['defaultPresentationDelay'] =
          config['manifest']['dash']['defaultPresentationDelay'];
      delete config['manifest']['dash']['defaultPresentationDelay'];
    }

    // If lowLatencyMode is enabled, and inaccurateManifestTolerance and
    // rebufferingGoal are not specified, set inaccurateManifestTolerance to 0
    // and rebufferingGoal to 0.01 by default for low latency streaming.
    if (config['streaming'] && config['streaming']['lowLatencyMode']) {
      if (config['streaming']['inaccurateManifestTolerance'] == undefined) {
        config['streaming']['inaccurateManifestTolerance'] = 0;
      }
      if (config['streaming']['rebufferingGoal'] == undefined) {
        config['streaming']['rebufferingGoal'] = 0.01;
      }
    }
    const ret = shaka.util.PlayerConfiguration.mergeConfigObjects(
        this.config_, config, this.defaultConfig_());

    this.applyConfig_();
    return ret;
  }

  /**
   * Apply config changes.
   * @private
   */
  applyConfig_() {
    if (this.parser_) {
      const manifestConfig =
          shaka.util.ObjectUtils.cloneObject(this.config_.manifest);
      // Don't read video segments if the player is attached to an audio element
      if (this.video_ && this.video_.nodeName === 'AUDIO') {
        manifestConfig.disableVideo = true;
      }
      this.parser_.configure(manifestConfig);
    }
    if (this.drmEngine_) {
      this.drmEngine_.configure(this.config_.drm);
    }
    if (this.streamingEngine_) {
      this.streamingEngine_.configure(this.config_.streaming);

      // Need to apply the restrictions.
      try {
        // this.filterManifestWithRestrictions_() may throw.
        this.filterManifestWithRestrictions_(this.manifest_);
      } catch (error) {
        this.onError_(error);
      }

      if (this.abrManager_) {
        // Update AbrManager variants to match these new settings.
        this.updateAbrManagerVariants_();
      }

      // If the streams we are playing are restricted, we need to switch.
      const activeVariant = this.streamingEngine_.getCurrentVariant();
      if (activeVariant) {
        if (!activeVariant.allowedByApplication ||
            !activeVariant.allowedByKeySystem) {
          shaka.log.debug('Choosing new variant after changing configuration');
          this.chooseVariantAndSwitch_();
        }
      }
    }
    if (this.networkingEngine_) {
      this.networkingEngine_.setForceHTTPS(this.config_.streaming.forceHTTPS);
    }

    if (this.mediaSourceEngine_) {
      const textDisplayerFactory = this.config_.textDisplayFactory;
      if (this.lastTextFactory_ != textDisplayerFactory) {
        const displayer =
            shaka.util.Functional.callFactory(textDisplayerFactory);
        this.mediaSourceEngine_.setTextDisplayer(displayer);
        this.lastTextFactory_ = textDisplayerFactory;

        if (this.streamingEngine_) {
          // Reload the text stream, so the cues will load again.
          this.streamingEngine_.reloadTextStream();
        }
      }
    }
    if (this.abrManager_) {
      this.abrManager_.configure(this.config_.abr);
      // Simply enable/disable ABR with each call, since multiple calls to these
      // methods have no effect.
      if (this.config_.abr.enabled) {
        this.abrManager_.enable();
      } else {
        this.abrManager_.disable();
      }

      this.onAbrStatusChanged_();
    }
    if (this.bufferObserver_) {
      let rebufferThreshold = this.config_.streaming.rebufferingGoal;
      if (this.manifest_) {
        rebufferThreshold =
            Math.max(rebufferThreshold, this.manifest_.minBufferTime);
      }
      this.updateBufferingSettings_(rebufferThreshold);
    }

    if (this.manifest_) {
      shaka.Player.applyPlayRange_(this.manifest_.presentationTimeline,
          this.config_.playRangeStart,
          this.config_.playRangeEnd);
    }
  }

  /**
   * Return a copy of the current configuration.  Modifications of the returned
   * value will not affect the Player's active configuration.  You must call
   * <code>player.configure()</code> to make changes.
   *
   * @return {shaka.extern.PlayerConfiguration}
   * @export
   */
  getConfiguration() {
    goog.asserts.assert(this.config_, 'Config must not be null!');

    const ret = this.defaultConfig_();
    shaka.util.PlayerConfiguration.mergeConfigObjects(
        ret, this.config_, this.defaultConfig_());
    return ret;
  }

  /**
   * Return a reference to the current configuration. Modifications to the
   * returned value will affect the Player's active configuration. This method
   * is not exported as sharing configuration with external objects is not
   * supported.
   *
   * @return {shaka.extern.PlayerConfiguration}
   */
  getSharedConfiguration() {
    goog.asserts.assert(
        this.config_, 'Cannot call getSharedConfiguration after call destroy!');
    return this.config_;
  }

  /**
   * Reset configuration to default.
   * @export
   */
  resetConfiguration() {
    goog.asserts.assert(this.config_, 'Cannot be destroyed');
    // Remove the old keys so we remove open-ended dictionaries like drm.servers
    // but keeps the same object reference.
    for (const key in this.config_) {
      delete this.config_[key];
    }

    shaka.util.PlayerConfiguration.mergeConfigObjects(
        this.config_, this.defaultConfig_(), this.defaultConfig_());
    this.applyConfig_();
  }

  /**
   * Get the current load mode.
   *
   * @return {shaka.Player.LoadMode}
   * @export
   */
  getLoadMode() {
    return this.loadMode_;
  }

  /**
   * Get the media element that the player is currently using to play loaded
   * content. If the player has not loaded content, this will return
   * <code>null</code>.
   *
   * @return {HTMLMediaElement}
   * @export
   */
  getMediaElement() {
    return this.video_;
  }

  /**
   * @return {shaka.net.NetworkingEngine} A reference to the Player's networking
   *     engine.  Applications may use this to make requests through Shaka's
   *     networking plugins.
   * @export
   */
  getNetworkingEngine() {
    return this.networkingEngine_;
  }

  /**
   * Get the uri to the asset that the player has loaded. If the player has not
   * loaded content, this will return <code>null</code>.
   *
   * @return {?string}
   * @export
   */
  getAssetUri() {
    return this.assetUri_;
  }

  /**
   * Returns a shaka.ads.AdManager instance, responsible for Dynamic
   * Ad Insertion functionality.
   *
   * @return {shaka.extern.IAdManager}
   * @export
   */
  getAdManager() {
    // NOTE: this clause is redundant, but it keeps the compiler from
    // inlining this function. Inlining leads to setting the adManager
    // not taking effect in the compiled build.
    // Closure has a @noinline flag, but apparently not all cases are
    // supported by it, and ours isn't.
    // If they expand support, we might be able to get rid of this
    // clause.
    if (!this.adManager_) {
      return null;
    }

    return this.adManager_;
  }

  /**
   * Get if the player is playing live content. If the player has not loaded
   * content, this will return <code>false</code>.
   *
   * @return {boolean}
   * @export
   */
  isLive() {
    if (this.manifest_) {
      return this.manifest_.presentationTimeline.isLive();
    }

    // For native HLS, the duration for live streams seems to be Infinity.
    if (this.video_ && this.video_.src) {
      return this.video_.duration == Infinity;
    }

    return false;
  }

  /**
   * Get if the player is playing in-progress content. If the player has not
   * loaded content, this will return <code>false</code>.
   *
   * @return {boolean}
   * @export
   */
  isInProgress() {
    return this.manifest_ ?
           this.manifest_.presentationTimeline.isInProgress() :
           false;
  }

  /**
   * Check if the manifest contains only audio-only content. If the player has
   * not loaded content, this will return <code>false</code>.
   *
   * <p>
   * The player does not support content that contain more than one type of
   * variants (i.e. mixing audio-only, video-only, audio-video). Content will be
   * filtered to only contain one type of variant.
   *
   * @return {boolean}
   * @export
   */
  isAudioOnly() {
    if (this.manifest_) {
      const variants = this.manifest_.variants;
      if (!variants.length) {
        return false;
      }

      // Note that if there are some audio-only variants and some audio-video
      // variants, the audio-only variants are removed during filtering.
      // Therefore if the first variant has no video, that's sufficient to say
      // it is audio-only content.
      return !variants[0].video;
    } else if (this.video_ && this.video_.src) {
      // If we have video track info, use that.  It will be the least
      // error-prone way with native HLS.  In contrast, videoHeight might be
      // unset until the first frame is loaded.  Since isAudioOnly is queried
      // by the UI on the 'trackschanged' event, the videoTracks info should be
      // up-to-date.
      if (this.video_.videoTracks) {
        return this.video_.videoTracks.length == 0;
      }

      // We cast to the more specific HTMLVideoElement to access videoHeight.
      // This might be an audio element, though, in which case videoHeight will
      // be undefined at runtime.  For audio elements, this will always return
      // true.
      const video = /** @type {HTMLVideoElement} */(this.video_);
      return video.videoHeight == 0;
    } else {
      return false;
    }
  }

  /**
   * Return the value of lowLatencyMode configuration.
   * @return {boolean}
   * @private
   */
  isLowLatencyMode_() {
    return this.config_.streaming.lowLatencyMode;
  }

  /**
   * Return the value of autoLowLatencyMode configuration.
   * @return {boolean}
   * @private
   */
  isAutoLowLatencyMode_() {
    return this.config_.streaming.autoLowLatencyMode;
  }

  /**
   * Get the range of time (in seconds) that seeking is allowed. If the player
   * has not loaded content, this will return a range from 0 to 0.
   *
   * @return {{start: number, end: number}}
   * @export
   */
  seekRange() {
    if (this.manifest_) {
      const timeline = this.manifest_.presentationTimeline;

      return {
        'start': timeline.getSeekRangeStart(),
        'end': timeline.getSeekRangeEnd(),
      };
    }

    // If we have loaded content with src=, we ask the video element for its
    // seekable range.  This covers both plain mp4s and native HLS playbacks.
    if (this.video_ && this.video_.src) {
      const seekable = this.video_.seekable;
      if (seekable.length) {
        return {
          'start': seekable.start(0),
          'end': seekable.end(seekable.length - 1),
        };
      }
    }

    return {'start': 0, 'end': 0};
  }

  /**
   * Get the key system currently used by EME. If EME is not being used, this
   * will return an empty string. If the player has not loaded content, this
   * will return an empty string.
   *
   * @return {string}
   * @export
   */
  keySystem() {
    return shaka.media.DrmEngine.keySystem(this.drmInfo());
  }

  /**
   * Get the drm info used to initialize EME. If EME is not being used, this
   * will return <code>null</code>. If the player is idle or has not initialized
   * EME yet, this will return <code>null</code>.
   *
   * @return {?shaka.extern.DrmInfo}
   * @export
   */
  drmInfo() {
    return this.drmEngine_ ? this.drmEngine_.getDrmInfo() : null;
  }

  /**
   * Get the next known expiration time for any EME session. If the session
   * never expires, this will return <code>Infinity</code>. If there are no EME
   * sessions, this will return <code>Infinity</code>. If the player has not
   * loaded content, this will return <code>Infinity</code>.
   *
   * @return {number}
   * @export
   */
  getExpiration() {
    return this.drmEngine_ ? this.drmEngine_.getExpiration() : Infinity;
  }

  /**
   * Gets a map of EME key ID to the current key status.
   *
   * @return {!Object<string, string>}
   * @export
   */
  getKeyStatuses() {
    return this.drmEngine_ ? this.drmEngine_.getKeyStatuses() : {};
  }

  /**
   * Check if the player is currently in a buffering state (has too little
   * content to play smoothly). If the player has not loaded content, this will
   * return <code>false</code>.
   *
   * @return {boolean}
   * @export
   */
  isBuffering() {
    const State = shaka.media.BufferingObserver.State;
    return this.bufferObserver_ ?
           this.bufferObserver_.getState() == State.STARVING :
           false;
  }

  /**
   * Get the playback rate of what is playing right now. If we are using trick
   * play, this will return the trick play rate.
   * If no content is playing, this will return 0.
   * If content is buffering, this will return the expected playback rate once
   * the video starts playing.
   *
   * <p>
   * If the player has not loaded content, this will return a playback rate of
   * 0.
   *
   * @return {number}
   * @export
   */
  getPlaybackRate() {
    if (!this.video_) {
      return 0;
    }
    return this.playRateController_ ?
           this.playRateController_.getRealRate() :
           1;
  }

  /**
   * Enable trick play to skip through content without playing by repeatedly
   * seeking. For example, a rate of 2.5 would result in 2.5 seconds of content
   * being skipped every second. A negative rate will result in moving
   * backwards.
   *
   * <p>
   * If the player has not loaded content or is still loading content this will
   * be a no-op. Wait until <code>load</code> has completed before calling.
   *
   * <p>
   * Trick play will be canceled automatically if the playhead hits the
   * beginning or end of the seekable range for the content.
   *
   * @param {number} rate
   * @export
   */
  trickPlay(rate) {
    // A playbackRate of 0 is used internally when we are in a buffering state,
    // and doesn't make sense for trick play.  If you set a rate of 0 for trick
    // play, we will reject it and issue a warning.  If it happens during a
    // test, we will fail the test through this assertion.
    goog.asserts.assert(rate != 0, 'Should never set a trick play rate of 0!');
    if (rate == 0) {
      shaka.log.alwaysWarn('A trick play rate of 0 is unsupported!');
      return;
    }

    if (this.video_.paused) {
      // Our fast forward is implemented with playbackRate and needs the video
      // to be playing (to not be paused) to take immediate effect.
      // If the video is paused, "unpause" it.
      this.video_.play();
    }
    this.playRateController_.set(rate);

    if (this.loadMode_ == shaka.Player.LoadMode.MEDIA_SOURCE) {
      this.abrManager_.playbackRateChanged(rate);
      this.streamingEngine_.setTrickPlay(Math.abs(rate) > 1);
    }
  }

  /**
   * Cancel trick-play. If the player has not loaded content or is still loading
   * content this will be a no-op.
   *
   * @export
   */
  cancelTrickPlay() {
    const defaultPlaybackRate = this.playRateController_.getDefaultRate();
    if (this.loadMode_ == shaka.Player.LoadMode.SRC_EQUALS) {
      this.playRateController_.set(defaultPlaybackRate);
    }

    if (this.loadMode_ == shaka.Player.LoadMode.MEDIA_SOURCE) {
      this.playRateController_.set(defaultPlaybackRate);
      this.abrManager_.playbackRateChanged(defaultPlaybackRate);
      this.streamingEngine_.setTrickPlay(false);
    }
  }

  /**
   * Return a list of variant tracks that can be switched to.
   *
   * <p>
   * If the player has not loaded content, this will return an empty list.
   *
   * @return {!Array.<shaka.extern.Track>}
   * @export
   */
  getVariantTracks() {
    if (this.manifest_) {
      const currentVariant = this.streamingEngine_ ?
          this.streamingEngine_.getCurrentVariant() : null;

      const tracks = [];

      // Convert each variant to a track.
      for (const variant of this.manifest_.variants) {
        if (!shaka.util.StreamUtils.isPlayable(variant)) {
          continue;
        }

        const track = shaka.util.StreamUtils.variantToTrack(variant);
        track.active = variant == currentVariant;

        tracks.push(track);
      }

      return tracks;
    } else if (this.video_ && this.video_.audioTracks) {
      // Safari's native HLS always shows a single element in videoTracks.
      // You can't use that API to change resolutions.  But we can use
      // audioTracks to generate a variant list that is usable for changing
      // languages.
      const audioTracks = Array.from(this.video_.audioTracks);
      return audioTracks.map((audio) =>
        shaka.util.StreamUtils.html5AudioTrackToTrack(audio));
    } else {
      return [];
    }
  }

  /**
   * Return a list of text tracks that can be switched to.
   *
   * <p>
   * If the player has not loaded content, this will return an empty list.
   *
   * @return {!Array.<shaka.extern.Track>}
   * @export
   */
  getTextTracks() {
    if (this.manifest_) {
      const currentTextStream = this.streamingEngine_ ?
          this.streamingEngine_.getCurrentTextStream() : null;
      const tracks = [];

      // Convert all selectable text streams to tracks.
      for (const text of this.manifest_.textStreams) {
        const track = shaka.util.StreamUtils.textStreamToTrack(text);
        track.active = text == currentTextStream;

        tracks.push(track);
      }

      return tracks;
    } else if (this.video_ && this.video_.src && this.video_.textTracks) {
      const textTracks = this.getFilteredTextTracks_();
      const StreamUtils = shaka.util.StreamUtils;
      return textTracks.map((text) => StreamUtils.html5TextTrackToTrack(text));
    } else {
      return [];
    }
  }

  /**
   * Return a list of image tracks that can be switched to.
   *
   * If the player has not loaded content, this will return an empty list.
   *
   * @return {!Array.<shaka.extern.Track>}
   * @export
   */
  getImageTracks() {
    if (this.manifest_) {
      const imageStreams = this.manifest_.imageStreams;
      const StreamUtils = shaka.util.StreamUtils;
      return imageStreams.map((image) => StreamUtils.imageStreamToTrack(image));
    } else {
      return [];
    }
  }

  /**
   * Return a Thumbnail object from a image track Id and time.
   *
   * If the player has not loaded content, this will return a null.
   *
   * @param {number} trackId
   * @param {number} time
   * @return {!Promise.<?shaka.extern.Thumbnail>}
   * @export
   */
  async getThumbnails(trackId, time) {
    if (this.manifest_) {
      const imageStream = this.manifest_.imageStreams.find(
          (stream) => stream.id == trackId);
      if (!imageStream) {
        return null;
      }
      if (!imageStream.segmentIndex) {
        await imageStream.createSegmentIndex();
      }
      const referencePosition = imageStream.segmentIndex.find(time);
      if (referencePosition == null) {
        return null;
      }
      const reference = imageStream.segmentIndex.get(referencePosition);
      // This expression is used to detect one or more numbers (0-9) followed
      // by an x and after one or more numbers (0-9)
      const match = /(\d+)x(\d+)/.exec(imageStream.tilesLayout);
      if (!match) {
        shaka.log.warning('Tiles layout does not contain a valid format ' +
            ' (columns x rows)');
        return null;
      }
      const fullImageWidth = imageStream.width || 0;
      const fullImageHeight = imageStream.height || 0;
      const columns = parseInt(match[1], 10);
      const rows = parseInt(match[2], 10);
      const width = fullImageWidth / columns;
      const height = fullImageHeight / rows;
      let positionX = 0;
      let positionY = 0;
      const totalImages = columns * rows;
      // If the number of images in the segment is greater than 1, we have to
      // find the correct image. For that we will return to the app the
      // coordinates of the position of the correct image.
      // Image search is always from left to right and top to bottom.
      // Note: The time between images within the segment is always
      // equidistant.
      //
      // Eg: Total images 5, tileLayout 5x1, segmentTime 5, thumbnailTime 2
      // positionX = 0.4 * fullImageWidth
      // positionY = 0
      if (totalImages > 1) {
        const thumbnailTime = time - reference.startTime;
        const segmentTime = reference.endTime - reference.startTime;
        const thumbnailPosition =
            Math.floor(thumbnailTime * totalImages / segmentTime);
        positionX = (thumbnailPosition % columns) / columns * fullImageWidth;
        positionY = (thumbnailPosition % rows) / rows * fullImageHeight;
      }
      return {
        height: height,
        positionX: positionX,
        positionY: positionY,
        uris: reference.getUris(),
        width: width,
      };
    }
    return null;
  }

  /**
   * Select a specific text track. <code>track</code> should come from a call to
   * <code>getTextTracks</code>. If the track is not found, this will be a
   * no-op. If the player has not loaded content, this will be a no-op.
   *
   * <p>
   * Note that <code>AdaptationEvents</code> are not fired for manual track
   * selections.
   *
   * @param {shaka.extern.Track} track
   * @export
   */
  selectTextTrack(track) {
    if (this.manifest_ && this.streamingEngine_) {
      const stream = this.manifest_.textStreams.find(
          (stream) => stream.id == track.id);

      if (!stream) {
        shaka.log.error('No stream with id', track.id);
        return;
      }

      if (stream == this.streamingEngine_.getCurrentTextStream()) {
        shaka.log.debug('Text track already selected.');
        return;
      }

      // Add entries to the history.
      this.addTextStreamToSwitchHistory_(stream, /* fromAdaptation= */ false);
      this.streamingEngine_.switchTextStream(stream);
      this.onTextChanged_();

      // Workaround for https://github.com/google/shaka-player/issues/1299
      // When track is selected, back-propagate the language to
      // currentTextLanguage_.
      this.currentTextLanguage_ = stream.language;
    } else if (this.video_ && this.video_.src && this.video_.textTracks) {
      const textTracks = this.getFilteredTextTracks_();
      for (const textTrack of textTracks) {
        if (shaka.util.StreamUtils.html5TrackId(textTrack) == track.id) {
          // Leave the track in 'hidden' if it's selected but not showing.
          textTrack.mode = this.isTextVisible_ ? 'showing' : 'hidden';
        } else {
          // Safari allows multiple text tracks to have mode == 'showing', so be
          // explicit in resetting the others.
          textTrack.mode = 'disabled';
        }
      }
      this.onTextChanged_();
    }
  }

  /**
   * Select a specific variant track to play.  <code>track</code> should come
   * from a call to <code>getVariantTracks</code>. If <code>track</code> cannot
   * be found, this will be a no-op. If the player has not loaded content, this
   * will be a no-op.
   *
   * <p>
   * Changing variants will take effect once the currently buffered content has
   * been played. To force the change to happen sooner, use
   * <code>clearBuffer</code> with <code>safeMargin</code>. Setting
   * <code>clearBuffer</code> to <code>true</code> will clear all buffered
   * content after <code>safeMargin</code>, allowing the new variant to start
   * playing sooner.
   *
   * <p>
   * Note that <code>AdaptationEvents</code> are not fired for manual track
   * selections.
   *
   * @param {shaka.extern.Track} track
   * @param {boolean=} clearBuffer
   * @param {number=} safeMargin Optional amount of buffer (in seconds) to
   *   retain when clearing the buffer. Useful for switching variant quickly
   *   without causing a buffering event. Defaults to 0 if not provided. Ignored
   *   if clearBuffer is false. Can cause hiccups on some browsers if chosen too
   *   small, e.g. The amount of two segments is a fair minimum to consider as
   *   safeMargin value.
   * @export
   */
  selectVariantTrack(track, clearBuffer = false, safeMargin = 0) {
    if (this.manifest_ && this.streamingEngine_) {
      if (this.config_.abr.enabled) {
        shaka.log.alwaysWarn('Changing tracks while abr manager is enabled ' +
                             'will likely result in the selected track ' +
                             'being overriden. Consider disabling abr before ' +
                             'calling selectVariantTrack().');
      }

      const variant = this.manifest_.variants.find(
          (variant) => variant.id == track.id);
      if (!variant) {
        shaka.log.error('No variant with id', track.id);
        return;
      }

      // Double check that the track is allowed to be played. The track list
      // should only contain playable variants, but if restrictions change and
      // |selectVariantTrack| is called before the track list is updated, we
      // could get a now-restricted variant.
      if (!shaka.util.StreamUtils.isPlayable(variant)) {
        shaka.log.error('Unable to switch to restricted track', track.id);
        return;
      }

      this.switchVariant_(variant, /* fromAdaptation= */ false, clearBuffer,
          safeMargin);

      // Workaround for https://github.com/google/shaka-player/issues/1299
      // When track is selected, back-propagate the language to
      // currentAudioLanguage_.
      this.currentAdaptationSetCriteria_ = new shaka.media.ExampleBasedCriteria(
          variant);

      // Update AbrManager variants to match these new settings.
      this.updateAbrManagerVariants_();
    } else if (this.video_ && this.video_.audioTracks) {
      // Safari's native HLS won't let you choose an explicit variant, though
      // you can choose audio languages this way.
      const audioTracks = Array.from(this.video_.audioTracks);
      for (const audioTrack of audioTracks) {
        if (shaka.util.StreamUtils.html5TrackId(audioTrack) == track.id) {
          // This will reset the "enabled" of other tracks to false.
          this.switchHtml5Track_(audioTrack);
          return;
        }
      }
    }
  }

  /**
   * Return a list of audio language-role combinations available.  If the
   * player has not loaded any content, this will return an empty list.
   *
   * @return {!Array.<shaka.extern.LanguageRole>}
   * @export
   */
  getAudioLanguagesAndRoles() {
    return shaka.Player.getLanguageAndRolesFrom_(this.getVariantTracks());
  }

  /**
   * Return a list of text language-role combinations available.  If the player
   * has not loaded any content, this will be return an empty list.
   *
   * @return {!Array.<shaka.extern.LanguageRole>}
   * @export
   */
  getTextLanguagesAndRoles() {
    return shaka.Player.getLanguageAndRolesFrom_(this.getTextTracks());
  }

  /**
   * Return a list of audio languages available. If the player has not loaded
   * any content, this will return an empty list.
   *
   * @return {!Array.<string>}
   * @export
   */
  getAudioLanguages() {
    return Array.from(shaka.Player.getLanguagesFrom_(this.getVariantTracks()));
  }

  /**
   * Return a list of text languages available. If the player has not loaded
   * any content, this will return an empty list.
   *
   * @return {!Array.<string>}
   * @export
   */
  getTextLanguages() {
    return Array.from(shaka.Player.getLanguagesFrom_(this.getTextTracks()));
  }

  /**
   * Sets the current audio language and current variant role to the selected
   * language and role, and chooses a new variant if need be. If the player has
   * not loaded any content, this will be a no-op.
   *
   * @param {string} language
   * @param {string=} role
   * @export
   */
  selectAudioLanguage(language, role) {
    const LanguageUtils = shaka.util.LanguageUtils;

    if (this.manifest_ && this.playhead_) {
      this.currentAdaptationSetCriteria_ =
          new shaka.media.PreferenceBasedCriteria(language, role || '',
          /* channelCount= */ 0, /* label= */ '');

      if (!this.config_.abr.enabled) {
        const diff = (a, b) => {
          if (!a.video && !b.video) {
            return 0;
          } else if (!a.video || !b.video) {
            return Infinity;
          } else {
            return Math.abs((a.video.height || 0) - (b.video.height || 0)) +
                Math.abs((a.video.width || 0) - (b.video.width || 0));
          }
        };
        // Find the variant whose size is closest to the active variant.  This
        // ensures we stay at about the same resolution when just changing the
        // language/role.
        const active = this.streamingEngine_.getCurrentVariant();
        const set =
            this.currentAdaptationSetCriteria_.create(this.manifest_.variants);
        let bestVariant = null;
        for (const curVariant of set.values()) {
          if (!bestVariant ||
              diff(bestVariant, active) > diff(curVariant, active)) {
            bestVariant = curVariant;
          }
        }
        if (bestVariant) {
          const track = shaka.util.StreamUtils.variantToTrack(bestVariant);
          this.selectVariantTrack(track, /* clearBuffer= */ true);
          return;
        }
      }

      // If we haven't switched yet, just use ABR to find a new track.
      this.chooseVariantAndSwitch_();
    } else if (this.video_ && this.video_.audioTracks) {
      const audioTracks = Array.from(this.video_.audioTracks);
      const selectedLanguage = LanguageUtils.normalize(language);

      let languageMatch = null;
      let languageAndRoleMatch = null;

      for (const audioTrack of audioTracks) {
        const track = shaka.util.StreamUtils.html5AudioTrackToTrack(audioTrack);

        if (LanguageUtils.normalize(track.language) == selectedLanguage) {
          languageMatch = audioTrack;

          if (role) {
            if (track.roles.includes(role)) {
              languageAndRoleMatch = audioTrack;
            }
          } else {  // no role
            if (track.roles.length == 0) {
              languageAndRoleMatch = audioTrack;
            }
          }
        }
      }
      if (languageAndRoleMatch) {
        this.switchHtml5Track_(languageAndRoleMatch);
      } else if (languageMatch) {
        this.switchHtml5Track_(languageMatch);
      }
    }
  }

  /**
   * Sets the current text language and current text role to the selected
   * language and role, and chooses a new variant if need be. If the player has
   * not loaded any content, this will be a no-op.
   *
   * @param {string} language
   * @param {string=} role
   * @param {boolean=} forced
   * @export
   */
  selectTextLanguage(language, role, forced = false) {
    const LanguageUtils = shaka.util.LanguageUtils;

    if (this.manifest_ && this.playhead_) {
      this.currentTextLanguage_ = language;
      this.currentTextRole_ = role || '';
      this.currentTextForced_ = forced;

      const chosenText = this.chooseTextStream_();
      if (chosenText) {
        if (chosenText == this.streamingEngine_.getCurrentTextStream()) {
          shaka.log.debug('Text track already selected.');
          return;
        }

        this.addTextStreamToSwitchHistory_(
            chosenText, /* fromAdaptation= */ false);
        if (this.shouldStreamText_()) {
          this.streamingEngine_.switchTextStream(chosenText);
          this.onTextChanged_();
        }
      }
    } else {
      const selectedLanguage = LanguageUtils.normalize(language);

      const track = this.getTextTracks().find((t) => {
        return LanguageUtils.normalize(t.language) == selectedLanguage &&
          (!role || t.roles.includes(role)) && t.forced == forced;
      });

      if (track) {
        this.selectTextTrack(track);
      }
    }
  }

  /**
   * Select variant tracks that have a given label. This assumes the
   * label uniquely identifies an audio stream, so all the variants
   * are expected to have the same variant.audio.
   *
   * @param {string} label
   * @export
   */
  selectVariantsByLabel(label) {
    if (this.manifest_ && this.playhead_) {
      let firstVariantWithLabel = null;
      for (const variant of this.manifest_.variants) {
        if (variant.audio.label == label) {
          firstVariantWithLabel = variant;
          break;
        }
      }

      if (firstVariantWithLabel == null) {
        shaka.log.warning('No variants were found with label: ' +
            label + '. Ignoring the request to switch.');

        return;
      }

      // Label is a unique identifier of a variant's audio stream.
      // Because of that we assume that all the variants with the same
      // label have the same language.
      this.currentAdaptationSetCriteria_ =
          new shaka.media.PreferenceBasedCriteria(
              firstVariantWithLabel.language, '', 0, label);

      this.chooseVariantAndSwitch_();
    }
  }

  /**
   * Check if the text displayer is enabled.
   *
   * @return {boolean}
   * @export
   */
  isTextTrackVisible() {
    const expected = this.isTextVisible_;

    if (this.mediaSourceEngine_) {
      // Make sure our values are still in-sync.
      const actual = this.mediaSourceEngine_.getTextDisplayer().isTextVisible();
      goog.asserts.assert(
          actual == expected, 'text visibility has fallen out of sync');

      // Always return the actual value so that the app has the most accurate
      // information (in the case that the values come out of sync in prod).
      return actual;
    } else if (this.video_ && this.video_.src && this.video_.textTracks) {
      const textTracks = this.getFilteredTextTracks_();
      return textTracks.some((t) => t.mode == 'showing');
    }

    return expected;
  }

  /**
   * Ignore the TextTracks with the 'metadata' or 'chapters' kind, or the one
   * generated by the SimpleTextDisplayer.
   *
   * @return {!Array.<TextTrack>}
   * @private
   */
  getFilteredTextTracks_() {
    goog.asserts.assert(this.video_.textTracks,
        'TextTracks should be valid.');
    return Array.from(this.video_.textTracks)
        .filter((t) => t.kind != 'metadata' && t.kind != 'chapters' &&
                       t.label != shaka.Player.TextTrackLabel);
  }

  /**
   * Get the TextTracks with the 'metadata' kind.
   *
   * @return {!Array.<TextTrack>}
   * @private
   */
  getMetadataTracks_() {
    goog.asserts.assert(this.video_.textTracks,
        'TextTracks should be valid.');
    return Array.from(this.video_.textTracks)
        .filter((t) => t.kind == 'metadata');
  }

  /**
   * Enable or disable the text displayer.  If the player is in an unloaded
   * state, the request will be applied next time content is loaded.
   *
   * @param {boolean} isVisible
   * @export
   */
  setTextTrackVisibility(isVisible) {
    const oldVisibilty = this.isTextVisible_;
    // Convert to boolean in case apps pass 0/1 instead false/true.
    const newVisibility = !!isVisible;

    if (oldVisibilty == newVisibility) {
      return;
    }

    this.isTextVisible_ = newVisibility;

    // Hold of on setting the text visibility until we have all the components
    // we need. This ensures that they stay in-sync.
    if (this.loadMode_ == shaka.Player.LoadMode.MEDIA_SOURCE) {
      this.mediaSourceEngine_.getTextDisplayer()
          .setTextVisibility(newVisibility);

      // When the user wants to see captions, we stream captions. When the user
      // doesn't want to see captions, we don't stream captions. This is to
      // avoid bandwidth consumption by an unused resource. The app developer
      // can override this and configure us to always stream captions.
      if (!this.config_.streaming.alwaysStreamText) {
        if (newVisibility) {
          if (this.streamingEngine_.getCurrentTextStream()) {
            // We already have a selected text stream.
          } else {
            // Find the text stream that best matches the user's preferences.
            const streams =
                shaka.util.StreamUtils.filterStreamsByLanguageAndRole(
                    this.manifest_.textStreams,
                    this.currentTextLanguage_,
                    this.currentTextRole_,
                    this.currentTextForced_);

            // It is possible that there are no streams to play.
            if (streams.length > 0) {
              this.streamingEngine_.switchTextStream(streams[0]);
              this.onTextChanged_();
            }
          }
        } else {
          this.streamingEngine_.unloadTextStream();
        }
      }
    } else if (this.video_ && this.video_.src && this.video_.textTracks) {
      const textTracks = this.getFilteredTextTracks_();
      // Find the active track by looking for one which is not disabled.  This
      // is the only way to identify the track which is currently displayed.
      // Set it to 'showing' or 'hidden' based on newVisibility.
      for (const textTrack of textTracks) {
        if (textTrack.mode != 'disabled') {
          textTrack.mode = newVisibility ? 'showing' : 'hidden';
        }
      }
    }

    // We need to fire the event after we have updated everything so that
    // everything will be in a stable state when the app responds to the
    // event.
    this.onTextTrackVisibility_();
  }

  /**
   * Get the current playhead position as a date. This should only be called
   * when the player has loaded a live stream. If the player has not loaded a
   * live stream, this will return <code>null</code>.
   *
   * @return {Date}
   * @export
   */
  getPlayheadTimeAsDate() {
    if (!this.isLive()) {
      shaka.log.warning('getPlayheadTimeAsDate is for live streams!');
      return null;
    }

    const walkerPayload = this.walker_.getCurrentPayload();

    let presentationTime = 0;
    if (this.playhead_) {
      presentationTime = this.playhead_.getTime();
    } else if (walkerPayload) {
      if (walkerPayload.startTime == null) {
        // A live stream with no requested start time and no playhead yet.  We
        // would start at the live edge, but we don't have that yet, so return
        // the current date & time.
        return new Date();
      } else {
        // A specific start time has been requested.  This is what Playhead will
        // use once it is created.
        presentationTime = walkerPayload.startTime;
      }
    }

    if (this.manifest_) {
      const timeline = this.manifest_.presentationTimeline;
      const startTime = timeline.getPresentationStartTime();
      return new Date(/* ms= */ (startTime + presentationTime) * 1000);
    } else if (this.video_ && this.video_.getStartDate) {
      // Apple's native HLS gives us getStartDate(), which is only available if
      // EXT-X-PROGRAM-DATETIME is in the playlist.
      const startDate = this.video_.getStartDate();
      if (isNaN(startDate.getTime())) {
        shaka.log.warning(
            'EXT-X-PROGRAM-DATETIME required to get playhead time as Date!');
        return null;
      }
      return new Date(startDate.getTime() + (presentationTime * 1000));
    } else {
      shaka.log.warning('No way to get playhead time as Date!');
      return null;
    }
  }

  /**
   * Get the presentation start time as a date. This should only be called when
   * the player has loaded a live stream. If the player has not loaded a live
   * stream, this will return <code>null</code>.
   *
   * @return {Date}
   * @export
   */
  getPresentationStartTimeAsDate() {
    if (!this.isLive()) {
      shaka.log.warning('getPresentationStartTimeAsDate is for live streams!');
      return null;
    }

    if (this.manifest_) {
      const timeline = this.manifest_.presentationTimeline;
      const startTime = timeline.getPresentationStartTime();
      goog.asserts.assert(startTime != null,
          'Presentation start time should not be null!');
      return new Date(/* ms= */ startTime * 1000);
    } else if (this.video_ && this.video_.getStartDate) {
      // Apple's native HLS gives us getStartDate(), which is only available if
      // EXT-X-PROGRAM-DATETIME is in the playlist.
      const startDate = this.video_.getStartDate();
      if (isNaN(startDate.getTime())) {
        shaka.log.warning(
            'EXT-X-PROGRAM-DATETIME required to get presentation start time ' +
            'as Date!');
        return null;
      }
      return startDate;
    } else {
      shaka.log.warning('No way to get presentation start time as Date!');
      return null;
    }
  }

  /**
   * Get information about what the player has buffered. If the player has not
   * loaded content or is currently loading content, the buffered content will
   * be empty.
   *
   * @return {shaka.extern.BufferedInfo}
   * @export
   */
  getBufferedInfo() {
    if (this.loadMode_ == shaka.Player.LoadMode.MEDIA_SOURCE) {
      return this.mediaSourceEngine_.getBufferedInfo();
    }

    const info = {
      total: [],
      audio: [],
      video: [],
      text: [],
    };

    if (this.loadMode_ == shaka.Player.LoadMode.SRC_EQUALS) {
      const TimeRangesUtils = shaka.media.TimeRangesUtils;
      info.total = TimeRangesUtils.getBufferedInfo(this.video_.buffered);
    }

    return info;
  }

  /**
   * Get statistics for the current playback session. If the player is not
   * playing content, this will return an empty stats object.
   *
   * @return {shaka.extern.Stats}
   * @export
   */
  getStats() {
    // If the Player is not in a fully-loaded state, then return an empty stats
    // blob so that this call will never fail.
    const loaded = this.loadMode_ == shaka.Player.LoadMode.MEDIA_SOURCE ||
                   this.loadMode_ == shaka.Player.LoadMode.SRC_EQUALS;
    if (!loaded) {
      return shaka.util.Stats.getEmptyBlob();
    }

    this.updateStateHistory_();

    goog.asserts.assert(this.video_, 'If we have stats, we should have video_');
    const element = /** @type {!HTMLVideoElement} */ (this.video_);

    const completionRatio = element.currentTime / element.duration;
    if (!isNaN(completionRatio)) {
      this.stats_.setCompletionPercent(Math.round(100 * completionRatio));
    }

    if (element.getVideoPlaybackQuality) {
      const info = element.getVideoPlaybackQuality();

      this.stats_.setDroppedFrames(
          Number(info.droppedVideoFrames),
          Number(info.totalVideoFrames));
      this.stats_.setCorruptedFrames(Number(info.corruptedVideoFrames));
    }

    const licenseSeconds =
        this.drmEngine_ ? this.drmEngine_.getLicenseTime() : NaN;
    this.stats_.setLicenseTime(licenseSeconds);

    if (this.loadMode_ == shaka.Player.LoadMode.MEDIA_SOURCE) {
      // Event through we are loaded, it is still possible that we don't have a
      // variant yet because we set the load mode before we select the first
      // variant to stream.
      const variant = this.streamingEngine_.getCurrentVariant();

      if (variant) {
        const rate = this.playRateController_ ?
           this.playRateController_.getRealRate() : 1;
        const variantBandwidth = rate * variant.bandwidth;
        // TODO: Should include text bandwidth if it enabled.
        const currentStreamBandwidth = variantBandwidth;
        this.stats_.setCurrentStreamBandwidth(currentStreamBandwidth);
      }

      if (variant && variant.video) {
        this.stats_.setResolution(
            /* width= */ variant.video.width || NaN,
            /* height= */ variant.video.height || NaN);
      }

      if (this.isLive()) {
        const now = this.getPresentationStartTimeAsDate().valueOf() +
            this.seekRange().end * 1000;
        const latency = (Date.now() - now) / 1000;
        this.stats_.setLiveLatency(latency);
      }

      if (this.manifest_ && this.manifest_.presentationTimeline) {
        const maxSegmentDuration =
            this.manifest_.presentationTimeline.getMaxSegmentDuration();
        this.stats_.setMaxSegmentDuration(maxSegmentDuration);
      }

      const estimate = this.abrManager_.getBandwidthEstimate();
      this.stats_.setBandwidthEstimate(estimate);
    }

    return this.stats_.getBlob();
  }

  /**
   * Adds the given text track to the loaded manifest.  <code>load()</code> must
   * resolve before calling.  The presentation must have a duration.
   *
   * This returns the created track, which can immediately be selected by the
   * application.  The track will not be automatically selected.
   *
   * @param {string} uri
   * @param {string} language
   * @param {string} kind
   * @param {string=} mimeType
   * @param {string=} codec
   * @param {string=} label
   * @param {boolean=} forced
   * @return {shaka.extern.Track}
   * @export
   */
  addTextTrack(uri, language, kind, mimeType, codec, label, forced = false) {
    shaka.Deprecate.deprecateFeature(4,
        'addTextTrack',
        'Please use an addTextTrackAsync.');
    if (this.loadMode_ != shaka.Player.LoadMode.MEDIA_SOURCE &&
        this.loadMode_ != shaka.Player.LoadMode.SRC_EQUALS) {
      shaka.log.error(
          'Must call load() and wait for it to resolve before adding text ' +
          'tracks.');
      throw new shaka.util.Error(
          shaka.util.Error.Severity.RECOVERABLE,
          shaka.util.Error.Category.PLAYER,
          shaka.util.Error.Code.CONTENT_NOT_LOADED);
    }

    if (!mimeType) {
      // Try using the uri extension.
      const extension = shaka.media.ManifestParser.getExtension(uri);
      mimeType = {
        'sbv': 'text/x-subviewer',
        'srt': 'text/srt',
        'vtt': 'text/vtt',
        'webvtt': 'text/vtt',
        'ttml': 'application/ttml+xml',
        'lrc': 'application/x-subtitle-lrc',
        'ssa': 'text/x-ssa',
        'ass': 'text/x-ssa',
      }[extension];

      if (!mimeType) {
        shaka.log.error(
            'The mimeType has not been provided and it could not be deduced ' +
            'from its extension.');
        throw new shaka.util.Error(
            shaka.util.Error.Severity.RECOVERABLE,
            shaka.util.Error.Category.TEXT,
            shaka.util.Error.Code.TEXT_COULD_NOT_GUESS_MIME_TYPE,
            extension);
      }
    }

    if (this.loadMode_ == shaka.Player.LoadMode.SRC_EQUALS) {
      if (mimeType != 'text/vtt') {
        shaka.log.error('Only WebVTT is supported when using src=');
        throw new shaka.util.Error(
            shaka.util.Error.Severity.RECOVERABLE,
            shaka.util.Error.Category.TEXT,
            shaka.util.Error.Code.TEXT_ONLY_WEBVTT_SRC_EQUALS,
            mimeType);
      }
      if (forced) {
        // See: https://github.com/whatwg/html/issues/4472
        kind = 'forced';
      }
      const trackElement =
        /** @type {!HTMLTrackElement} */(document.createElement('track'));
      trackElement.src = uri;
      trackElement.label = label || '';
      trackElement.kind = kind;
      trackElement.srclang = language;
      // Because we're pulling in the text track file via Javascript, the
      // same-origin policy applies. If you'd like to have a player served
      // from one domain, but the text track served from another, you'll
      // need to enable CORS in order to do so. In addition to enabling CORS
      // on the server serving the text tracks, you will need to add the
      // crossorigin attribute to the video element itself.
      if (!this.video_.getAttribute('crossorigin')) {
        this.video_.setAttribute('crossorigin', 'anonymous');
      }
      this.video_.appendChild(trackElement);
      const textTracks = this.getTextTracks();
      const srcTrack = textTracks.find((t) => {
        return t.language == language &&
            t.label == (label || '') &&
            t.kind == kind;
      });
      if (srcTrack) {
        this.onTracksChanged_();
        return srcTrack;
      }
      // This should not happen, but there are browser implementations that may
      // not support the Track element.
      shaka.log.error('Cannot add this text when loaded with src=');
      throw new shaka.util.Error(
          shaka.util.Error.Severity.RECOVERABLE,
          shaka.util.Error.Category.TEXT,
          shaka.util.Error.Code.CANNOT_ADD_EXTERNAL_TEXT_TO_SRC_EQUALS);
    }

    const ContentType = shaka.util.ManifestParserUtils.ContentType;

    const duration = this.manifest_.presentationTimeline.getDuration();
    if (duration == Infinity) {
      throw new shaka.util.Error(
          shaka.util.Error.Severity.RECOVERABLE,
          shaka.util.Error.Category.MANIFEST,
          shaka.util.Error.Code.CANNOT_ADD_EXTERNAL_TEXT_TO_LIVE_STREAM);
    }

    /** @type {shaka.extern.Stream} */
    const stream = {
      id: this.nextExternalStreamId_++,
      originalId: null,
      createSegmentIndex: () => Promise.resolve(),
      segmentIndex: shaka.media.SegmentIndex.forSingleSegment(
          /* startTime= */ 0,
          /* duration= */ duration,
          /* uris= */ [uri]),
      mimeType: mimeType || '',
      codecs: codec || '',
      kind: kind,
      encrypted: false,
      drmInfos: [],
      keyIds: new Set(),
      language: language,
      label: label || null,
      type: ContentType.TEXT,
      primary: false,
      trickModeVideo: null,
      emsgSchemeIdUris: null,
      roles: [],
      forced: !!forced,
      channelsCount: null,
      audioSamplingRate: null,
      spatialAudio: false,
      closedCaptions: null,
    };

    const fullMimeType = shaka.util.MimeUtils.getFullType(
        stream.mimeType, stream.codecs);
    const supported = shaka.text.TextEngine.isTypeSupported(fullMimeType);
    if (!supported) {
      throw new shaka.util.Error(
          shaka.util.Error.Severity.CRITICAL,
          shaka.util.Error.Category.TEXT,
          shaka.util.Error.Code.MISSING_TEXT_PLUGIN,
          mimeType);
    }

    this.manifest_.textStreams.push(stream);
    this.onTracksChanged_();
    return shaka.util.StreamUtils.textStreamToTrack(stream);
  }

  /**
   * Adds the given text track to the loaded manifest.  <code>load()</code> must
   * resolve before calling.  The presentation must have a duration.
   *
   * This returns the created track, which can immediately be selected by the
   * application.  The track will not be automatically selected.
   *
   * @param {string} uri
   * @param {string} language
   * @param {string} kind
   * @param {string=} mimeType
   * @param {string=} codec
   * @param {string=} label
   * @param {boolean=} forced
   * @return {!Promise.<shaka.extern.Track>}
   * @export
   */
  async addTextTrackAsync(uri, language, kind, mimeType, codec, label,
      forced = false) {
    if (this.loadMode_ != shaka.Player.LoadMode.MEDIA_SOURCE &&
        this.loadMode_ != shaka.Player.LoadMode.SRC_EQUALS) {
      shaka.log.error(
          'Must call load() and wait for it to resolve before adding text ' +
          'tracks.');
      throw new shaka.util.Error(
          shaka.util.Error.Severity.RECOVERABLE,
          shaka.util.Error.Category.PLAYER,
          shaka.util.Error.Code.CONTENT_NOT_LOADED);
    }

    if (!mimeType) {
      // Try using the uri extension.
      const extension = shaka.media.ManifestParser.getExtension(uri);
      mimeType = {
        'sbv': 'text/x-subviewer',
        'srt': 'text/srt',
        'vtt': 'text/vtt',
        'webvtt': 'text/vtt',
        'ttml': 'application/ttml+xml',
        'lrc': 'application/x-subtitle-lrc',
        'ssa': 'text/x-ssa',
        'ass': 'text/x-ssa',
      }[extension];

      if (!mimeType) {
        try {
          goog.asserts.assert(
              this.networkingEngine_, 'Need networking engine.');
          // eslint-disable-next-line require-atomic-updates
          mimeType = await shaka.media.ManifestParser.getMimeType(uri,
              this.networkingEngine_,
              this.config_.streaming.retryParameters);
        } catch (error) {}
      }

      if (!mimeType) {
        shaka.log.error(
            'The mimeType has not been provided and it could not be deduced ' +
            'from its extension.');
        throw new shaka.util.Error(
            shaka.util.Error.Severity.RECOVERABLE,
            shaka.util.Error.Category.TEXT,
            shaka.util.Error.Code.TEXT_COULD_NOT_GUESS_MIME_TYPE,
            extension);
      }
    }

    if (this.loadMode_ == shaka.Player.LoadMode.SRC_EQUALS) {
      if (mimeType != 'text/vtt') {
        goog.asserts.assert(
            this.networkingEngine_, 'Need networking engine.');
        const data = await this.getTextData_(uri,
            this.networkingEngine_,
            this.config_.streaming.retryParameters);
        const vvtText = this.convertToWebVTT_(data, mimeType);
        const blob = new Blob([vvtText], {type: 'text/vtt'});
        uri = shaka.media.MediaSourceEngine.createObjectURL(blob);
        mimeType = 'text/vtt';
      }
      if (forced) {
        // See: https://github.com/whatwg/html/issues/4472
        kind = 'forced';
      }
      const trackElement =
        /** @type {!HTMLTrackElement} */(document.createElement('track'));
      trackElement.src = uri;
      trackElement.label = label || '';
      trackElement.kind = kind;
      trackElement.srclang = language;
      // Because we're pulling in the text track file via Javascript, the
      // same-origin policy applies. If you'd like to have a player served
      // from one domain, but the text track served from another, you'll
      // need to enable CORS in order to do so. In addition to enabling CORS
      // on the server serving the text tracks, you will need to add the
      // crossorigin attribute to the video element itself.
      if (!this.video_.getAttribute('crossorigin')) {
        this.video_.setAttribute('crossorigin', 'anonymous');
      }
      this.video_.appendChild(trackElement);
      const textTracks = this.getTextTracks();
      const srcTrack = textTracks.find((t) => {
        return t.language == language &&
            t.label == (label || '') &&
            t.kind == kind;
      });
      if (srcTrack) {
        this.onTracksChanged_();
        return srcTrack;
      }
      // This should not happen, but there are browser implementations that may
      // not support the Track element.
      shaka.log.error('Cannot add this text when loaded with src=');
      throw new shaka.util.Error(
          shaka.util.Error.Severity.RECOVERABLE,
          shaka.util.Error.Category.TEXT,
          shaka.util.Error.Code.CANNOT_ADD_EXTERNAL_TEXT_TO_SRC_EQUALS);
    }

    const ContentType = shaka.util.ManifestParserUtils.ContentType;

    const duration = this.manifest_.presentationTimeline.getDuration();
    if (duration == Infinity) {
      throw new shaka.util.Error(
          shaka.util.Error.Severity.RECOVERABLE,
          shaka.util.Error.Category.MANIFEST,
          shaka.util.Error.Code.CANNOT_ADD_EXTERNAL_TEXT_TO_LIVE_STREAM);
    }

    /** @type {shaka.extern.Stream} */
    const stream = {
      id: this.nextExternalStreamId_++,
      originalId: null,
      createSegmentIndex: () => Promise.resolve(),
      segmentIndex: shaka.media.SegmentIndex.forSingleSegment(
          /* startTime= */ 0,
          /* duration= */ duration,
          /* uris= */ [uri]),
      mimeType: mimeType || '',
      codecs: codec || '',
      kind: kind,
      encrypted: false,
      drmInfos: [],
      keyIds: new Set(),
      language: language,
      label: label || null,
      type: ContentType.TEXT,
      primary: false,
      trickModeVideo: null,
      emsgSchemeIdUris: null,
      roles: [],
      forced: !!forced,
      channelsCount: null,
      audioSamplingRate: null,
      spatialAudio: false,
      closedCaptions: null,
    };

    const fullMimeType = shaka.util.MimeUtils.getFullType(
        stream.mimeType, stream.codecs);
    const supported = shaka.text.TextEngine.isTypeSupported(fullMimeType);
    if (!supported) {
      throw new shaka.util.Error(
          shaka.util.Error.Severity.CRITICAL,
          shaka.util.Error.Category.TEXT,
          shaka.util.Error.Code.MISSING_TEXT_PLUGIN,
          mimeType);
    }

    this.manifest_.textStreams.push(stream);
    this.onTracksChanged_();
    return shaka.util.StreamUtils.textStreamToTrack(stream);
  }

  /**
   * @param {string} uri
   * @param {!shaka.net.NetworkingEngine} netEngine
   * @param {shaka.extern.RetryParameters} retryParams
   * @return {!Promise.<BufferSource>}
   * @private
   */
  async getTextData_(uri, netEngine, retryParams) {
    const type = shaka.net.NetworkingEngine.RequestType.SEGMENT;

    const request = shaka.net.NetworkingEngine.makeRequest([uri], retryParams);
    request.method = 'GET';

    const response = await netEngine.request(type, request).promise;

    return response.data;
  }


  /**
   * Converts an input string to a WebVTT format string.
   *
   * @param {BufferSource} buffer
   * @param {string} mimeType
   * @return {string}
   * @private
   */
  convertToWebVTT_(buffer, mimeType) {
    const factory = shaka.text.TextEngine.findParser(mimeType);
    if (factory) {
      const obj = factory();
      const time = {
        periodStart: 0,
        segmentStart: 0,
        segmentEnd: this.video_.duration,
      };
      const data = shaka.util.BufferUtils.toUint8(buffer);
      const cues = obj.parseMedia(data, time);
      return shaka.text.WebVttGenerator.convert(cues);
    }
    throw new shaka.util.Error(
        shaka.util.Error.Severity.CRITICAL,
        shaka.util.Error.Category.TEXT,
        shaka.util.Error.Code.MISSING_TEXT_PLUGIN,
        mimeType);
  }

  /**
   * Set the maximum resolution that the platform's hardware can handle.
   * This will be called automatically by <code>shaka.cast.CastReceiver</code>
   * to enforce limitations of the Chromecast hardware.
   *
   * @param {number} width
   * @param {number} height
   * @export
   */
  setMaxHardwareResolution(width, height) {
    this.maxHwRes_.width = width;
    this.maxHwRes_.height = height;
  }

  /**
   * Retry streaming after a streaming failure has occurred. When the player has
   * not loaded content or is loading content, this will be a no-op and will
   * return <code>false</code>.
   *
   * <p>
   * If the player has loaded content, and streaming has not seen an error, this
   * will return <code>false</code>.
   *
   * <p>
   * If the player has loaded content, and streaming seen an error, but the
   * could not resume streaming, this will return <code>false</code>.
   *
   * @return {boolean}
   * @export
   */
  retryStreaming() {
    return this.loadMode_ == shaka.Player.LoadMode.MEDIA_SOURCE ?
           this.streamingEngine_.retry() :
           false;
  }

  /**
   * Get the manifest that the player has loaded. If the player has not loaded
   * any content, this will return <code>null</code>.
   *
   * NOTE: This structure is NOT covered by semantic versioning compatibility
   * guarantees.  It may change at any time!
   *
   * This is marked as deprecated to warn Closure Compiler users at compile-time
   * to avoid using this method.
   *
   * @return {?shaka.extern.Manifest}
   * @export
   * @deprecated
   */
  getManifest() {
    shaka.log.alwaysWarn(
        'Shaka Player\'s internal Manifest structure is NOT covered by ' +
        'semantic versioning compatibility guarantees.  It may change at any ' +
        'time!  Please consider filing a feature request for whatever you ' +
        'use getManifest() for.');
    return this.manifest_;
  }

  /**
   * Get the type of manifest parser that the player is using. If the player has
   * not loaded any content, this will return <code>null</code>.
   *
   * @return {?shaka.extern.ManifestParser.Factory}
   * @export
   */
  getManifestParserFactory() {
    return this.parserFactory_;
  }

  /**
   * @param {shaka.extern.Variant} variant
   * @param {boolean} fromAdaptation
   * @private
   */
  addVariantToSwitchHistory_(variant, fromAdaptation) {
    const switchHistory = this.stats_.getSwitchHistory();
    switchHistory.updateCurrentVariant(variant, fromAdaptation);
  }

  /**
   * @param {shaka.extern.Stream} textStream
   * @param {boolean} fromAdaptation
   * @private
   */
  addTextStreamToSwitchHistory_(textStream, fromAdaptation) {
    const switchHistory = this.stats_.getSwitchHistory();
    switchHistory.updateCurrentText(textStream, fromAdaptation);
  }

  /**
   * @return {shaka.extern.PlayerConfiguration}
   * @private
   */
  defaultConfig_() {
    const config = shaka.util.PlayerConfiguration.createDefault();

    config.streaming.failureCallback = (error) => {
      this.defaultStreamingFailureCallback_(error);
    };

    // Because this.video_ may not be set when the config is built, the default
    // TextDisplay factory must capture a reference to "this".
    config.textDisplayFactory = () => {
      if (this.videoContainer_) {
        return new shaka.text.UITextDisplayer(
            this.video_, this.videoContainer_);
      } else {
        return new shaka.text.SimpleTextDisplayer(this.video_);
      }
    };
    return config;
  }

  /**
   * Set the videoContainer to construct UITextDisplayer.
   * @param {HTMLElement} videoContainer
   * @export
   */
  setVideoContainer(videoContainer) {
    this.videoContainer_ = videoContainer;
  }

  /**
   * @param {!shaka.util.Error} error
   * @private
   */
  defaultStreamingFailureCallback_(error) {
    const retryErrorCodes = [
      shaka.util.Error.Code.BAD_HTTP_STATUS,
      shaka.util.Error.Code.HTTP_ERROR,
      shaka.util.Error.Code.TIMEOUT,
    ];

    if (this.isLive() && retryErrorCodes.includes(error.code)) {
      error.severity = shaka.util.Error.Severity.RECOVERABLE;

      shaka.log.warning('Live streaming error.  Retrying automatically...');
      this.retryStreaming();
    }
  }

  /**
   * For CEA closed captions embedded in the video streams, create dummy text
   * stream.  This can be safely called again on existing manifests, for
   * manifest updates.
   * @param {!shaka.extern.Manifest} manifest
   * @private
   */
  makeTextStreamsForClosedCaptions_(manifest) {
    const ContentType = shaka.util.ManifestParserUtils.ContentType;
    const TextStreamKind = shaka.util.ManifestParserUtils.TextStreamKind;
    const CEA608_MIME = shaka.util.MimeUtils.CEA608_CLOSED_CAPTION_MIMETYPE;
    const CEA708_MIME = shaka.util.MimeUtils.CEA708_CLOSED_CAPTION_MIMETYPE;

    // A set, to make sure we don't create two text streams for the same video.
    const closedCaptionsSet = new Set();
    for (const textStream of manifest.textStreams) {
      if (textStream.mimeType == CEA608_MIME ||
          textStream.mimeType == CEA708_MIME) {
        // This function might be called on a manifest update, so don't make a
        // new text stream for closed caption streams we have seen before.
        closedCaptionsSet.add(textStream.originalId);
      }
    }
    for (const variant of manifest.variants) {
      const video = variant.video;
      if (video && video.closedCaptions) {
        for (const id of video.closedCaptions.keys()) {
          if (!closedCaptionsSet.has(id)) {
            const mimeType = id.startsWith('CC') ? CEA608_MIME : CEA708_MIME;

            // Add an empty segmentIndex, for the benefit of the period combiner
            // in our builtin DASH parser.
            const segmentIndex = new shaka.media.MetaSegmentIndex();
            const textStream = {
              id: this.nextExternalStreamId_++,  // A globally unique ID.
              originalId: id, // The CC ID string, like 'CC1', 'CC3', etc.
              createSegmentIndex: () => Promise.resolve(),
              segmentIndex,
              mimeType,
              codecs: '',
              kind: TextStreamKind.CLOSED_CAPTION,
              encrypted: false,
              drmInfos: [],
              keyIds: new Set(),
              language: video.closedCaptions.get(id),
              label: null,
              type: ContentType.TEXT,
              primary: false,
              trickModeVideo: null,
              emsgSchemeIdUris: null,
              roles: video.roles,
              forced: false,
              channelsCount: null,
              audioSamplingRate: null,
              spatialAudio: false,
              closedCaptions: null,
            };
            manifest.textStreams.push(textStream);
            closedCaptionsSet.add(id);
          }
        }
      }
    }
  }

  /**
   * Filters a manifest, removing unplayable streams/variants.
   *
   * @param {?shaka.extern.Manifest} manifest
   * @private
   */
  async filterManifest_(manifest) {
    await this.filterManifestWithStreamUtils_(manifest);
    this.filterManifestWithRestrictions_(manifest);
  }

  /**
   * Filters a manifest, removing unplayable streams/variants.
   *
   * @param {?shaka.extern.Manifest} manifest
   * @private
   */
  async filterManifestWithStreamUtils_(manifest) {
    goog.asserts.assert(manifest, 'Manifest should exist!');
    goog.asserts.assert(this.video_, 'Must not be destroyed');

    /** @type {?shaka.extern.Variant} */
    const currentVariant = this.streamingEngine_ ?
        this.streamingEngine_.getCurrentVariant() : null;

    await shaka.util.StreamUtils.filterManifest(
        this.drmEngine_, currentVariant, manifest,
        this.config_.useMediaCapabilities);
    this.checkPlayableVariants_(manifest);
  }


  /**
   * Apply the restrictions configuration to the manifest, and check if there's
   * a variant that meets the restrictions.
   *
   * @param {?shaka.extern.Manifest} manifest
   * @private
   */
  filterManifestWithRestrictions_(manifest) {
    // Return if |destroy| is called.
    if (this.loadMode_ == shaka.Player.LoadMode.DESTROYED) {
      return;
    }
    const tracksChanged = shaka.util.StreamUtils.applyRestrictions(
        manifest.variants, this.config_.restrictions, this.maxHwRes_);
    if (tracksChanged && this.streamingEngine_) {
      this.onTracksChanged_();
    }

    // We may need to create new sessions for any new init data.
    const curDrmInfo = this.drmEngine_ ? this.drmEngine_.getDrmInfo() : null;
    // DrmEngine.newInitData() requires mediaKeys to be available.
    if (curDrmInfo && this.drmEngine_.getMediaKeys()) {
      for (const variant of manifest.variants) {
        const videoDrmInfos = variant.video ? variant.video.drmInfos : [];
        const audioDrmInfos = variant.audio ? variant.audio.drmInfos : [];
        const drmInfos = videoDrmInfos.concat(audioDrmInfos);
        for (const drmInfo of drmInfos) {
          // Ignore any data for different key systems.
          if (drmInfo.keySystem == curDrmInfo.keySystem) {
            for (const initData of (drmInfo.initData || [])) {
              this.drmEngine_.newInitData(
                  initData.initDataType, initData.initData);
            }
          }
        }
      }
    }

    this.checkRestrictedVariants_(manifest);
  }

  /**
   * @private
   */
  filterManifestByCurrentVariant_() {
    goog.asserts.assert(this.manifest_, 'Manifest should be valid');
    goog.asserts.assert(this.streamingEngine_,
        'StreamingEngine should be valid');

    const currentVariant = this.streamingEngine_ ?
        this.streamingEngine_.getCurrentVariant() : null;
    shaka.util.StreamUtils.filterManifestByCurrentVariant(currentVariant,
        this.manifest_);
    this.checkPlayableVariants_(this.manifest_);
  }

  /**
   * @param {shaka.extern.Variant} initialVariant
   * @param {number} time
   * @return {!Promise.<number>}
   * @private
   */
  async adjustStartTime_(initialVariant, time) {
    /** @type {?shaka.extern.Stream} */
    const activeAudio = initialVariant.audio;
    /** @type {?shaka.extern.Stream} */
    const activeVideo = initialVariant.video;

    /**
     * @param {?shaka.extern.Stream} stream
     * @param {number} time
     * @return {!Promise.<?number>}
     */
    const getAdjustedTime = async (stream, time) => {
      if (!stream) {
        return null;
      }

      await stream.createSegmentIndex();
      const ref = stream.segmentIndex[Symbol.iterator]().seek(time);
      if (!ref) {
        return null;
      }

      const refTime = ref.startTime;
      goog.asserts.assert(refTime <= time,
          'Segment should start before target time!');
      return refTime;
    };

    const audioStartTime = await getAdjustedTime(activeAudio, time);
    const videoStartTime = await getAdjustedTime(activeVideo, time);

    // If we have both video and audio times, pick the larger one.  If we picked
    // the smaller one, that one will download an entire segment to buffer the
    // difference.
    if (videoStartTime != null && audioStartTime != null) {
      return Math.max(videoStartTime, audioStartTime);
    } else if (videoStartTime != null) {
      return videoStartTime;
    } else if (audioStartTime != null) {
      return audioStartTime;
    } else {
      return time;
    }
  }

  /**
   * Update the buffering state to be either "we are buffering" or "we are not
   * buffering", firing events to the app as needed.
   *
   * @private
   */
  updateBufferState_() {
    const isBuffering = this.isBuffering();
    shaka.log.v2('Player changing buffering state to', isBuffering);

    // Make sure we have all the components we need before we consider ourselves
    // as being loaded.
    // TODO: Make the check for "loaded" simpler.
    const loaded = this.stats_ && this.bufferObserver_ && this.playhead_;

    if (loaded) {
      this.playRateController_.setBuffering(isBuffering);
      this.updateStateHistory_();
    }

    // Surface the buffering event so that the app knows if/when we are
    // buffering.
    const eventName = shaka.Player.EventName.Buffering;
    this.dispatchEvent(this.makeEvent_(eventName, {'buffering': isBuffering}));
  }

  /**
   * A callback for when the playback rate changes. We need to watch the
   * playback rate so that if the playback rate on the media element changes
   * (that was not caused by our play rate controller) we can notify the
   * controller so that it can stay in-sync with the change.
   *
   * @private
   */
  onRateChange_() {
    /** @type {number} */
    const newRate = this.video_.playbackRate;

    // On Edge, when someone seeks using the native controls, it will set the
    // playback rate to zero until they finish seeking, after which it will
    // return the playback rate.
    //
    // If the playback rate changes while seeking, Edge will cache the playback
    // rate and use it after seeking.
    //
    // https://github.com/google/shaka-player/issues/951
    if (newRate == 0) {
      return;
    }

    if (this.playRateController_) {
      // The playback rate has changed. This could be us or someone else.
      // If this was us, setting the rate again will be a no-op.
      this.playRateController_.set(newRate);
    }

    const event = this.makeEvent_(shaka.Player.EventName.RateChange);
    this.dispatchEvent(event);
  }

  /**
   * Try updating the state history. If the player has not finished
   * initializing, this will be a no-op.
   *
   * @private
   */
  updateStateHistory_() {
    // If we have not finish initializing, this will be a no-op.
    if (!this.stats_) {
      return;
    }
    if (!this.bufferObserver_) {
      return;
    }

    const State = shaka.media.BufferingObserver.State;

    const history = this.stats_.getStateHistory();

    if (this.bufferObserver_.getState() == State.STARVING) {
      history.update('buffering');
    } else if (this.video_.paused) {
      history.update('paused');
    } else if (this.video_.ended) {
      history.update('ended');
    } else {
      history.update('playing');
    }
  }

  /**
   * Callback from Playhead.
   *
   * @private
   */
  onSeek_() {
    if (this.playheadObservers_) {
      this.playheadObservers_.notifyOfSeek();
    }
    if (this.streamingEngine_) {
      this.streamingEngine_.seeked();
    }
    if (this.bufferObserver_) {
      // If we seek into an unbuffered range, we should fire a 'buffering' event
      // immediately.  If StreamingEngine can buffer fast enough, we may not
      // update our buffering tracking otherwise.
      this.pollBufferState_();
    }
  }

  /**
   * Update AbrManager with variants while taking into account restrictions,
   * preferences, and ABR.
   *
   * On error, this dispatches an error event and returns false.
   *
   * @return {boolean} True if successful.
   * @private
   */
  updateAbrManagerVariants_() {
    try {
      goog.asserts.assert(this.manifest_, 'Manifest should exist by now!');
      this.checkRestrictedVariants_(this.manifest_);
    } catch (e) {
      this.onError_(e);
      return false;
    }

    const playableVariants = this.manifest_.variants.filter((variant) => {
      return shaka.util.StreamUtils.isPlayable(variant);
    });

    // Update the abr manager with newly filtered variants.
    const adaptationSet = this.currentAdaptationSetCriteria_.create(
        playableVariants);
    this.abrManager_.setVariants(Array.from(adaptationSet.values()));
    return true;
  }

  /**
   * Chooses a variant from all possible variants while taking into account
   * restrictions, preferences, and ABR.
   *
   * On error, this dispatches an error event and returns null.
   *
   * @return {?shaka.extern.Variant}
   * @private
   */
  chooseVariant_() {
    if (this.updateAbrManagerVariants_()) {
      return this.abrManager_.chooseVariant();
    } else {
      return null;
    }
  }

  /**
   * Choose a text stream from all possible text streams while taking into
   * account user preference.
   *
   * @return {?shaka.extern.Stream}
   * @private
   */
  chooseTextStream_() {
    const subset = shaka.util.StreamUtils.filterStreamsByLanguageAndRole(
        this.manifest_.textStreams,
        this.currentTextLanguage_,
        this.currentTextRole_,
        this.currentTextForced_);
    return subset[0] || null;
  }

  /**
   * Chooses a new Variant.  If the new variant differs from the old one, it
   * adds the new one to the switch history and switches to it.
   *
   * Called after a config change, a key status event, or an explicit language
   * change.
   *
   * @private
   */
  chooseVariantAndSwitch_() {
    goog.asserts.assert(this.config_, 'Must not be destroyed');

    // Because we're running this after a config change (manual language
    // change) or a key status event, it is always okay to clear the buffer
    // here.
    const chosenVariant = this.chooseVariant_();
    if (chosenVariant) {
      this.switchVariant_(chosenVariant, /* fromAdaptation= */ true,
          /* clearBuffers= */ true, /* safeMargin= */ 0);
      // Send an adaptation event so that the UI can show the new
      // language/tracks.
      this.onAdaptation_();
    }
  }

  /**
   * @param {shaka.extern.Variant} variant
   * @param {boolean} fromAdaptation
   * @param {boolean} clearBuffer
   * @param {number} safeMargin
   * @private
   */
  switchVariant_(variant, fromAdaptation, clearBuffer, safeMargin) {
    const currentVariant = this.streamingEngine_.getCurrentVariant();
    if (variant == currentVariant) {
      shaka.log.debug('Variant already selected.');
      return;
    }

    // Add entries to the history.
    this.addVariantToSwitchHistory_(variant, fromAdaptation);
    this.streamingEngine_.switchVariant(variant, clearBuffer, safeMargin);
    let oldTrack = null;
    if (currentVariant) {
      oldTrack = shaka.util.StreamUtils.variantToTrack(currentVariant);
    }
    const newTrack = shaka.util.StreamUtils.variantToTrack(variant);
    // Dispatch a 'variantchanged' event
    this.onVariantChanged_(oldTrack, newTrack);
  }

  /**
   * @param {AudioTrack} track
   * @private
   */
  switchHtml5Track_(track) {
    goog.asserts.assert(this.video_ && this.video_.audioTracks,
        'Video and video.audioTracks should not be null!');
    const audioTracks = Array.from(this.video_.audioTracks);
    const currentTrack = audioTracks.find((t) => t.enabled);

    // This will reset the "enabled" of other tracks to false.
    track.enabled = true;

    const oldTrack =
      shaka.util.StreamUtils.html5AudioTrackToTrack(currentTrack);
    const newTrack =
      shaka.util.StreamUtils.html5AudioTrackToTrack(track);
    this.onVariantChanged_(oldTrack, newTrack);
  }

  /**
   * Decide during startup if text should be streamed/shown.
   * @private
   */
  setInitialTextState_(initialVariant, initialTextStream) {
    // Check if we should show text (based on difference between audio and text
    // languages).
    if (initialTextStream) {
      if (initialVariant.audio && this.shouldInitiallyShowText_(
          initialVariant.audio, initialTextStream)) {
        this.isTextVisible_ = true;
      }
      if (this.isTextVisible_) {
        // If the cached value says to show text, then update the text displayer
        // since it defaults to not shown.
        this.mediaSourceEngine_.getTextDisplayer().setTextVisibility(true);
        goog.asserts.assert(this.shouldStreamText_(),
            'Should be streaming text');
      }
      this.onTextTrackVisibility_();
    } else {
      this.isTextVisible_ = false;
    }
  }

  /**
   * Check if we should show text on screen automatically.
   *
   * The text should automatically be shown if the text is language-compatible
   * with the user's text language preference, but not compatible with the
   * audio.
   *
   * For example:
   *   preferred | chosen | chosen |
   *   text      | text   | audio  | show
   *   -----------------------------------
   *   en-CA     | en     | jp     | true
   *   en        | en-US  | fr     | true
   *   fr-CA     | en-US  | jp     | false
   *   en-CA     | en-US  | en-US  | false
   *
   * @param {shaka.extern.Stream} audioStream
   * @param {shaka.extern.Stream} textStream
   * @return {boolean}
   * @private
   */
  shouldInitiallyShowText_(audioStream, textStream) {
    const LanguageUtils = shaka.util.LanguageUtils;

    /** @type {string} */
    const preferredTextLocale =
        LanguageUtils.normalize(this.config_.preferredTextLanguage);
    /** @type {string} */
    const audioLocale = LanguageUtils.normalize(audioStream.language);
    /** @type {string} */
    const textLocale = LanguageUtils.normalize(textStream.language);

    return (
      LanguageUtils.areLanguageCompatible(textLocale, preferredTextLocale) &&
      !LanguageUtils.areLanguageCompatible(audioLocale, textLocale));
  }

  /**
   * Callback from StreamingEngine.
   *
   * @private
   */
  onManifestUpdate_() {
    if (this.parser_ && this.parser_.update) {
      this.parser_.update();
    }
  }

  /**
   * Callback from StreamingEngine.
   *
   * @private
   */
  onSegmentAppended_() {
    // When we append a segment to media source (via streaming engine) we are
    // changing what data we have buffered, so notify the playhead of the
    // change.
    if (this.playhead_) {
      this.playhead_.notifyOfBufferingChange();
    }
    this.pollBufferState_();
  }

  /**
   * Callback from AbrManager.
   *
   * @param {shaka.extern.Variant} variant
   * @param {boolean=} clearBuffer
   * @param {number=} safeMargin Optional amount of buffer (in seconds) to
   *   retain when clearing the buffer.
   *   Defaults to 0 if not provided. Ignored if clearBuffer is false.
   * @private
   */
  switch_(variant, clearBuffer = false, safeMargin = 0) {
    shaka.log.debug('switch_');
    goog.asserts.assert(this.config_.abr.enabled,
        'AbrManager should not call switch while disabled!');
    goog.asserts.assert(this.manifest_, 'We need a manifest to switch ' +
                                        'variants.');

    if (!this.streamingEngine_) {
      // There's no way to change it.
      return;
    }

    if (variant == this.streamingEngine_.getCurrentVariant()) {
      // This isn't a change.
      return;
    }

    this.addVariantToSwitchHistory_(variant, /* fromAdaptation= */ true);
    this.streamingEngine_.switchVariant(variant, clearBuffer, safeMargin);
    this.onAdaptation_();
  }

  /**
   * Dispatches an 'adaptation' event.
   * @private
   */
  onAdaptation_() {
    // Delay the 'adaptation' event so that StreamingEngine has time to absorb
    // the changes before the user tries to query it.
    const event = this.makeEvent_(shaka.Player.EventName.Adaptation);
    this.delayDispatchEvent_(event);
  }

  /**
   * Dispatches a 'trackschanged' event.
   * @private
   */
  onTracksChanged_() {
    // Delay the 'trackschanged' event so StreamingEngine has time to absorb the
    // changes before the user tries to query it.
    const event = this.makeEvent_(shaka.Player.EventName.TracksChanged);
    this.delayDispatchEvent_(event);
  }

  /**
   * Dispatches a 'variantchanged' event.
   * @param {?shaka.extern.Track} from
   * @param {shaka.extern.Track} to
   * @private
   */
  onVariantChanged_(from, to) {
    // Delay the 'variantchanged' event so StreamingEngine has time to absorb
    // the changes before the user tries to query it.
    const event = this.makeEvent_(shaka.Player.EventName.VariantChanged, {
      oldTrack: from,
      newTrack: to,
    });
    this.delayDispatchEvent_(event);
  }

  /**
   * Dispatches a 'textchanged' event.
   * @private
   */
  onTextChanged_() {
    // Delay the 'textchanged' event so StreamingEngine time to absorb the
    // changes before the user tries to query it.
    const event = this.makeEvent_(shaka.Player.EventName.TextChanged);
    this.delayDispatchEvent_(event);
  }

  /** @private */
  onTextTrackVisibility_() {
    const event = this.makeEvent_(shaka.Player.EventName.TextTrackVisibility);
    this.delayDispatchEvent_(event);
  }

  /** @private */
  onAbrStatusChanged_() {
    const event = this.makeEvent_(shaka.Player.EventName.AbrStatusChanged, {
      newStatus: this.config_.abr.enabled,
    });
    this.delayDispatchEvent_(event);
  }

  /**
   * @param {!shaka.util.Error} error
   * @private
   */
  onError_(error) {
    goog.asserts.assert(error instanceof shaka.util.Error, 'Wrong error type!');

    // Errors dispatched after |destroy| is called are not meaningful and should
    // be safe to ignore.
    if (this.loadMode_ == shaka.Player.LoadMode.DESTROYED) {
      return;
    }

    const eventName = shaka.Player.EventName.Error;
    const event = this.makeEvent_(eventName, {'detail': error});
    this.dispatchEvent(event);
    if (event.defaultPrevented) {
      error.handled = true;
    }
  }

  /**
   * When we fire region events, we need to copy the information out of the
   * region to break the connection with the player's internal data. We do the
   * copy here because this is the transition point between the player and the
   * app.
   *
   * @param {!shaka.Player.EventName} eventName
   * @param {shaka.extern.TimelineRegionInfo} region
   *
   * @private
   */
  onRegionEvent_(eventName, region) {
    // Always make a copy to avoid exposing our internal data to the app.
    const clone = {
      schemeIdUri: region.schemeIdUri,
      value: region.value,
      startTime: region.startTime,
      endTime: region.endTime,
      id: region.id,
      eventElement: region.eventElement,
    };

    this.dispatchEvent(this.makeEvent_(eventName, {detail: clone}));
  }

  /**
   * Turn the media element's error object into a Shaka Player error object.
   *
   * @return {shaka.util.Error}
   * @private
   */
  videoErrorToShakaError_() {
    goog.asserts.assert(this.video_.error,
        'Video error expected, but missing!');
    if (!this.video_.error) {
      return null;
    }

    const code = this.video_.error.code;
    if (code == 1 /* MEDIA_ERR_ABORTED */) {
      // Ignore this error code, which should only occur when navigating away or
      // deliberately stopping playback of HTTP content.
      return null;
    }

    // Extra error information from MS Edge:
    let extended = this.video_.error.msExtendedCode;
    if (extended) {
      // Convert to unsigned:
      if (extended < 0) {
        extended += Math.pow(2, 32);
      }
      // Format as hex:
      extended = extended.toString(16);
    }

    // Extra error information from Chrome:
    const message = this.video_.error.message;

    return new shaka.util.Error(
        shaka.util.Error.Severity.CRITICAL,
        shaka.util.Error.Category.MEDIA,
        shaka.util.Error.Code.VIDEO_ERROR,
        code, extended, message);
  }

  /**
   * @param {!Event} event
   * @private
   */
  onVideoError_(event) {
    const error = this.videoErrorToShakaError_();
    if (!error) {
      return;
    }
    this.onError_(error);
  }

  /**
   * @param {!Object.<string, string>} keyStatusMap A map of hex key IDs to
   *   statuses.
   * @private
   */
  onKeyStatus_(keyStatusMap) {
    if (!this.streamingEngine_) {
      // We can't use this info to manage restrictions in src= mode, so ignore
      // it.
      return;
    }

    const keyIds = Object.keys(keyStatusMap);
    if (keyIds.length == 0) {
      shaka.log.warning(
          'Got a key status event without any key statuses, so we don\'t ' +
          'know the real key statuses. If we don\'t have all the keys, ' +
          'you\'ll need to set restrictions so we don\'t select those tracks.');
    }

    // If EME is using a synthetic key ID, the only key ID is '00' (a single 0
    // byte).  In this case, it is only used to report global success/failure.
    // See note about old platforms in: https://bit.ly/2tpez5Z
    const isGlobalStatus = keyIds.length == 1 && keyIds[0] == '00';
    if (isGlobalStatus) {
      shaka.log.warning(
          'Got a synthetic key status event, so we don\'t know the real key ' +
          'statuses. If we don\'t have all the keys, you\'ll need to set ' +
          'restrictions so we don\'t select those tracks.');
    }

    const restrictedStatuses = shaka.Player.restrictedStatuses_;
    let tracksChanged = false;

    // Only filter tracks for keys if we have some key statuses to look at.
    if (keyIds.length) {
      for (const variant of this.manifest_.variants) {
        const streams = shaka.util.StreamUtils.getVariantStreams(variant);

        for (const stream of streams) {
          const originalAllowed = variant.allowedByKeySystem;

          // Only update if we have key IDs for the stream.  If the keys aren't
          // all present, then the track should be restricted.
          if (stream.keyIds.size) {
            variant.allowedByKeySystem = true;

            for (const keyId of stream.keyIds) {
              const keyStatus = keyStatusMap[isGlobalStatus ? '00' : keyId];
              variant.allowedByKeySystem = variant.allowedByKeySystem &&
                  !!keyStatus && !restrictedStatuses.includes(keyStatus);
            }
          }

          if (originalAllowed != variant.allowedByKeySystem) {
            tracksChanged = true;
          }
        }  // for (const stream of streams)
      }  // for (const variant of this.manifest_.variants)
    }  // if (keyIds.size)

    if (tracksChanged) {
      this.updateAbrManagerVariants_();
    }

    const currentVariant = this.streamingEngine_.getCurrentVariant();
    if (currentVariant && !currentVariant.allowedByKeySystem) {
      shaka.log.debug('Choosing new streams after key status changed');
      this.chooseVariantAndSwitch_();
    }

    if (tracksChanged) {
      this.onTracksChanged_();
    }
  }

  /**
   * Callback from DrmEngine
   * @param {string} keyId
   * @param {number} expiration
   * @private
   */
  onExpirationUpdated_(keyId, expiration) {
    if (this.parser_ && this.parser_.onExpirationUpdated) {
      this.parser_.onExpirationUpdated(keyId, expiration);
    }

    const event = this.makeEvent_(shaka.Player.EventName.ExpirationUpdated);
    this.dispatchEvent(event);
  }

  /**
   * @return {boolean} true if we should stream text right now.
   * @private
   */
  shouldStreamText_() {
    return this.config_.streaming.alwaysStreamText || this.isTextTrackVisible();
  }

  /**
   * Applies playRangeStart and playRangeEnd to the given timeline. This will
   * only affect non-live content.
   *
   * @param {shaka.media.PresentationTimeline} timeline
   * @param {number} playRangeStart
   * @param {number} playRangeEnd
   *
   * @private
   */
  static applyPlayRange_(timeline, playRangeStart, playRangeEnd) {
    if (playRangeStart > 0) {
      if (timeline.isLive()) {
        shaka.log.warning(
            '|playRangeStart| has been configured for live content. ' +
            'Ignoring the setting.');
      } else {
        timeline.setUserSeekStart(playRangeStart);
      }
    }

    // If the playback has been configured to end before the end of the
    // presentation, update the duration unless it's live content.
    const fullDuration = timeline.getDuration();
    if (playRangeEnd < fullDuration) {
      if (timeline.isLive()) {
        shaka.log.warning(
            '|playRangeEnd| has been configured for live content. ' +
            'Ignoring the setting.');
      } else {
        timeline.setDuration(playRangeEnd);
      }
    }
  }

  /**
   * Checks if the variants are all restricted, and throw an appropriate
   * exception if so.
   *
   * @param {shaka.extern.Manifest} manifest
   *
   * @private
   */
  checkRestrictedVariants_(manifest) {
    const restrictedStatuses = shaka.Player.restrictedStatuses_;
    const keyStatusMap =
        this.drmEngine_ ? this.drmEngine_.getKeyStatuses() : {};
    const keyIds = Object.keys(keyStatusMap);
    const isGlobalStatus = keyIds.length && keyIds[0] == '00';

    let hasPlayable = false;
    let hasAppRestrictions = false;

    /** @type {!Set.<string>} */
    const missingKeys = new Set();

    /** @type {!Set.<string>} */
    const badKeyStatuses = new Set();

    for (const variant of manifest.variants) {
      // TODO: Combine with onKeyStatus_.
      const streams = [];
      if (variant.audio) {
        streams.push(variant.audio);
      }
      if (variant.video) {
        streams.push(variant.video);
      }

      for (const stream of streams) {
        if (stream.keyIds.size) {
          for (const keyId of stream.keyIds) {
            const keyStatus = keyStatusMap[isGlobalStatus ? '00' : keyId];
            if (!keyStatus) {
              missingKeys.add(keyId);
            } else if (restrictedStatuses.includes(keyStatus)) {
              badKeyStatuses.add(keyStatus);
            }
          }
        }  // if (stream.keyIds.size)
      }

      if (!variant.allowedByApplication) {
        hasAppRestrictions = true;
      } else if (variant.allowedByKeySystem) {
        hasPlayable = true;
      }
    }

    if (!hasPlayable) {
      /** @type {shaka.extern.RestrictionInfo} */
      const data = {
        hasAppRestrictions,
        missingKeys: Array.from(missingKeys),
        restrictedKeyStatuses: Array.from(badKeyStatuses),
      };
      throw new shaka.util.Error(
          shaka.util.Error.Severity.CRITICAL,
          shaka.util.Error.Category.MANIFEST,
          shaka.util.Error.Code.RESTRICTIONS_CANNOT_BE_MET,
          data);
    }
  }

  /**
   * Confirm some variants are playable. Otherwise, throw an exception.
   * @param {!shaka.extern.Manifest} manifest
   * @private
   */
  checkPlayableVariants_(manifest) {
    const valid = manifest.variants.some(shaka.util.StreamUtils.isPlayable);

    // If none of the variants are playable, throw
    // CONTENT_UNSUPPORTED_BY_BROWSER.
    if (!valid) {
      throw new shaka.util.Error(
          shaka.util.Error.Severity.CRITICAL,
          shaka.util.Error.Category.MANIFEST,
          shaka.util.Error.Code.CONTENT_UNSUPPORTED_BY_BROWSER);
    }
  }

  /**
   * Fire an event, but wait a little bit so that the immediate execution can
   * complete before the event is handled.
   *
   * @param {!shaka.util.FakeEvent} event
   * @private
   */
  async delayDispatchEvent_(event) {
    // Wait until the next interpreter cycle.
    await Promise.resolve();

    // Only dispatch the event if we are still alive.
    if (this.loadMode_ != shaka.Player.LoadMode.DESTROYED) {
      this.dispatchEvent(event);
    }
  }

  /**
   * Get the normalized languages for a group of tracks.
   *
   * @param {!Array.<?shaka.extern.Track>} tracks
   * @return {!Set.<string>}
   * @private
   */
  static getLanguagesFrom_(tracks) {
    const languages = new Set();

    for (const track of tracks) {
      if (track.language) {
        languages.add(shaka.util.LanguageUtils.normalize(track.language));
      } else {
        languages.add('und');
      }
    }

    return languages;
  }

  /**
   * Get all permutations of normalized languages and role for a group of
   * tracks.
   *
   * @param {!Array.<?shaka.extern.Track>} tracks
   * @return {!Array.<shaka.extern.LanguageRole>}
   * @private
   */
  static getLanguageAndRolesFrom_(tracks) {
    /** @type {!Map.<string, !Set>} */
    const languageToRoles = new Map();
    /** @type {!Map.<string, !Map.<string, string>>} */
    const languageRoleToLabel = new Map();

    for (const track of tracks) {
      let language = 'und';
      let roles = [];

      if (track.language) {
        language = shaka.util.LanguageUtils.normalize(track.language);
      }

      if (track.type == 'variant') {
        roles = track.audioRoles;
      } else {
        roles = track.roles;
      }

      if (!roles || !roles.length) {
        // We must have an empty role so that we will still get a language-role
        // entry from our Map.
        roles = [''];
      }

      if (!languageToRoles.has(language)) {
        languageToRoles.set(language, new Set());
      }

      for (const role of roles) {
        languageToRoles.get(language).add(role);
        if (track.label) {
          if (!languageRoleToLabel.has(language)) {
            languageRoleToLabel.set(language, new Map());
          }
          languageRoleToLabel.get(language).set(role, track.label);
        }
      }
    }

    // Flatten our map to an array of language-role pairs.
    const pairings = [];
    languageToRoles.forEach((roles, language) => {
      for (const role of roles) {
        let label = null;
        if (languageRoleToLabel.has(language) &&
            languageRoleToLabel.get(language).has(role)) {
          label = languageRoleToLabel.get(language).get(role);
        }
        pairings.push({language, role, label});
      }
    });
    return pairings;
  }

  /**
   * Assuming the player is playing content with media source, check if the
   * player has buffered enough content to make it to the end of the
   * presentation.
   *
   * @return {boolean}
   * @private
   */
  isBufferedToEndMS_() {
    goog.asserts.assert(
        this.video_,
        'We need a video element to get buffering information');
    goog.asserts.assert(
        this.mediaSourceEngine_,
        'We need a media source engine to get buffering information');
    goog.asserts.assert(
        this.manifest_,
        'We need a manifest to get buffering information');

    // This is a strong guarantee that we are buffered to the end, because it
    // means the playhead is already at that end.
    if (this.video_.ended) {
      return true;
    }

    // This means that MediaSource has buffered the final segment in all
    // SourceBuffers and is no longer accepting additional segments.
    if (this.mediaSourceEngine_.ended()) {
      return true;
    }

    // Live streams are "buffered to the end" when they have buffered to the
    // live edge or beyond (into the region covered by the presentation delay).
    if (this.manifest_.presentationTimeline.isLive()) {
      const liveEdge =
          this.manifest_.presentationTimeline.getSegmentAvailabilityEnd();
      const bufferEnd =
          shaka.media.TimeRangesUtils.bufferEnd(this.video_.buffered);

      if (bufferEnd != null && bufferEnd >= liveEdge) {
        return true;
      }
    }

    return false;
  }

  /**
   * Assuming the player is playing content with src=, check if the player has
   * buffered enough content to make it to the end of the presentation.
   *
   * @return {boolean}
   * @private
   */
  isBufferedToEndSrc_() {
    goog.asserts.assert(
        this.video_,
        'We need a video element to get buffering information');

    // This is a strong guarantee that we are buffered to the end, because it
    // means the playhead is already at that end.
    if (this.video_.ended) {
      return true;
    }

    // If we have buffered to the duration of the content, it means we will have
    // enough content to buffer to the end of the presentation.
    const bufferEnd =
        shaka.media.TimeRangesUtils.bufferEnd(this.video_.buffered);

    // Because Safari's native HLS reports slightly inaccurate values for
    // bufferEnd here, we use a fudge factor.  Without this, we can end up in a
    // buffering state at the end of the stream.  See issue #2117.
    // TODO: Try to remove the fudge here once we no longer manage buffering
    // state above the browser with playbackRate=0.
    const fudge = 1;  // 1000 ms
    return bufferEnd != null && bufferEnd >= this.video_.duration - fudge;
  }

  /**
   * Create an error for when we purposely interrupt a load operation.
   *
   * @return {!shaka.util.Error}
   * @private
   */
  createAbortLoadError_() {
    return new shaka.util.Error(
        shaka.util.Error.Severity.CRITICAL,
        shaka.util.Error.Category.PLAYER,
        shaka.util.Error.Code.LOAD_INTERRUPTED);
  }

  /**
   * Key
   * ----------------------
   * D   : Detach Node
   * A   : Attach Node
   * MS  : Media Source Node
   * P   : Manifest Parser Node
   * M   : Manifest Node
   * DRM : Drm Engine Node
   * L   : Load Node
   * U   : Unloading Node
   * SRC : Src Equals Node
   *
   * Graph Topology
   * ----------------------
   *
   *        [SRC]-----+
   *         ^        |
   *         |        v
   * [D]<-->[A]<-----[U]
   *         |        ^
   *         v        |
   *        [MS]------+
   *         |        |
   *         v        |
   *        [P]-------+
   *         |        |
   *         v        |
   *        [M]-------+
   *         |        |
   *         v        |
   *        [DRM]-----+
   *         |        |
   *         v        |
   *        [L]-------+
   *
   * @param {!shaka.routing.Node} currentlyAt
   * @param {shaka.routing.Payload} currentlyWith
   * @param {!shaka.routing.Node} wantsToBeAt
   * @param {shaka.routing.Payload} wantsToHave
   * @return {?shaka.routing.Node}
   * @private
   */
  getNextStep_(currentlyAt, currentlyWith, wantsToBeAt, wantsToHave) {
    let next = null;

    // Detach is very simple, either stay in detach (because |detach| was called
    // while in detached) or go somewhere that requires us to attach to an
    // element.
    if (currentlyAt == this.detachNode_) {
      next = wantsToBeAt == this.detachNode_ ?
             this.detachNode_ :
             this.attachNode_;
    }

    if (currentlyAt == this.attachNode_) {
      next = this.getNextAfterAttach_(wantsToBeAt, currentlyWith, wantsToHave);
    }

    if (currentlyAt == this.mediaSourceNode_) {
      next = this.getNextAfterMediaSource_(
          wantsToBeAt, currentlyWith, wantsToHave);
    }

    if (currentlyAt == this.parserNode_) {
      next = this.getNextMatchingAllDependencies_(
          /* destination= */ this.loadNode_,
          /* next= */ this.manifestNode_,
          /* reset= */ this.unloadNode_,
          /* goingTo= */ wantsToBeAt,
          /* has= */ currentlyWith,
          /* wants= */ wantsToHave);
    }

    if (currentlyAt == this.manifestNode_) {
      next = this.getNextMatchingAllDependencies_(
          /* destination= */ this.loadNode_,
          /* next= */ this.drmNode_,
          /* reset= */ this.unloadNode_,
          /* goingTo= */ wantsToBeAt,
          /* has= */ currentlyWith,
          /* wants= */ wantsToHave);
    }

    // For DRM, we have two options "load" or "unload". If all our constraints
    // are met, we can go to "load". If anything is off, we must go back to
    // "unload" to reset.
    if (currentlyAt == this.drmNode_) {
      next = this.getNextMatchingAllDependencies_(
          /* destination= */ this.loadNode_,
          /* next= */ this.loadNode_,
          /* reset= */ this.unloadNode_,
          /* goingTo= */ wantsToBeAt,
          /* has= */ currentlyWith,
          /* wants= */ wantsToHave);
    }

    // For DRM w/ src= playback, we only care about destination and media
    // element.
    if (currentlyAt == this.srcEqualsDrmNode_) {
      if (wantsToBeAt == this.srcEqualsNode_ &&
          currentlyWith.mediaElement == wantsToHave.mediaElement) {
        next = this.srcEqualsNode_;
      } else {
        next = this.unloadNode_;
      }
    }

    // After we load content, always go through unload because we can't safely
    // use components after we have started playback.
    if (currentlyAt == this.loadNode_ || currentlyAt == this.srcEqualsNode_) {
      next = this.unloadNode_;
    }

    if (currentlyAt == this.unloadNode_) {
      next = this.getNextAfterUnload_(wantsToBeAt, currentlyWith, wantsToHave);
    }

    goog.asserts.assert(next, 'Missing next step!');
    return next;
  }

  /**
   * @param {!shaka.routing.Node} goingTo
   * @param {shaka.routing.Payload} has
   * @param {shaka.routing.Payload} wants
   * @return {?shaka.routing.Node}
   * @private
   */
  getNextAfterAttach_(goingTo, has, wants) {
    // Attach and detach are the only two nodes that we can directly go
    // back-and-forth between.
    if (goingTo == this.detachNode_) {
      return this.detachNode_;
    }

    // If we are going anywhere other than detach, then we need the media
    // element to match, if they don't match, we need to go through detach
    // first.
    if (has.mediaElement != wants.mediaElement) {
      return this.detachNode_;
    }

    // If we are already in attached, and someone calls |attach| again (to the
    // same video element), we can handle the redundant request by re-entering
    // our current state.
    if (goingTo == this.attachNode_) {
      return this.attachNode_;
    }

    // The next step from attached to loaded is through media source.
    if (goingTo == this.mediaSourceNode_ || goingTo == this.loadNode_) {
      return this.mediaSourceNode_;
    }

    // If we are going to src=, then we should set up DRM first.  This will
    // support cases like FairPlay HLS on Safari.
    if (goingTo == this.srcEqualsNode_) {
      return this.srcEqualsDrmNode_;
    }

    // We are missing a rule, the null will get caught by a common check in
    // the routing system.
    return null;
  }

  /**
   * @param {!shaka.routing.Node} goingTo
   * @param {shaka.routing.Payload} has
   * @param {shaka.routing.Payload} wants
   * @return {?shaka.routing.Node}
   * @private
   */
  getNextAfterMediaSource_(goingTo, has, wants) {
    // We can only go to parse manifest or unload. If we want to go to load and
    // we have the right media element, we can go to parse manifest. If we
    // don't, no matter where we want to go, we must go through unload.
    if (goingTo == this.loadNode_ && has.mediaElement == wants.mediaElement) {
      return this.parserNode_;
    }

    // Right now the unload node is responsible for tearing down all playback
    // components (including media source). So since we have created media
    // source, we need to unload since our dependencies are not compatible.
    //
    // TODO: We are structured this way to maintain a historic structure. Going
    //       forward, there is no reason to restrict ourselves to this. Going
    //       forward we should explore breaking apart |onUnload| and develop
    //       more meaningful terminology around tearing down playback resources.
    return this.unloadNode_;
  }

  /**
   * After unload there are only two options, attached or detached. This choice
   * is based on whether or not we have a media element. If we have a media
   * element, then we go to attach. If we don't have a media element, we go to
   * detach.
   *
   * @param {!shaka.routing.Node} goingTo
   * @param {shaka.routing.Payload} has
   * @param {shaka.routing.Payload} wants
   * @return {?shaka.routing.Node}
   * @private
   */
  getNextAfterUnload_(goingTo, has, wants) {
    // If we don't want a media element, detach.
    // If we have the wrong media element, detach.
    // Otherwise it means we want to attach to a media element and it is safe to
    // do so.
    return !wants.mediaElement || has.mediaElement != wants.mediaElement ?
           this.detachNode_ :
           this.attachNode_;
  }

  /**
   * A general method used to handle routing when we can either than one step
   * toward our destination (while all our dependencies match) or go to a node
   * that will reset us so we can try again.
   *
   * @param {!shaka.routing.Node} destinationNode
   *   What |goingTo| must be for us to step toward |nextNode|. Otherwise we
   *   will go to |resetNode|.
   * @param {!shaka.routing.Node} nextNode
   *   The node we will go to next if |goingTo == destinationNode| and all
   *   dependencies match.
   * @param {!shaka.routing.Node} resetNode
   *   The node we will go to next if |goingTo != destinationNode| or any
   *   dependency does not match.
   * @param {!shaka.routing.Node} goingTo
   *   The node that the walker is trying to go to.
   * @param {shaka.routing.Payload} has
   *   The payload that the walker currently has.
   * @param {shaka.routing.Payload} wants
   *   The payload that the walker wants to have when iy gets to |goingTo|.
   * @return {shaka.routing.Node}
   * @private
   */
  getNextMatchingAllDependencies_(destinationNode, nextNode, resetNode, goingTo,
      has, wants) {
    if (goingTo == destinationNode &&
        has.mediaElement == wants.mediaElement &&
        has.uri == wants.uri &&
        has.mimeType == wants.mimeType) {
      return nextNode;
    }

    return resetNode;
  }

  /**
   * @return {shaka.routing.Payload}
   * @private
   */
  static createEmptyPayload_() {
    return {
      mediaElement: null,
      mimeType: null,
      startTime: null,
      startTimeOfLoad: NaN,
      uri: null,
    };
  }

  /**
   * Using a promise, wrap the listeners returned by |Walker.startNewRoute|.
   * This will work for most usages in |Player| but should not be used for
   * special cases.
   *
   * This will connect |onCancel|, |onEnd|, |onError|, and |onSkip| with
   * |resolve| and |reject| but will leave |onStart| unset.
   *
   * @param {shaka.routing.Walker.Listeners} listeners
   * @return {!Promise}
   * @private
   */
  wrapWalkerListenersWithPromise_(listeners) {
    return new Promise((resolve, reject) => {
      listeners.onCancel = () => reject(this.createAbortLoadError_());
      listeners.onEnd = () => resolve();
      listeners.onError = (e) => reject(e);
      listeners.onSkip = () => reject(this.createAbortLoadError_());
    });
  }
};

/**
 * An internal enum that contains the string values of all of the player events.
 * This exists primarily to act as an implicit list of events, for tests.
 *
 * @enum {string}
 */
shaka.Player.EventName = {
  AbrStatusChanged: 'abrstatuschanged',
  Adaptation: 'adaptation',
  Buffering: 'buffering',
  DrmSessionUpdate: 'drmsessionupdate',
  Emsg: 'emsg',
  Error: 'error',
  ExpirationUpdated: 'expirationupdated',
  LargeGap: 'largegap',
  Loaded: 'loaded',
  Loading: 'loading',
  ManifestParsed: 'manifestparsed',
  Metadata: 'metadata',
  OnStateChange: 'onstatechange',
  OnStateIdle: 'onstateidle',
  RateChange: 'ratechange',
  SessionDataEvent: 'sessiondata',
  Streaming: 'streaming',
  TextChanged: 'textchanged',
  TextTrackVisibility: 'texttrackvisibility',
  TimelineRegionAdded: 'timelineregionadded',
  TimelineRegionEnter: 'timelineregionenter',
  TimelineRegionExit: 'timelineregionexit',
  TracksChanged: 'trackschanged',
  Unloading: 'unloading',
  VariantChanged: 'variantchanged',
};


/**
 * In order to know what method of loading the player used for some content, we
 * have this enum. It lets us know if content has not been loaded, loaded with
 * media source, or loaded with src equals.
 *
 * This enum has a low resolution, because it is only meant to express the
 * outer limits of the various states that the player is in. For example, when
 * someone calls a public method on player, it should not matter if they have
 * initialized drm engine, it should only matter if they finished loading
 * content.
 *
 * @enum {number}
 * @export
 */
shaka.Player.LoadMode = {
  'DESTROYED': 0,
  'NOT_LOADED': 1,
  'MEDIA_SOURCE': 2,
  'SRC_EQUALS': 3,
};

/**
 * The typical buffering threshold.  When we have less than this buffered (in
 * seconds), we enter a buffering state.  This specific value is based on manual
 * testing and evaluation across a variety of platforms.
 *
 * To make the buffering logic work in all cases, this "typical" threshold will
 * be overridden if the rebufferingGoal configuration is too low.
 *
 * @const {number}
 * @private
 */
shaka.Player.TYPICAL_BUFFERING_THRESHOLD_ = 0.5;

/**
 * @define {string} A version number taken from git at compile time.
 * @export
 */
shaka.Player.version = 'v3.2.0-pre-uncompiled';

// Initialize the deprecation system using the version string we just set
// on the player.
shaka.Deprecate.init(shaka.Player.version);


/**
 * These are the EME key statuses that represent restricted playback.
 * 'usable', 'released', 'output-downscaled', 'status-pending' are statuses
 * of the usable keys.  'expired' status is being handled separately in
 * DrmEngine.
 *
 * @const {!Array.<string>}
 * @private
 */
shaka.Player.restrictedStatuses_ = ['output-restricted', 'internal-error'];


/** @private {!Object.<string, function():*>} */
shaka.Player.supportPlugins_ = {};


/** @private {?shaka.extern.IAdManager.Factory} */
shaka.Player.adManagerFactory_ = null;


/**
 * @const {!Object.<string, string>}
 * @private
 */
shaka.Player.SRC_EQUAL_EXTENSIONS_TO_MIME_TYPES_ = {
  'mp4': 'video/mp4',
  'm4v': 'video/mp4',
  'm4a': 'audio/mp4',
  'webm': 'video/webm',
  'weba': 'audio/webm',
  'mkv': 'video/webm', // Chromium browsers supports it.
  'ts': 'video/mp2t',
  'ogv': 'video/ogg',
  'ogg': 'audio/ogg',
  'mpg': 'video/mpeg',
  'mpeg': 'video/mpeg',
  'm3u8': 'application/x-mpegurl',
  'mp3': 'audio/mpeg',
  'aac': 'audio/aac',
  'flac': 'audio/flac',
  'wav': 'audio/wav',
};


/**
 * @const {string}
 */
shaka.Player.TextTrackLabel = 'Shaka Player TextTrack';<|MERGE_RESOLUTION|>--- conflicted
+++ resolved
@@ -2012,15 +2012,10 @@
         originalId: null,
         createSegmentIndex: () => Promise.resolve(),
         segmentIndex: null,
-<<<<<<< HEAD
-        mimeType: mimeType,
-        codecs: '',
-=======
         mimeType: wants.mimeType ?
-            shaka.util.MimeUtils.getBasicType(wants.mimeType) : 'video/mp4',
+            shaka.util.MimeUtils.getBasicType(wants.mimeType) : mimeType,
         codecs: wants.mimeType ?
             shaka.util.MimeUtils.getCodecs(wants.mimeType) : '',
->>>>>>> bf51b4b1
         encrypted: true,
         drmInfos: [],  // Filled in by DrmEngine config.
         keyIds: new Set(),
