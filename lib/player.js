/*! @license
 * Shaka Player
 * Copyright 2016 Google LLC
 * SPDX-License-Identifier: Apache-2.0
 */

goog.provide('shaka.Player');

goog.require('goog.asserts');
goog.require('shaka.config.AutoShowText');
goog.require('shaka.Deprecate');
goog.require('shaka.log');
goog.require('shaka.media.AdaptationSetCriteria');
goog.require('shaka.media.BufferingObserver');
goog.require('shaka.media.DrmEngine');
goog.require('shaka.media.ExampleBasedCriteria');
goog.require('shaka.media.ManifestFilterer');
goog.require('shaka.media.ManifestParser');
goog.require('shaka.media.MediaSourceEngine');
goog.require('shaka.media.MediaSourcePlayhead');
goog.require('shaka.media.MetaSegmentIndex');
goog.require('shaka.media.PlayRateController');
goog.require('shaka.media.Playhead');
goog.require('shaka.media.PlayheadObserverManager');
goog.require('shaka.media.PreferenceBasedCriteria');
goog.require('shaka.media.PreloadManager');
goog.require('shaka.media.QualityObserver');
goog.require('shaka.media.RegionObserver');
goog.require('shaka.media.RegionTimeline');
goog.require('shaka.media.SegmentIndex');
goog.require('shaka.media.SegmentPrefetch');
goog.require('shaka.media.SegmentReference');
goog.require('shaka.media.SrcEqualsPlayhead');
goog.require('shaka.media.StreamingEngine');
goog.require('shaka.media.TimeRangesUtils');
goog.require('shaka.net.NetworkingEngine');
goog.require('shaka.net.NetworkingUtils');
goog.require('shaka.text.SimpleTextDisplayer');
goog.require('shaka.text.StubTextDisplayer');
goog.require('shaka.text.TextEngine');
goog.require('shaka.text.UITextDisplayer');
goog.require('shaka.text.WebVttGenerator');
goog.require('shaka.util.BufferUtils');
goog.require('shaka.util.CmcdManager');
goog.require('shaka.util.CmsdManager');
goog.require('shaka.util.ConfigUtils');
goog.require('shaka.util.Dom');
goog.require('shaka.util.Error');
goog.require('shaka.util.EventManager');
goog.require('shaka.util.FakeEvent');
goog.require('shaka.util.FakeEventTarget');
goog.require('shaka.util.IDestroyable');
goog.require('shaka.util.LanguageUtils');
goog.require('shaka.util.ManifestParserUtils');
goog.require('shaka.util.MediaReadyState');
goog.require('shaka.util.MimeUtils');
goog.require('shaka.util.Mutex');
goog.require('shaka.util.ObjectUtils');
goog.require('shaka.util.Platform');
goog.require('shaka.util.PlayerConfiguration');
goog.require('shaka.util.PublicPromise');
goog.require('shaka.util.Stats');
goog.require('shaka.util.StreamUtils');
goog.require('shaka.util.Timer');
goog.require('shaka.lcevc.Dec');
goog.requireType('shaka.media.PresentationTimeline');


/**
 * @event shaka.Player.ErrorEvent
 * @description Fired when a playback error occurs.
 * @property {string} type
 *   'error'
 * @property {!shaka.util.Error} detail
 *   An object which contains details on the error.  The error's
 *   <code>category</code> and <code>code</code> properties will identify the
 *   specific error that occurred.  In an uncompiled build, you can also use the
 *   <code>message</code> and <code>stack</code> properties to debug.
 * @exportDoc
 */

/**
 * @event shaka.Player.StateChangeEvent
 * @description Fired when the player changes load states.
 * @property {string} type
 *    'onstatechange'
 * @property {string} state
 *    The name of the state that the player just entered.
 * @exportDoc
 */

/**
 * @event shaka.Player.EmsgEvent
 * @description Fired when an emsg box is found in a segment.
 *   If the application calls preventDefault() on this event, further parsing
 *   will not happen, and no 'metadata' event will be raised for ID3 payloads.
 * @property {string} type
 *   'emsg'
 * @property {shaka.extern.EmsgInfo} detail
 *   An object which contains the content of the emsg box.
 * @exportDoc
 */


/**
 * @event shaka.Player.DownloadFailed
 * @description Fired when a download has failed, for any reason.
 *   'downloadfailed'
 * @property {!shaka.extern.Request} request
 * @property {?shaka.util.Error} error
 * @param {number} httpResponseCode
 * @param {boolean} aborted
 * @exportDoc
 */


/**
 * @event shaka.Player.DownloadHeadersReceived
 * @description Fired when the networking engine has received the headers for
 *    a download, but before the body has been downloaded.
 *    If the HTTP plugin being used does not track this information, this event
 *    will default to being fired when the body is received, instead.
 * @property {!Object.<string, string>} headers
 * @property {!shaka.extern.Request} request
 * @property {!shaka.net.NetworkingEngine.RequestType} type
 *   'downloadheadersreceived'
 * @exportDoc
 */


/**
 * @event shaka.Player.DrmSessionUpdateEvent
 * @description Fired when the CDM has accepted the license response.
 * @property {string} type
 *   'drmsessionupdate'
 * @exportDoc
 */


/**
 * @event shaka.Player.TimelineRegionAddedEvent
 * @description Fired when a media timeline region is added.
 * @property {string} type
 *   'timelineregionadded'
 * @property {shaka.extern.TimelineRegionInfo} detail
 *   An object which contains a description of the region.
 * @exportDoc
 */


/**
 * @event shaka.Player.TimelineRegionEnterEvent
 * @description Fired when the playhead enters a timeline region.
 * @property {string} type
 *   'timelineregionenter'
 * @property {shaka.extern.TimelineRegionInfo} detail
 *   An object which contains a description of the region.
 * @exportDoc
 */


/**
 * @event shaka.Player.TimelineRegionExitEvent
 * @description Fired when the playhead exits a timeline region.
 * @property {string} type
 *   'timelineregionexit'
 * @property {shaka.extern.TimelineRegionInfo} detail
 *   An object which contains a description of the region.
 * @exportDoc
 */

/**
 * @event shaka.Player.MediaQualityChangedEvent
 * @description Fired when the media quality changes at the playhead.
 * That may be caused by an adaptation change or a DASH period transition.
 * Separate events are emitted for audio and video contentTypes.
 * This is supported for only DASH streams at this time.
 * @property {string} type
 *   'mediaqualitychanged'
 * @property {shaka.extern.MediaQualityInfo} mediaQuality
 *   Information about media quality at the playhead position.
 * @property {number} position
 *   The playhead position.
 * @exportDoc
 */


/**
 * @event shaka.Player.BufferingEvent
 * @description Fired when the player's buffering state changes.
 * @property {string} type
 *   'buffering'
 * @property {boolean} buffering
 *   True when the Player enters the buffering state.
 *   False when the Player leaves the buffering state.
 * @exportDoc
 */


/**
 * @event shaka.Player.LoadingEvent
 * @description Fired when the player begins loading. The start of loading is
 *   defined as when the user has communicated intent to load content (i.e.
 *   <code>Player.load</code> has been called).
 * @property {string} type
 *   'loading'
 * @exportDoc
 */


/**
 * @event shaka.Player.LoadedEvent
 * @description Fired when the player ends the load.
 * @property {string} type
 *   'loaded'
 * @exportDoc
 */


/**
 * @event shaka.Player.UnloadingEvent
 * @description Fired when the player unloads or fails to load.
 *   Used by the Cast receiver to determine idle state.
 * @property {string} type
 *   'unloading'
 * @exportDoc
 */


/**
 * @event shaka.Player.TextTrackVisibilityEvent
 * @description Fired when text track visibility changes.
 * @property {string} type
 *   'texttrackvisibility'
 * @exportDoc
 */


/**
 * @event shaka.Player.TracksChangedEvent
 * @description Fired when the list of tracks changes.  For example, this will
 *   happen when new tracks are added/removed or when track restrictions change.
 * @property {string} type
 *   'trackschanged'
 * @exportDoc
 */


/**
 * @event shaka.Player.AdaptationEvent
 * @description Fired when an automatic adaptation causes the active tracks
 *   to change.  Does not fire when the application calls
 *   <code>selectVariantTrack()</code>, <code>selectTextTrack()</code>,
 *   <code>selectAudioLanguage()</code>, or <code>selectTextLanguage()</code>.
 * @property {string} type
 *   'adaptation'
 * @property {shaka.extern.Track} oldTrack
 * @property {shaka.extern.Track} newTrack
 * @exportDoc
 */


/**
 * @event shaka.Player.VariantChangedEvent
 * @description Fired when a call from the application caused a variant change.
 *  Can be triggered by calls to <code>selectVariantTrack()</code> or
 *  <code>selectAudioLanguage()</code>. Does not fire when an automatic
 *  adaptation causes a variant change.
 * @property {string} type
 *   'variantchanged'
 * @property {shaka.extern.Track} oldTrack
 * @property {shaka.extern.Track} newTrack
 * @exportDoc
 */


/**
 * @event shaka.Player.TextChangedEvent
 * @description Fired when a call from the application caused a text stream
 *  change. Can be triggered by calls to <code>selectTextTrack()</code> or
 *  <code>selectTextLanguage()</code>.
 * @property {string} type
 *   'textchanged'
 * @exportDoc
 */


/**
 * @event shaka.Player.ExpirationUpdatedEvent
 * @description Fired when there is a change in the expiration times of an
 *   EME session.
 * @property {string} type
 *   'expirationupdated'
 * @exportDoc
 */


/**
 * @event shaka.Player.ManifestParsedEvent
 * @description Fired after the manifest has been parsed, but before anything
 *   else happens. The manifest may contain streams that will be filtered out,
 *   at this stage of the loading process.
 * @property {string} type
 *   'manifestparsed'
 * @exportDoc
 */


/**
 * @event shaka.Player.ManifestUpdatedEvent
 * @description Fired after the manifest has been updated (live streams).
 * @property {string} type
 *   'manifestupdated'
 * @property {boolean} isLive
 *   True when the playlist is live. Useful to detect transition from live
 *   to static playlist..
 * @exportDoc
 */


/**
 * @event shaka.Player.MetadataEvent
 * @description Triggers after metadata associated with the stream is found.
 *   Usually they are metadata of type ID3.
 * @property {string} type
 *   'metadata'
 * @property {number} startTime
 *   The time that describes the beginning of the range of the metadata to
 *   which the cue applies.
 * @property {?number} endTime
 *   The time that describes the end of the range of the metadata to which
 *   the cue applies.
 * @property {string} metadataType
 *   Type of metadata. Eg: org.id3 or org.mp4ra
 * @property {shaka.extern.MetadataFrame} payload
 *   The metadata itself
 * @exportDoc
 */


/**
 * @event shaka.Player.StreamingEvent
 * @description Fired after the manifest has been parsed and track information
 *   is available, but before streams have been chosen and before any segments
 *   have been fetched.  You may use this event to configure the player based on
 *   information found in the manifest.
 * @property {string} type
 *   'streaming'
 * @exportDoc
 */


/**
 * @event shaka.Player.AbrStatusChangedEvent
 * @description Fired when the state of abr has been changed.
 *    (Enabled or disabled).
 * @property {string} type
 *   'abrstatuschanged'
 * @property {boolean} newStatus
 *  The new status of the application. True for 'is enabled' and
 *  false otherwise.
 * @exportDoc
 */


/**
 * @event shaka.Player.RateChangeEvent
 * @description Fired when the video's playback rate changes.
 *    This allows the PlayRateController to update it's internal rate field,
 *    before the UI updates playback button with the newest playback rate.
 * @property {string} type
 *    'ratechange'
 * @exportDoc
 */


/**
 * @event shaka.Player.SegmentAppended
 * @description Fired when a segment is appended to the media element.
 * @property {string} type
 *   'segmentappended'
 * @property {number} start
 *   The start time of the segment.
 * @property {number} end
 *   The end time of the segment.
 * @property {string} contentType
 *   The content type of the segment. E.g. 'video', 'audio', or 'text'.
 * @exportDoc
 */


/**
 * @event shaka.Player.SessionDataEvent
 * @description Fired when the manifest parser find info about session data.
 *    Specification: https://tools.ietf.org/html/rfc8216#section-4.3.4.4
 * @property {string} type
 *   'sessiondata'
 * @property {string} id
 *   The id of the session data.
 * @property {string} uri
 *   The uri with the session data info.
 * @property {string} language
 *   The language of the session data.
 * @property {string} value
 *   The value of the session data.
 * @exportDoc
 */


/**
 * @event shaka.Player.StallDetectedEvent
 * @description Fired when a stall in playback is detected by the StallDetector.
 *     Not all stalls are caused by gaps in the buffered ranges.
 * @property {string} type
 *   'stalldetected'
 * @exportDoc
 */


/**
 * @event shaka.Player.GapJumpedEvent
 * @description Fired when the GapJumpingController jumps over a gap in the
 *     buffered ranges.
 * @property {string} type
 *   'gapjumped'
 * @exportDoc
 */


/**
 * @event shaka.Player.KeyStatusChanged
 * @description Fired when the key status changed.
 * @property {string} type
 *   'keystatuschanged'
 * @exportDoc
 */


/**
 * @event shaka.Player.StateChanged
 * @description Fired when player state is changed.
 * @property {string} type
 *   'statechanged'
 * @property {string} newstate
 *   The new state.
 * @exportDoc
 */


/**
 * @event shaka.Player.Started
 * @description Fires when the content starts playing.
 *     Only for VoD.
 * @property {string} type
 *   'started'
 * @exportDoc
 */


/**
 * @event shaka.Player.FirstQuartile
 * @description Fires when the content playhead crosses first quartile.
 *     Only for VoD.
 * @property {string} type
 *   'firstquartile'
 * @exportDoc
 */


/**
 * @event shaka.Player.Midpoint
 * @description Fires when the content playhead crosses midpoint.
 *     Only for VoD.
 * @property {string} type
 *   'midpoint'
 * @exportDoc
 */


/**
 * @event shaka.Player.ThirdQuartile
 * @description Fires when the content playhead crosses third quartile.
 *     Only for VoD.
 * @property {string} type
 *   'thirdquartile'
 * @exportDoc
 */


/**
 * @event shaka.Player.Complete
 * @description Fires when the content completes playing.
 *     Only for VoD.
 * @property {string} type
 *   'complete'
 * @exportDoc
 */


/**
 * @summary The main player object for Shaka Player.
 *
 * @implements {shaka.util.IDestroyable}
 * @export
 */
shaka.Player = class extends shaka.util.FakeEventTarget {
  /**
   * @param {HTMLMediaElement=} mediaElement
   *    When provided, the player will attach to <code>mediaElement</code>,
   *    similar to calling <code>attach</code>. When not provided, the player
   *    will remain detached.
   * @param {function(shaka.Player)=} dependencyInjector Optional callback
   *   which is called to inject mocks into the Player.  Used for testing.
   */
  constructor(mediaElement, dependencyInjector) {
    super();

    /** @private {shaka.Player.LoadMode} */
    this.loadMode_ = shaka.Player.LoadMode.NOT_LOADED;

    /** @private {HTMLMediaElement} */
    this.video_ = null;

    /** @private {HTMLElement} */
    this.videoContainer_ = null;

    /**
     * Since we may not always have a text displayer created (e.g. before |load|
     * is called), we need to track what text visibility SHOULD be so that we
     * can ensure that when we create the text displayer. When we create our
     * text displayer, we will use this to show (or not show) text as per the
     * user's requests.
     *
     * @private {boolean}
     */
    this.isTextVisible_ = false;

    /**
     * For listeners scoped to the lifetime of the Player instance.
     * @private {shaka.util.EventManager}
     */
    this.globalEventManager_ = new shaka.util.EventManager();

    /**
     * For listeners scoped to the lifetime of the media element attachment.
     * @private {shaka.util.EventManager}
     */
    this.attachEventManager_ = new shaka.util.EventManager();

    /**
     * For listeners scoped to the lifetime of the loaded content.
     * @private {shaka.util.EventManager}
     */
    this.loadEventManager_ = new shaka.util.EventManager();

    /**
     * For listeners scoped to the lifetime of the loaded content.
     * @private {shaka.util.EventManager}
     */
    this.trickPlayEventManager_ = new shaka.util.EventManager();

    /** @private {shaka.net.NetworkingEngine} */
    this.networkingEngine_ = null;

    /** @private {shaka.media.DrmEngine} */
    this.drmEngine_ = null;

    /** @private {shaka.media.MediaSourceEngine} */
    this.mediaSourceEngine_ = null;

    /** @private {shaka.media.Playhead} */
    this.playhead_ = null;

    /**
     * Incremented whenever a top-level operation (load, attach, etc) is
     * performed.
     * Used to determine if a load operation has been interrupted.
     * @private {number}
     */
    this.operationId_ = 0;

    /** @private {!shaka.util.Mutex} */
    this.mutex_ = new shaka.util.Mutex();

    /**
     * The playhead observers are used to monitor the position of the playhead
     * and some other source of data (e.g. buffered content), and raise events.
     *
     * @private {shaka.media.PlayheadObserverManager}
     */
    this.playheadObservers_ = null;

    /**
     * This is our control over the playback rate of the media element. This
     * provides the missing functionality that we need to provide trick play,
     * for example a negative playback rate.
     *
     * @private {shaka.media.PlayRateController}
     */
    this.playRateController_ = null;

    /** @private {shaka.media.BufferingObserver} */
    this.bufferObserver_ = null;

    /** @private {shaka.media.RegionTimeline} */
    this.regionTimeline_ = null;

    /** @private {shaka.util.CmcdManager} */
    this.cmcdManager_ = null;

    /** @private {shaka.util.CmsdManager} */
    this.cmsdManager_ = null;

    // This is the canvas element that will be used for rendering LCEVC
    // enhanced frames.
    /** @private {?HTMLCanvasElement} */
    this.lcevcCanvas_ = null;

    // This is the LCEVC Decoder object to decode LCEVC.
    /** @private {?shaka.lcevc.Dec} */
    this.lcevcDec_ = null;

    /** @private {shaka.media.QualityObserver} */
    this.qualityObserver_ = null;

    /** @private {shaka.media.StreamingEngine} */
    this.streamingEngine_ = null;

    /** @private {shaka.extern.ManifestParser} */
    this.parser_ = null;

    /** @private {?shaka.extern.ManifestParser.Factory} */
    this.parserFactory_ = null;

    /** @private {?shaka.extern.Manifest} */
    this.manifest_ = null;

    /** @private {?string} */
    this.assetUri_ = null;

    /** @private {?string} */
    this.mimeType_ = null;

    /** @private {?number} */
    this.startTime_ = null;

    /** @private {boolean} */
    this.fullyLoaded_ = false;

    /** @private {shaka.extern.AbrManager} */
    this.abrManager_ = null;

    /**
     * The factory that was used to create the abrManager_ instance.
     * @private {?shaka.extern.AbrManager.Factory}
     */
    this.abrManagerFactory_ = null;

    /**
     * Contains an ID for use with creating streams.  The manifest parser should
     * start with small IDs, so this starts with a large one.
     * @private {number}
     */
    this.nextExternalStreamId_ = 1e9;

    /** @private {!Array.<shaka.extern.Stream>} */
    this.externalSrcEqualsThumbnailsStreams_ = [];

    /** @private {number} */
    this.completionPercent_ = NaN;

    /** @private {?shaka.extern.PlayerConfiguration} */
    this.config_ = this.defaultConfig_();

    /**
     * The TextDisplayerFactory that was last used to make a text displayer.
     * Stored so that we can tell if a new type of text displayer is desired.
     * @private {?shaka.extern.TextDisplayer.Factory}
     */
    this.lastTextFactory_;

    /** @private {{width: number, height: number}} */
    this.maxHwRes_ = {width: Infinity, height: Infinity};

    /** @private {!shaka.media.ManifestFilterer} */
    this.manifestFilterer_ = new shaka.media.ManifestFilterer(
        this.config_, this.maxHwRes_, null);

    /** @private {shaka.util.Stats} */
    this.stats_ = null;

    /** @private {!shaka.media.AdaptationSetCriteria} */
    this.currentAdaptationSetCriteria_ =
        new shaka.media.PreferenceBasedCriteria(
            this.config_.preferredAudioLanguage,
            this.config_.preferredVariantRole,
            this.config_.preferredAudioChannelCount,
            this.config_.preferredVideoHdrLevel,
            this.config_.preferSpatialAudio,
            this.config_.preferredVideoLayout,
            this.config_.preferredAudioLabel,
            this.config_.preferredVideoLabel,
            this.config_.mediaSource.codecSwitchingStrategy,
            this.config_.manifest.dash.enableAudioGroups);

    /** @private {string} */
    this.currentTextLanguage_ = this.config_.preferredTextLanguage;

    /** @private {string} */
    this.currentTextRole_ = this.config_.preferredTextRole;

    /** @private {boolean} */
    this.currentTextForced_ = this.config_.preferForcedSubs;

    /** @private {!Array.<function():(!Promise|undefined)>} */
    this.cleanupOnUnload_ = [];

    if (dependencyInjector) {
      dependencyInjector(this);
    }


    // Create the CMCD manager so client data can be attached to all requests
    this.cmcdManager_ = this.createCmcd_();

    this.cmsdManager_ = this.createCmsd_();

    this.networkingEngine_ = this.createNetworkingEngine();
    this.networkingEngine_.setForceHTTPS(this.config_.streaming.forceHTTPS);

    /** @private {shaka.extern.IAdManager} */
    this.adManager_ = null;

    if (shaka.Player.adManagerFactory_) {
      this.adManager_ = shaka.Player.adManagerFactory_();
      this.adManager_.configure(this.config_.ads);
    }

    // If the browser comes back online after being offline, then try to play
    // again.
    this.globalEventManager_.listen(window, 'online', () => {
      this.restoreDisabledVariants_();
      this.retryStreaming();
    });

    /** @private {shaka.util.Timer} */
    this.checkVariantsTimer_ =
        new shaka.util.Timer(() => this.checkVariants_());

    // Even though |attach| will start in later interpreter cycles, it should be
    // the LAST thing we do in the constructor because conceptually it relies on
    // player having been initialized.
    if (mediaElement) {
      shaka.Deprecate.deprecateFeature(5,
          'Player',
          'Please migrate from initializing Player with a mediaElement; ' +
          'use the attach method instead.');
      this.attach(mediaElement, /* initializeMediaSource= */ true);
    }
  }

  /**
   * Create a shaka.lcevc.Dec object
   * @param {shaka.extern.LcevcConfiguration} config
   * @private
   */
  createLcevcDec_(config) {
    if (this.lcevcDec_ == null) {
      this.lcevcDec_ = new shaka.lcevc.Dec(
          /** @type {HTMLVideoElement} */ (this.video_),
          this.lcevcCanvas_,
          config,
      );
      if (this.mediaSourceEngine_) {
        this.mediaSourceEngine_.updateLcevcDec(this.lcevcDec_);
      }
    }
  }

  /**
   * Close a shaka.lcevc.Dec object if present and hide the canvas.
   * @private
   */
  closeLcevcDec_() {
    if (this.lcevcDec_ != null) {
      this.lcevcDec_.hideCanvas();
      this.lcevcDec_.release();
      this.lcevcDec_ = null;
    }
  }

  /**
   * Setup shaka.lcevc.Dec object
   * @param {?shaka.extern.PlayerConfiguration} config
   * @private
   */
  setupLcevc_(config) {
    if (config.lcevc.enabled) {
      const tracks = this.getVariantTracks();
      if (tracks && tracks[0] && tracks[0].videoMimeType == 'video/mp2t') {
        const edge = shaka.util.Platform.isEdge() ||
          shaka.util.Platform.isLegacyEdge();
        if (edge) {
          if (!config.mediaSource.forceTransmux) {
            // If forceTransmux is disabled for Microsoft Edge, LCEVC data
            // is stripped out in case of a MPEG-2 TS container.
            // Hence the warning for Microsoft Edge when playing content with
            // MPEG-2 TS container.
            shaka.log.alwaysWarn('LCEVC Warning: For MPEG-2 TS decoding '+
            'the config.mediaSource.forceTransmux must be enabled.');
          }
        }
      }
      this.closeLcevcDec_();
      this.createLcevcDec_(config.lcevc);
    } else {
      this.closeLcevcDec_();
    }
  }

  /**
   * @param {!shaka.util.FakeEvent.EventName} name
   * @param {Map.<string, Object>=} data
   * @return {!shaka.util.FakeEvent}
   * @private
   */
  static makeEvent_(name, data) {
    return new shaka.util.FakeEvent(name, data);
  }

  /**
   * After destruction, a Player object cannot be used again.
   *
   * @override
   * @export
   */
  async destroy() {
    // Make sure we only execute the destroy logic once.
    if (this.loadMode_ == shaka.Player.LoadMode.DESTROYED) {
      return;
    }

    // If LCEVC Decoder exists close it.
    this.closeLcevcDec_();

    const detachPromise = this.detach();

    // Mark as "dead". This should stop external-facing calls from changing our
    // internal state any more. This will stop calls to |attach|, |detach|, etc.
    // from interrupting our final move to the detached state.
    this.loadMode_ = shaka.Player.LoadMode.DESTROYED;

    await detachPromise;

    // Tear-down the event managers to ensure handlers stop firing.
    if (this.globalEventManager_) {
      this.globalEventManager_.release();
      this.globalEventManager_ = null;
    }
    if (this.attachEventManager_) {
      this.attachEventManager_.release();
      this.attachEventManager_ = null;
    }
    if (this.loadEventManager_) {
      this.loadEventManager_.release();
      this.loadEventManager_ = null;
    }
    if (this.trickPlayEventManager_) {
      this.trickPlayEventManager_.release();
      this.trickPlayEventManager_ = null;
    }

    this.abrManagerFactory_ = null;
    this.config_ = null;
    this.stats_ = null;
    this.videoContainer_ = null;
    this.cmcdManager_ = null;
    this.cmsdManager_ = null;

    if (this.networkingEngine_) {
      await this.networkingEngine_.destroy();
      this.networkingEngine_ = null;
    }

    if (this.abrManager_) {
      this.abrManager_.release();
      this.abrManager_ = null;
    }

    // FakeEventTarget implements IReleasable
    super.release();
  }

  /**
   * Registers a plugin callback that will be called with
   * <code>support()</code>.  The callback will return the value that will be
   * stored in the return value from <code>support()</code>.
   *
   * @param {string} name
   * @param {function():*} callback
   * @export
   */
  static registerSupportPlugin(name, callback) {
    shaka.Player.supportPlugins_[name] = callback;
  }

  /**
   * Set a factory to create an ad manager during player construction time.
   * This method needs to be called bafore instantiating the Player class.
   *
   * @param {!shaka.extern.IAdManager.Factory} factory
   * @export
   */
  static setAdManagerFactory(factory) {
    shaka.Player.adManagerFactory_ = factory;
  }

  /**
   * Return whether the browser provides basic support.  If this returns false,
   * Shaka Player cannot be used at all.  In this case, do not construct a
   * Player instance and do not use the library.
   *
   * @return {boolean}
   * @export
   */
  static isBrowserSupported() {
    if (!window.Promise) {
      shaka.log.alwaysWarn('A Promise implementation or polyfill is required');
    }

    // Basic features needed for the library to be usable.
    const basicSupport = !!window.Promise && !!window.Uint8Array &&
                         // eslint-disable-next-line no-restricted-syntax
                         !!Array.prototype.forEach;
    if (!basicSupport) {
      return false;
    }

    // We do not support IE
    if (shaka.util.Platform.isIE()) {
      return false;
    }

    const safariVersion = shaka.util.Platform.safariVersion();
    if (safariVersion && safariVersion < 9) {
      return false;
    }

    // DRM support is not strictly necessary, but the APIs at least need to be
    // there.  Our no-op DRM polyfill should handle that.
    // TODO(#1017): Consider making even DrmEngine optional.
    const drmSupport = shaka.media.DrmEngine.isBrowserSupported();
    if (!drmSupport) {
      return false;
    }

    // If we have MediaSource (MSE) support, we should be able to use Shaka.
    if (shaka.util.Platform.supportsMediaSource()) {
      return true;
    }

    // If we don't have MSE, we _may_ be able to use Shaka.  Look for native HLS
    // support, and call this platform usable if we have it.
    return shaka.util.Platform.supportsMediaType('application/x-mpegurl');
  }

  /**
   * Probes the browser to determine what features are supported.  This makes a
   * number of requests to EME/MSE/etc which may result in user prompts.  This
   * should only be used for diagnostics.
   *
   * <p>
   * NOTE: This may show a request to the user for permission.
   *
   * @see https://bit.ly/2ywccmH
   * @param {boolean=} promptsOkay
   * @return {!Promise.<shaka.extern.SupportType>}
   * @export
   */
  static async probeSupport(promptsOkay=true) {
    goog.asserts.assert(shaka.Player.isBrowserSupported(),
        'Must have basic support');
    let drm = {};
    if (promptsOkay) {
      drm = await shaka.media.DrmEngine.probeSupport();
    }
    const manifest = shaka.media.ManifestParser.probeSupport();
    const media = shaka.media.MediaSourceEngine.probeSupport();
    const ret = {
      manifest: manifest,
      media: media,
      drm: drm,
    };

    const plugins = shaka.Player.supportPlugins_;
    for (const name in plugins) {
      ret[name] = plugins[name]();
    }

    return ret;
  }

  /**
   * Makes a fires an event corresponding to entering a state of the loading
   * process.
   * @param {string} nodeName
   * @private
   */
  makeStateChangeEvent_(nodeName) {
    this.dispatchEvent(shaka.Player.makeEvent_(
        /* name= */ shaka.util.FakeEvent.EventName.OnStateChange,
        /* data= */ (new Map()).set('state', nodeName)));
  }

  /**
   * Attaches the player to a media element.
   * If the player was already attached to a media element, first detaches from
   * that media element.
   *
   * @param {!HTMLMediaElement} mediaElement
   * @param {boolean=} initializeMediaSource
   * @return {!Promise}
   * @export
   */
  async attach(mediaElement, initializeMediaSource = true) {
    // Do not allow the player to be used after |destroy| is called.
    if (this.loadMode_ == shaka.Player.LoadMode.DESTROYED) {
      throw this.createAbortLoadError_();
    }

    const noop = this.video_ && this.video_ == mediaElement;

    if (this.video_ && this.video_ != mediaElement) {
      await this.detach();
    }

    if (await this.atomicOperationAcquireMutex_('attach')) {
      return;
    }

    try {
      if (!noop) {
        this.makeStateChangeEvent_('attach');

        const onError = (error) => this.onVideoError_(error);
        this.attachEventManager_.listen(mediaElement, 'error', onError);
        this.video_ = mediaElement;
      }

      // Only initialize media source if the platform supports it.
      if (initializeMediaSource &&
          shaka.util.Platform.supportsMediaSource() &&
          !this.mediaSourceEngine_) {
        await this.initializeMediaSourceEngineInner_();
      }
    } catch (error) {
      await this.detach();
      throw error;
    } finally {
      this.mutex_.release();
    }
  }


  /**
   * Calling <code>attachCanvas</code> will tell the player to set canvas
   * element for LCEVC decoding.
   *
   * @param {HTMLCanvasElement} canvas
   * @export
   */
  attachCanvas(canvas) {
    this.lcevcCanvas_ = canvas;
  }

  /**
   * Detach the player from the current media element. Leaves the player in a
   * state where it cannot play media, until it has been attached to something
   * else.
   *
   * @param {boolean=} keepAdManager
   *
   * @return {!Promise}
   * @export
   */
  async detach(keepAdManager = false) {
    // Do not allow the player to be used after |destroy| is called.
    if (this.loadMode_ == shaka.Player.LoadMode.DESTROYED) {
      throw this.createAbortLoadError_();
    }

    await this.unload(/* initializeMediaSource= */ false, keepAdManager);

    if (await this.atomicOperationAcquireMutex_('detach')) {
      return;
    }

    try {
      // If we were going from "detached" to "detached" we wouldn't have
      // a media element to detach from.
      if (this.video_) {
        this.attachEventManager_.removeAll();
        this.video_ = null;
      }

      this.makeStateChangeEvent_('detach');

      if (this.adManager_ && !keepAdManager) {
        // The ad manager is specific to the video, so detach it too.
        this.adManager_.release();
      }
    } finally {
      this.mutex_.release();
    }
  }

  /**
   * Tries to acquire the mutex, and then returns if the operation should end
   * early due to someone else starting a mutex-acquiring operation.
   * Meant for operations that can't be interrupted midway through (e.g.
   * everything but load).
   * @param {string} mutexIdentifier
   * @return {!Promise.<boolean>} endEarly If false, the calling context will
   *   need to release the mutex.
   * @private
   */
  async atomicOperationAcquireMutex_(mutexIdentifier) {
    const operationId = ++this.operationId_;
    await this.mutex_.acquire(mutexIdentifier);
    if (operationId != this.operationId_) {
      this.mutex_.release();
      return true;
    }
    return false;
  }

  /**
   * Unloads the currently playing stream, if any.
   *
   * @param {boolean=} initializeMediaSource
   * @param {boolean=} keepAdManager
   * @return {!Promise}
   * @export
   */
  async unload(initializeMediaSource = true, keepAdManager = false) {
    // Set the load mode to unload right away so that all the public methods
    // will stop using the internal components. We need to make sure that we
    // are not overriding the destroyed state because we will unload when we are
    // destroying the player.
    if (this.loadMode_ != shaka.Player.LoadMode.DESTROYED) {
      this.loadMode_ = shaka.Player.LoadMode.NOT_LOADED;
    }

    if (await this.atomicOperationAcquireMutex_('unload')) {
      return;
    }

    try {
      this.fullyLoaded_ = false;
      this.makeStateChangeEvent_('unload');

      // If the platform does not support media source, we will never want to
      // initialize media source.
      if (initializeMediaSource && !shaka.util.Platform.supportsMediaSource()) {
        initializeMediaSource = false;
      }

      // If LCEVC Decoder exists close it.
      this.closeLcevcDec_();

      // Run any general cleanup tasks now.  This should be here at the top,
      // right after setting loadMode_, so that internal components still exist
      // as they did when the cleanup tasks were registered in the array.
      const cleanupTasks = this.cleanupOnUnload_.map((cb) => cb());
      this.cleanupOnUnload_ = [];
      await Promise.all(cleanupTasks);

      // Dispatch the unloading event.
      this.dispatchEvent(
          shaka.Player.makeEvent_(shaka.util.FakeEvent.EventName.Unloading));

      // Release the region timeline, which is created when parsing the
      // manifest.
      if (this.regionTimeline_) {
        this.regionTimeline_.release();
        this.regionTimeline_ = null;
      }

      // In most cases we should have a media element. The one exception would
      // be if there was an error and we, by chance, did not have a media
      // element.
      if (this.video_) {
        this.loadEventManager_.removeAll();
        this.trickPlayEventManager_.removeAll();
      }

      // Stop the variant checker timer
      this.checkVariantsTimer_.stop();

      // Some observers use some playback components, shutting down the
      // observers first ensures that they don't try to use the playback
      // components mid-destroy.
      if (this.playheadObservers_) {
        this.playheadObservers_.release();
        this.playheadObservers_ = null;
      }

      // Stop the parser early. Since it is at the start of the pipeline, it
      // should be start early to avoid is pushing new data downstream.
      if (this.parser_) {
        await this.parser_.stop();
        this.parser_ = null;
        this.parserFactory_ = null;
      }

      // Abr Manager will tell streaming engine what to do, so we need to stop
      // it before we destroy streaming engine. Unlike with the other
      // components, we do not release the instance, we will reuse it in later
      // loads.
      if (this.abrManager_) {
        await this.abrManager_.stop();
      }

      // Streaming engine will push new data to media source engine, so we need
      // to shut it down before destroy media source engine.
      if (this.streamingEngine_) {
        await this.streamingEngine_.destroy();
        this.streamingEngine_ = null;
      }

      if (this.playRateController_) {
        this.playRateController_.release();
        this.playRateController_ = null;
      }

      // Playhead is used by StreamingEngine, so we can't destroy this until
      // after StreamingEngine has stopped.
      if (this.playhead_) {
        this.playhead_.release();
        this.playhead_ = null;
      }

      // Media source engine holds onto the media element, and in order to
      // detach the media keys (with drm engine), we need to break the
      // connection between media source engine and the media element.
      if (this.mediaSourceEngine_) {
        await this.mediaSourceEngine_.destroy();
        this.mediaSourceEngine_ = null;
      }

      if (this.adManager_ && !keepAdManager) {
        this.adManager_.onAssetUnload();
      }

      if (this.cmsdManager_) {
        this.cmsdManager_.reset();
      }

      if (this.video_) {
        // Remove all track nodes
        shaka.util.Dom.removeAllChildren(this.video_);
      }

      // In order to unload a media element, we need to remove the src attribute
      // and then load again. When we destroy media source engine, this will be
      // done for us, but for src=, we need to do it here.
      //
      // DrmEngine requires this to be done before we destroy DrmEngine itself.
      if (this.video_ && this.video_.src) {
        // TODO: Investigate this more.  Only reproduces on Firefox 69.
        // Introduce a delay before detaching the video source.  We are seeing
        // spurious Promise rejections involving an AbortError in our tests
        // otherwise.
        await new Promise(
            (resolve) => new shaka.util.Timer(resolve).tickAfter(0.1));

        this.video_.removeAttribute('src');
        this.video_.load();
      }

      if (this.drmEngine_) {
        await this.drmEngine_.destroy();
        this.drmEngine_ = null;
      }

      this.assetUri_ = null;
      this.mimeType_ = null;
      this.bufferObserver_ = null;

      if (this.manifest_) {
        for (const variant of this.manifest_.variants) {
          for (const stream of [variant.audio, variant.video]) {
            if (stream && stream.segmentIndex) {
              stream.segmentIndex.release();
            }
          }
        }
        for (const stream of this.manifest_.textStreams) {
          if (stream.segmentIndex) {
            stream.segmentIndex.release();
          }
        }
      }

      this.manifest_ = null;
      this.stats_ = new shaka.util.Stats(); // Replace with a clean object.
      this.lastTextFactory_ = null;

      this.externalSrcEqualsThumbnailsStreams_ = [];

      this.completionPercent_ = NaN;

      // Make sure that the app knows of the new buffering state.
      this.updateBufferState_();
    } finally {
      this.mutex_.release();
    }

    if (initializeMediaSource && shaka.util.Platform.supportsMediaSource() &&
        !this.mediaSourceEngine_) {
      await this.initializeMediaSourceEngineInner_();
    }
  }

  /**
   * Provides a way to update the stream start position during the media loading
   * process. Can for example be called from the <code>manifestparsed</code>
   * event handler to update the start position based on information in the
   * manifest.
   *
   * @param {number} startTime
   * @export
   */
  updateStartTime(startTime) {
    this.startTime_ = startTime;
  }

  /**
   * Loads a new stream.
   * If another stream was already playing, first unloads that stream.
   *
   * @param {string|shaka.media.PreloadManager} assetUriOrPreloader
   * @param {?number=} startTime
   *    When <code>startTime</code> is <code>null</code> or
   *    <code>undefined</code>, playback will start at the default start time (0
   *    for VOD and liveEdge for LIVE).
   * @param {?string=} mimeType
   * @return {!Promise}
   * @export
   */
  async load(assetUriOrPreloader, startTime = null, mimeType) {
    // Do not allow the player to be used after |destroy| is called.
    if (this.loadMode_ == shaka.Player.LoadMode.DESTROYED) {
      throw this.createAbortLoadError_();
    }

    /** @type {?shaka.media.PreloadManager} */
    let preloadManager = null;
    let assetUri = '';
    if (assetUriOrPreloader instanceof shaka.media.PreloadManager) {
      preloadManager = assetUriOrPreloader;
      assetUri = preloadManager.getAssetUri() || '';
    } else {
      assetUri = assetUriOrPreloader || '';
    }

    // Quickly acquire the mutex, so this will wait for other top-level
    // operations.
    await this.mutex_.acquire('load');
    this.mutex_.release();

    if (!this.video_) {
      throw new shaka.util.Error(
          shaka.util.Error.Severity.CRITICAL,
          shaka.util.Error.Category.PLAYER,
          shaka.util.Error.Code.NO_VIDEO_ELEMENT);
    }

    if (this.assetUri_) {
      await this.unload(/* initializeMediaSource= */ false);
    }

    // Add a mechanism to detect if the load process has been interrupted by a
    // call to another top-level operation (unload, load, etc).
    const operationId = ++this.operationId_;
    const detectInterruption = async () => {
      if (this.operationId_ != operationId) {
        if (preloadManager) {
          await preloadManager.destroy();
        }
        throw this.createAbortLoadError_();
      }
    };

    /**
     * Wraps a given operation with mutex.acquire and mutex.release, along with
     * calls to detectInterruption, to catch any other top-level calls happening
     * while waiting for the mutex.
     * @param {function():!Promise} operation
     * @param {string} mutexIdentifier
     * @return {!Promise}
     */
    const mutexWrapOperation = async (operation, mutexIdentifier) => {
      try {
        await this.mutex_.acquire(mutexIdentifier);
        await detectInterruption();
        await operation();
        await detectInterruption();
        if (preloadManager && this.config_) {
          preloadManager.reconfigure(this.config_);
        }
      } finally {
        this.mutex_.release();
      }
    };

    try {
      if (startTime == null && preloadManager) {
        startTime = preloadManager.getStartTime();
      }
      this.startTime_ = startTime;
      this.fullyLoaded_ = false;

      // We dispatch the loading event when someone calls |load| because we want
      // to surface the user intent.
      this.dispatchEvent(shaka.Player.makeEvent_(
          shaka.util.FakeEvent.EventName.Loading));

      if (preloadManager) {
        mimeType = preloadManager.getMimeType();
      } else if (!mimeType) {
        await mutexWrapOperation(async () => {
          mimeType = await this.guessMimeType_(assetUri);
        }, 'guessMimeType_');
      }

      const wasPreloaded = !!preloadManager;
      if (!preloadManager) {
        // For simplicity, if an asset is NOT preloaded, start an internal
        // "preload" here without prefetch.
        // That way, both a preload and normal load can follow the same code
        // paths.
        preloadManager = await this.preloadInner_(
            assetUri, startTime, mimeType, /* standardLoad= */ true);
        if (preloadManager) {
          preloadManager.setEventHandoffTarget(this);
          await preloadManager.start();
        }
      } else {
        // Hook up events, so any events emitted by the preloadManager will
        // instead be emitted by the player.
        preloadManager.setEventHandoffTarget(this);
      }
      // Now, if there is no preload manager, that means that this is a src=
      // asset.
      const shouldUseSrcEquals = !preloadManager;

      const startTimeOfLoad = preloadManager ?
          preloadManager.getStartTimeOfLoad() : (Date.now() / 1000);

      // Stats are for a single playback/load session. Stats must be initialized
      // before we allow calls to |updateStateHistory|.
      this.stats_ =
          preloadManager ? preloadManager.getStats() : new shaka.util.Stats();

      this.assetUri_ = assetUri;
      this.mimeType_ = mimeType || null;

      if (shouldUseSrcEquals) {
        await mutexWrapOperation(async () => {
          goog.asserts.assert(mimeType, 'We should know the mimeType by now!');
          await this.initializeSrcEqualsDrmInner_(mimeType);
        }, 'initializeSrcEqualsDrmInner_');
        await mutexWrapOperation(async () => {
          goog.asserts.assert(mimeType, 'We should know the mimeType by now!');
          await this.srcEqualsInner_(startTimeOfLoad, mimeType);
        }, 'srcEqualsInner_');
      } else {
        // Initialize media source engine.
        if (!this.mediaSourceEngine_) {
          await mutexWrapOperation(async () => {
            await this.initializeMediaSourceEngineInner_();
          }, 'initializeMediaSourceEngineInner_');
        }

        // Get manifest and associated values from preloader.
        await mutexWrapOperation(
            () => preloadManager.waitForManifest(), 'waitForManifest');
        this.config_ = preloadManager.getConfiguration();
        this.manifestFilterer_ = preloadManager.getManifestFilterer();
        this.parserFactory_ = preloadManager.getParserFactory();
        this.parser_ = preloadManager.receiveParser();
        this.regionTimeline_ = preloadManager.receiveRegionTimeline();
        this.qualityObserver_ = preloadManager.getQualityObserver();
        this.manifest_ = preloadManager.getManifest();
        const currentAdaptationSetCriteria =
            preloadManager.getCurrentAdaptationSetCriteria();
        if (currentAdaptationSetCriteria) {
          this.currentAdaptationSetCriteria_ = currentAdaptationSetCriteria;
        }
        if (wasPreloaded && this.video_ && this.video_.nodeName === 'AUDIO') {
          // Filter the variants to be audio-only after the fact.
          // As, when preloading, we don't know if we are going to be attached
          // to a video or audio element when we load, we have to do the auto
          // audio-only filtering here, post-facto.
          this.makeManifestAudioOnly_();
          // And continue to do so in the future.
          this.configure('manifest.disableVideo', true);
        }

        // Get drm engine from preloader, then finalize it.
        await mutexWrapOperation(
            () => preloadManager.waitForDrm(), 'waitForDrm');
        this.drmEngine_ = preloadManager.receiveDrmEngine();
        await mutexWrapOperation(async () => {
          await this.drmEngine_.attach(this.video_);
        }, 'drmEngine_.attach');

        // Choose an initial variant.
        await mutexWrapOperation(
            () => preloadManager.waitForChooseInitialVariant(),
            'waitForChooseInitialVariant');

        // Also get the ABR manager, which has special logic related to being
        // received.
        const abrManagerFactory = preloadManager.getAbrManagerFactory();
        if (abrManagerFactory) {
          if (!this.abrManagerFactory_ ||
              this.abrManagerFactory_ != abrManagerFactory) {
            this.abrManager_ = preloadManager.receiveAbrManager();
            this.abrManagerFactory_ = preloadManager.getAbrManagerFactory();
            if (typeof this.abrManager_.setMediaElement != 'function') {
              shaka.Deprecate.deprecateFeature(5,
                  'AbrManager',
                  'Please use an AbrManager with setMediaElement function.');
              this.abrManager_.setMediaElement = () => {};
            }
            if (typeof this.abrManager_.setCmsdManager != 'function') {
              shaka.Deprecate.deprecateFeature(5,
                  'AbrManager',
                  'Please use an AbrManager with setCmsdManager function.');
              this.abrManager_.setCmsdManager = () => {};
            }
            if (typeof this.abrManager_.trySuggestStreams != 'function') {
              shaka.Deprecate.deprecateFeature(5,
                  'AbrManager',
                  'Please use an AbrManager with trySuggestStreams function.');
              this.abrManager_.trySuggestStreams = () => {};
            }
          }
        }

        // Load the asset.
        const segmentPrefetchById =
              preloadManager.receiveSegmentPrefetchesById();
        const prefetchedVariant = preloadManager.getPrefetchedVariant();
        await mutexWrapOperation(async () => {
          await this.loadInner_(
              startTimeOfLoad, prefetchedVariant, segmentPrefetchById);
        }, 'loadInner_');
      }
      this.dispatchEvent(shaka.Player.makeEvent_(
          shaka.util.FakeEvent.EventName.Loaded));
    } catch (error) {
      if (error.code != shaka.util.Error.Code.LOAD_INTERRUPTED) {
        await this.unload(/* initializeMediaSource= */ false);
        preloadManager.stopQueuingLatePhaseQueuedOperations();
      }
      throw error;
    } finally {
      if (preloadManager) {
        // This will cause any resources that were generated but not used to be
        // properly destroyed or released.
        await preloadManager.destroy();
      }
    }
  }

  /**
   * Modifies the current manifest so that it is audio-only.
   * @private
   */
  makeManifestAudioOnly_() {
    for (const variant of this.manifest_.variants) {
      if (variant.video) {
        variant.video.closeSegmentIndex();
        variant.video = null;
      }
      if (variant.audio && variant.audio.bandwidth) {
        variant.bandwidth = variant.audio.bandwidth;
      } else {
        variant.bandwidth = 0;
      }
    }
    this.manifest_.variants = this.manifest_.variants.filter((v) => {
      return v.audio;
    });
  }

  /**
   * Unloads the currently playing stream, if any, and returns a PreloadManager
   * that contains the loaded manifest of that asset, if any.
   * Allows for the asset to be re-loaded by this player faster, in the future.
   * When in src= mode, this unloads but does not make a PreloadManager.
   *
   * @param {boolean=} initializeMediaSource
   * @param {boolean=} keepAdManager
   * @return {!Promise.<?shaka.media.PreloadManager>}
   * @export
   */
  async unloadAndSavePreload(
      initializeMediaSource = true, keepAdManager = false) {
    let preloadManager = null;
    if (this.manifest_ && this.parser_ && this.parserFactory_ &&
        this.assetUri_) {
      // We have enough information to make a PreloadManager!
      const startTimeOfLoad = Date.now() / 1000;
      preloadManager = this.makePreloadManager_(
          this.assetUri_, /* startTime= */ null, this.mimeType_,
          startTimeOfLoad);
      preloadManager.attachManifest(
          this.manifest_, this.parser_, this.parserFactory_);
      preloadManager.start();
      // Null the manifest and manifestParser, so that they won't be shut down
      // during unload and will continue to live inside the preloadManager.
      this.manifest_ = null;
      this.parser_ = null;
      this.parserFactory_ = null;
    }
    await this.unload(initializeMediaSource, keepAdManager);
    return preloadManager;
    // TODO: Test this!
  }

  /**
   * Starts to preload a given asset, and returns a PreloadManager object that
   * represents that preloading process.
   * The PreloadManager will load the manifest for that asset, as well as the
   * initialization segment. It will not preload anything more than that;
   * this feature is intended for reducing start-time latency, not for fully
   * downloading assets before playing them (for that, use
   * |shaka.offline.Storage|).
   * You can pass that PreloadManager object in to the |load| method on this
   * Player instance to finish loading that particular asset, or you can call
   * the |destroy| method on the manager if the preload is no longer necessary.
   * If this returns null rather than a PreloadManager, that indicates that the
   * asset must be played with src=, which cannot be preloaded.
   *
   * @param {string} assetUri
   * @param {?number=} startTime
   *    When <code>startTime</code> is <code>null</code> or
   *    <code>undefined</code>, playback will start at the default start time (0
   *    for VOD and liveEdge for LIVE).
   * @param {?string=} mimeType
   * @return {!Promise.<?shaka.media.PreloadManager>}
   * @export
   */
  async preload(assetUri, startTime = null, mimeType) {
    const preloadManager = await this.preloadInner_(
        assetUri, startTime, mimeType);
    if (!preloadManager) {
      this.onError_(new shaka.util.Error(
          shaka.util.Error.Severity.CRITICAL,
          shaka.util.Error.Category.PLAYER,
          shaka.util.Error.Code.SRC_EQUALS_PRELOAD_NOT_SUPPORTED));
    }
    preloadManager.start().catch((error) => {}); // Catch errors.
    return preloadManager;
  }

  /**
   * @param {string} assetUri
   * @param {?number} startTime
   * @param {?string=} mimeType
   * @param {boolean=} standardLoad
   * @return {!Promise.<?shaka.media.PreloadManager>}
   * @private
   */
  async preloadInner_(assetUri, startTime, mimeType, standardLoad = false) {
    goog.asserts.assert(this.networkingEngine_, 'Should have a net engine!');
    goog.asserts.assert(this.config_, 'Config must not be null!');
    const startTimeOfLoad = Date.now() / 1000;
    if (!mimeType) {
      mimeType = await this.guessMimeType_(assetUri);
    }
    const shouldUseSrcEquals = this.shouldUseSrcEquals_(assetUri, mimeType);
    if (shouldUseSrcEquals) {
      // We cannot preload src= content.
      return null;
    }
    let disableVideo = false;
    let allowMakeAbrManager = true;
    if (standardLoad) {
      if (this.abrManager_ &&
          this.abrManagerFactory_ == this.config_.abrFactory) {
        // If there's already an abr manager, don't make a new abr manager at
        // all.
        // In standardLoad mode, the abr manager isn't used for anything anyway,
        // so it should only be created to create an abr manager for the player
        // to use... which is unnecessary if we already have one of the right
        // type.
        allowMakeAbrManager = false;
      }
      if (this.video_ && this.video_.nodeName === 'AUDIO') {
        disableVideo = true;
      }
    }
    return this.makePreloadManager_(
        assetUri, startTime, mimeType || null, startTimeOfLoad,
        /* allowPrefetch= */ !standardLoad, disableVideo, allowMakeAbrManager);
  }

  /**
   * @param {string} assetUri
   * @param {?number} startTime
   * @param {?string} mimeType
   * @param {number} startTimeOfLoad
   * @param {boolean=} allowPrefetch
   * @param {boolean=} disableVideo
   * @param {boolean=} allowMakeAbrManager
   * @return {!shaka.media.PreloadManager}
   * @private
   */
  makePreloadManager_(assetUri, startTime, mimeType, startTimeOfLoad,
      allowPrefetch = true, disableVideo = false, allowMakeAbrManager = true) {
    goog.asserts.assert(this.networkingEngine_, 'Must have net engine');
    /** @type {?shaka.media.PreloadManager} */
    let preloadManager = null;

    const config = shaka.util.ObjectUtils.cloneObject(this.config_);
    if (disableVideo) {
      config.manifest.disableVideo = true;
    }

    const getPreloadManager = () => {
      goog.asserts.assert(preloadManager, 'Must have preload manager');
      if (preloadManager.hasBeenAttached() && preloadManager.isDestroyed()) {
        return null;
      }
      return preloadManager;
    };

    const getConfig = () => {
      if (getPreloadManager()) {
        return getPreloadManager().getConfiguration();
      } else {
        return this.config_;
      }
    };

    const setConfig = (name, value) => {
      if (getPreloadManager()) {
        preloadManager.configure(name, value);
      } else {
        this.configure(name, value);
      }
    };

    const manifestFilterer = new shaka.media.ManifestFilterer(
        config, this.maxHwRes_, null);
    const manifestPlayerInterface = {
      networkingEngine: this.networkingEngine_,
      filter: async (manifest) => {
        const tracksChanged = await manifestFilterer.filterManifest(manifest);
        if (tracksChanged) {
          // Delay the 'trackschanged' event so StreamingEngine has time to
          // absorb the changes before the user tries to query it.
          const event = shaka.Player.makeEvent_(
              shaka.util.FakeEvent.EventName.TracksChanged);
          await Promise.resolve();
          preloadManager.dispatchEvent(event);
        }
      },
      makeTextStreamsForClosedCaptions: (manifest) => {
        return this.makeTextStreamsForClosedCaptions_(manifest);
      },

      // Called when the parser finds a timeline region. This can be called
      // before we start playback or during playback (live/in-progress
      // manifest).
      onTimelineRegionAdded: (region) => {
        preloadManager.getRegionTimeline().addRegion(region);
      },

      onEvent: (event) => preloadManager.dispatchEvent(event),
      onError: (error) => preloadManager.onError(error),
      isLowLatencyMode: () => getConfig().streaming.lowLatencyMode,
      isAutoLowLatencyMode: () => getConfig().streaming.autoLowLatencyMode,
      enableLowLatencyMode: () => {
        setConfig('streaming.lowLatencyMode', true);
      },
      updateDuration: () => {
        if (this.streamingEngine_ && preloadManager.hasBeenAttached()) {
          this.streamingEngine_.updateDuration();
        }
      },
      newDrmInfo: (stream) => {
        // We may need to create new sessions for any new init data.
        const drmEngine = preloadManager.getDrmEngine();
        const currentDrmInfo = drmEngine ? drmEngine.getDrmInfo() : null;
        // DrmEngine.newInitData() requires mediaKeys to be available.
        if (currentDrmInfo && drmEngine.getMediaKeys()) {
          manifestFilterer.processDrmInfos(currentDrmInfo.keySystem, stream);
        }
      },
      onManifestUpdated: () => {
        const eventName = shaka.util.FakeEvent.EventName.ManifestUpdated;
        const data = (new Map()).set('isLive', this.isLive());
        preloadManager.dispatchEvent(shaka.Player.makeEvent_(eventName, data));

        preloadManager.addQueuedOperation(false, () => {
          if (this.adManager_) {
            this.adManager_.onManifestUpdated(this.isLive());
          }
        });
      },
      getBandwidthEstimate: () => this.abrManager_.getBandwidthEstimate(),
    };
    const regionTimeline =
        new shaka.media.RegionTimeline(() => this.seekRange());
    regionTimeline.addEventListener('regionadd', (event) => {
      /** @type {shaka.extern.TimelineRegionInfo} */
      const region = event['region'];
      this.onRegionEvent_(
          shaka.util.FakeEvent.EventName.TimelineRegionAdded, region,
          preloadManager);

      preloadManager.addQueuedOperation(false, () => {
        if (this.adManager_) {
          this.adManager_.onDashTimedMetadata(region);
        }
      });
    });
    let qualityObserver = null;
    if (config.streaming.observeQualityChanges) {
      qualityObserver = new shaka.media.QualityObserver(
          () => this.getBufferedInfo());

      qualityObserver.addEventListener('qualitychange', (event) => {
        /** @type {shaka.extern.MediaQualityInfo} */
        const mediaQualityInfo = event['quality'];
        /** @type {number} */
        const position = event['position'];
        this.onMediaQualityChange_(mediaQualityInfo, position);
      });
    }
    let firstEvent = true;
    const drmPlayerInterface = {
      netEngine: this.networkingEngine_,
      onError: (e) => preloadManager.onError(e),
      onKeyStatus: (map) => {
        preloadManager.addQueuedOperation(true, () => {
          this.onKeyStatus_(map);
        });
      },
      onExpirationUpdated: (id, expiration) => {
        const event = shaka.Player.makeEvent_(
            shaka.util.FakeEvent.EventName.ExpirationUpdated);
        preloadManager.dispatchEvent(event);
        const parser = preloadManager.getParser();
        if (parser && parser.onExpirationUpdated) {
          parser.onExpirationUpdated(id, expiration);
        }
      },
      onEvent: (e) => {
        preloadManager.dispatchEvent(e);
        if (e.type == shaka.util.FakeEvent.EventName.DrmSessionUpdate &&
            firstEvent) {
          firstEvent = false;
          const now = Date.now() / 1000;
          const delta = now - preloadManager.getStartTimeOfDRM();
          const stats = this.stats_ || preloadManager.getStats();
          stats.setDrmTime(delta);
          // LCEVC data by itself is not encrypted in DRM protected streams
          // and can therefore be accessed and decoded as normal. However,
          // the LCEVC decoder needs access to the VideoElement output in
          // order to apply the enhancement. In DRM contexts where the
          // browser CDM restricts access from our decoder, the enhancement
          // cannot be applied and therefore the LCEVC output canvas is
          // hidden accordingly.
          if (this.lcevcDec_) {
            this.lcevcDec_.hideCanvas();
          }
        }
      },
    };

    // Sadly, as the network engine creation code must be replaceable by tests,
    // it cannot be made and use the utilities defined in this function.
    const networkingEngine = this.createNetworkingEngine(getPreloadManager);

    /** @return {!shaka.media.DrmEngine} */
    const createDrmEngine = () => {
      return this.createDrmEngine(drmPlayerInterface);
    };
    /** @type {!shaka.media.PreloadManager.PlayerInterface} */
    const playerInterface = {
      config,
      manifestPlayerInterface,
      regionTimeline,
      qualityObserver,
      createDrmEngine,
      manifestFilterer,
      networkingEngine,
      allowPrefetch,
      allowMakeAbrManager,
    };
    preloadManager = new shaka.media.PreloadManager(
        assetUri, mimeType, startTimeOfLoad, startTime, playerInterface);
    return preloadManager;
  }

  /**
   * Determines the mimeType of the given asset, if we are not told that inside
   * the loading process.
   *
   * @param {string} assetUri
   * @return {!Promise.<?string>} mimeType
   * @private
   */
  async guessMimeType_(assetUri) {
    // If no MIME type is provided, and we can't base it on extension, make a
    // HEAD request to determine it.
    goog.asserts.assert(this.networkingEngine_, 'Should have a net engine!');
    const retryParams = this.config_.manifest.retryParameters;
    let mimeType = await shaka.net.NetworkingUtils.getMimeType(
        assetUri, this.networkingEngine_, retryParams);
    if (mimeType == 'application/x-mpegurl' && shaka.util.Platform.isApple()) {
      mimeType = 'application/vnd.apple.mpegurl';
    }
    return mimeType;
  }

  /**
   * Determines if we should use src equals, based on the the mimeType (if
   * known), the URI, and platform information.
   *
   * @param {string} assetUri
   * @param {?string=} mimeType
   * @return {boolean}
   *    |true| if the content should be loaded with src=, |false| if the content
   *    should be loaded with MediaSource.
   * @private
   */
  shouldUseSrcEquals_(assetUri, mimeType) {
    const Platform = shaka.util.Platform;
    const MimeUtils = shaka.util.MimeUtils;

    // If we are using a platform that does not support media source, we will
    // fall back to src= to handle all playback.
    if (!Platform.supportsMediaSource()) {
      return true;
    }

    if (mimeType) {
      // If we have a MIME type, check if the browser can play it natively.
      // This will cover both single files and native HLS.
      const mediaElement = this.video_ || Platform.anyMediaElement();
      const canPlayNatively = mediaElement.canPlayType(mimeType) != '';

      // If we can't play natively, then src= isn't an option.
      if (!canPlayNatively) {
        return false;
      }

      const canPlayMediaSource =
          shaka.media.ManifestParser.isSupported(mimeType);

      // If MediaSource isn't an option, the native option is our only chance.
      if (!canPlayMediaSource) {
        return true;
      }

      // If we land here, both are feasible.
      goog.asserts.assert(canPlayNatively && canPlayMediaSource,
          'Both native and MSE playback should be possible!');

      // We would prefer MediaSource in some cases, and src= in others.  For
      // example, Android has native HLS, but we'd prefer our own MediaSource
      // version there.
      if (MimeUtils.isHlsType(mimeType)) {
        // Native HLS can be preferred on any platform via this flag:
        if (this.config_.streaming.preferNativeHls) {
          return true;
        }

        // Native FairPlay HLS can be preferred on Apple platfforms.
        if (Platform.isApple() &&
            (this.config_.drm.servers['com.apple.fps'] ||
            this.config_.drm.servers['com.apple.fps.1_0'])) {
          return this.config_.streaming.useNativeHlsForFairPlay;
        }
      }

      // In all other cases, we prefer MediaSource.
      return false;
    }

    // Unless there are good reasons to use src= (single-file playback or native
    // HLS), we prefer MediaSource.  So the final return value for choosing src=
    // is false.
    return false;
  }

  /**
   * Initializes the media source engine.
   *
   * @return {!Promise}
   * @private
   */
  async initializeMediaSourceEngineInner_() {
    goog.asserts.assert(
        shaka.util.Platform.supportsMediaSource(),
        'We should not be initializing media source on a platform that ' +
            'does not support media source.');
    goog.asserts.assert(
        this.video_,
        'We should have a media element when initializing media source.');
    goog.asserts.assert(
        this.mediaSourceEngine_ == null,
        'We should not have a media source engine yet.');

    this.makeStateChangeEvent_('media-source');

    // When changing text visibility we need to update both the text displayer
    // and streaming engine because we don't always stream text. To ensure
    // that the text displayer and streaming engine are always in sync, wait
    // until they are both initialized before setting the initial value.
    const textDisplayerFactory = this.config_.textDisplayFactory;
    const textDisplayer = textDisplayerFactory();
    this.lastTextFactory_ = textDisplayerFactory;

    const mediaSourceEngine = this.createMediaSourceEngine(
        this.video_,
        textDisplayer,
        (metadata, offset, endTime) => {
          this.processTimedMetadataMediaSrc_(metadata, offset, endTime);
        },
        this.lcevcDec_);
    mediaSourceEngine.configure(this.config_.mediaSource);
    const {segmentRelativeVttTiming} = this.config_.manifest;
    mediaSourceEngine.setSegmentRelativeVttTiming(segmentRelativeVttTiming);

    // Wait for media source engine to finish opening. This promise should
    // NEVER be rejected as per the media source engine implementation.
    await mediaSourceEngine.open();

    // Wait until it is ready to actually store the reference.
    this.mediaSourceEngine_ = mediaSourceEngine;
  }

  /**
<<<<<<< HEAD
=======
   * Pick an initialize a manifest parser, then have it download and parse the
   * manifest.
   *
   * @param {?string=} mimeType
   * @return {!Promise}
   * @private
   */
  async parseManifestInner_(mimeType) {
    goog.asserts.assert(
        this.assetUri_,
        'should have a uri when making the parser.');
    goog.asserts.assert(
        this.video_,
        'We should have a media element when initializing the parser.');
    goog.asserts.assert(
        this.networkingEngine_,
        'Need networking engine when initializing the parser.');
    goog.asserts.assert(
        this.cmcdManager_,
        'Need CMCD manager to populate manifest request data.');
    goog.asserts.assert(
        this.cmsdManager_,
        'Need CMSD manager to process response headers.');
    goog.asserts.assert(
        this.config_,
        'Need player config when initializing the parser.');

    // Store references to things we asserted so that we don't need to
    // reassert them again later.
    const networkingEngine = this.networkingEngine_;

    this.makeStateChangeEvent_('manifest-parser');

    // Create the parser that we will use to parse the manifest.
    this.parserFactory_ = shaka.media.ManifestParser.getFactory(
        this.assetUri_,
        mimeType || null);
    goog.asserts.assert(this.parserFactory_, 'Must have manifest parser');
    this.parser_ = this.parserFactory_();

    const manifestConfig =
        shaka.util.ObjectUtils.cloneObject(this.config_.manifest);
    // Don't read video segments if the player is attached to an audio element
    if (this.video_ && this.video_.nodeName === 'AUDIO') {
      manifestConfig.disableVideo = true;
    }

    this.parser_.configure(manifestConfig);

    // This will be needed by the parser once it starts parsing, so we will
    // initialize it now even through it appears a little out-of-place.
    this.regionTimeline_ =
        new shaka.media.RegionTimeline(() => this.seekRange());
    this.regionTimeline_.addEventListener('regionadd', (event) => {
      /** @type {shaka.extern.TimelineRegionInfo} */
      const region = event['region'];
      this.onRegionEvent_(
          shaka.util.FakeEvent.EventName.TimelineRegionAdded, region);

      if (this.adManager_) {
        this.adManager_.onDashTimedMetadata(region);
      }
    });

    this.qualityObserver_ = null;
    if (this.config_.streaming.observeQualityChanges) {
      this.qualityObserver_ = new shaka.media.QualityObserver(
          () => this.getBufferedInfo());

      this.qualityObserver_.addEventListener('qualitychange', (event) => {
        /** @type {shaka.extern.MediaQualityInfo} */
        const mediaQualityInfo = event['quality'];
        /** @type {number} */
        const position = event['position'];
        this.onMediaQualityChange_(mediaQualityInfo, position);
      });
    }

    const playerInterface = {
      networkingEngine: networkingEngine,
      filter: (manifest) => this.filterManifest_(manifest),
      makeTextStreamsForClosedCaptions: (manifest) => {
        return this.makeTextStreamsForClosedCaptions_(manifest);
      },

      // Called when the parser finds a timeline region. This can be called
      // before we start playback or during playback (live/in-progress
      // manifest).
      onTimelineRegionAdded: (region) => {
        this.regionTimeline_.addRegion(region);
      },

      onEvent: (event) => this.dispatchEvent(event),
      onError: (error) => this.onError_(error),
      isLowLatencyMode: () => this.isLowLatencyMode_(),
      isAutoLowLatencyMode: () => this.isAutoLowLatencyMode_(),
      enableLowLatencyMode: () => {
        this.configure('streaming.lowLatencyMode', true);
      },
      updateDuration: () => {
        if (this.streamingEngine_) {
          this.streamingEngine_.updateDuration();
        }
      },
      newDrmInfo: (stream) => {
        // We may need to create new sessions for any new init data.
        const currentDrmInfo =
            this.drmEngine_ ? this.drmEngine_.getDrmInfo() : null;
        // DrmEngine.newInitData() requires mediaKeys to be available.
        if (currentDrmInfo && this.drmEngine_.getMediaKeys()) {
          this.processDrmInfos_(currentDrmInfo.keySystem, stream);
        }
      },
      onManifestUpdated: () => {
        const eventName = shaka.util.FakeEvent.EventName.ManifestUpdated;
        const data = (new Map()).set('isLive', this.isLive());
        this.dispatchEvent(this.makeEvent_(eventName, data));
        if (this.adManager_) {
          this.adManager_.onManifestUpdated(this.isLive());
        }
      },
      getBandwidthEstimate: () => this.abrManager_.getBandwidthEstimate(),
    };

    const startTime = Date.now() / 1000;

    this.makeStateChangeEvent_('manifest');

    this.manifest_ = await this.parser_.start(
        this.assetUri_, playerInterface);

    // This event is fired after the manifest is parsed, but before any
    // filtering takes place.
    const event =
        this.makeEvent_(shaka.util.FakeEvent.EventName.ManifestParsed);
    this.dispatchEvent(event);

    // We require all manifests to have at least one variant.
    if (this.manifest_.variants.length == 0) {
      throw new shaka.util.Error(
          shaka.util.Error.Severity.CRITICAL,
          shaka.util.Error.Category.MANIFEST,
          shaka.util.Error.Code.NO_VARIANTS);
    }

    // Make sure that all variants are either: audio-only, video-only, or
    // audio-video.
    shaka.Player.filterForAVVariants_(this.manifest_);

    const now = Date.now() / 1000;
    const delta = now - startTime;
    this.stats_.setManifestTime(delta);
  }

  /**
   * Initializes the DRM engine.
   *
   * @return {!Promise}
   * @private
   */
  async initializeDrmInner_() {
    goog.asserts.assert(
        this.networkingEngine_,
        '|onInitializeDrm_| should never be called after |destroy|');
    goog.asserts.assert(
        this.config_,
        '|onInitializeDrm_| should never be called after |destroy|');
    goog.asserts.assert(
        this.manifest_,
        '|this.manifest_| should have been set in an earlier step.');
    goog.asserts.assert(
        this.video_,
        'We should have a media element when initializing the DRM Engine.');

    this.makeStateChangeEvent_('drm-engine');

    const startTime = Date.now() / 1000;
    let firstEvent = true;

    this.drmEngine_ = this.createDrmEngine({
      netEngine: this.networkingEngine_,
      onError: (e) => {
        this.onError_(e);
      },
      onKeyStatus: (map) => {
        this.onKeyStatus_(map);
      },
      onExpirationUpdated: (id, expiration) => {
        this.onExpirationUpdated_(id, expiration);
      },
      onEvent: (e) => {
        this.dispatchEvent(e);
        if (e.type == shaka.util.FakeEvent.EventName.DrmSessionUpdate &&
            firstEvent) {
          firstEvent = false;
          const now = Date.now() / 1000;
          const delta = now - startTime;
          this.stats_.setDrmTime(delta);
          // LCEVC data by itself is not encrypted in DRM protected streams
          // and can therefore be accessed and decoded as normal. However,
          // the LCEVC decoder needs access to the VideoElement output in
          // order to apply the enhancement. In DRM contexts where the
          // browser CDM restricts access from our decoder, the enhancement
          // cannot be applied and therefore the LCEVC output canvas is
          // hidden accordingly.
          if (this.lcevcDec_) {
            this.lcevcDec_.hideCanvas();
          }
        }
      },
    });

    this.drmEngine_.configure(this.config_.drm);

    const tracksChanged = shaka.util.StreamUtils.applyRestrictions(
        this.manifest_.variants, this.config_.restrictions, this.maxHwRes_);
    if (tracksChanged && this.streamingEngine_) {
      this.onTracksChanged_();
    }

    const playableVariants = shaka.util.StreamUtils.getPlayableVariants(
        this.manifest_.variants);

    await this.drmEngine_.initForPlayback(
        playableVariants,
        this.manifest_.offlineSessionIds);

    await this.drmEngine_.attach(this.video_);

    // Now that we have drm information, filter the manifest (again) so that
    // we can ensure we only use variants with the selected key system.
    await this.filterManifest_(this.manifest_);
  }

  /**
>>>>>>> fc38aeeb
   * Starts loading the content described by the parsed manifest.
   *
   * @param {number} startTimeOfLoad
   * @param {?shaka.extern.Variant} prefetchedVariant
   * @param {!Map.<number, shaka.media.SegmentPrefetch>} segmentPrefetchById
   * @return {!Promise}
   * @private
   */
  async loadInner_(startTimeOfLoad, prefetchedVariant, segmentPrefetchById) {
    goog.asserts.assert(
        this.video_, 'We should have a media element by now.');
    goog.asserts.assert(
        this.manifest_, 'The manifest should already be parsed.');
    goog.asserts.assert(
        this.assetUri_, 'We should have an asset uri by now.');
    goog.asserts.assert(
        this.abrManager_, 'We should have an abr manager by now.');

    this.makeStateChangeEvent_('load');

    const mediaElement = this.video_;
    this.playRateController_ = new shaka.media.PlayRateController({
      getRate: () => mediaElement.playbackRate,
      getDefaultRate: () => mediaElement.defaultPlaybackRate,
      setRate: (rate) => { mediaElement.playbackRate = rate; },
      movePlayhead: (delta) => { mediaElement.currentTime += delta; },
    });

    const updateStateHistory = () => this.updateStateHistory_();
    const onRateChange = () => this.onRateChange_();
    this.loadEventManager_.listen(
        mediaElement, 'playing', updateStateHistory);
    this.loadEventManager_.listen(mediaElement, 'pause', updateStateHistory);
    this.loadEventManager_.listen(mediaElement, 'ended', updateStateHistory);
    this.loadEventManager_.listen(mediaElement, 'ratechange', onRateChange);

    // Check the status of the LCEVC Dec Object. Reset, create, or close
    // depending on the config.
    this.setupLcevc_(this.config_);

    this.currentTextLanguage_ = this.config_.preferredTextLanguage;
    this.currentTextRole_ = this.config_.preferredTextRole;
    this.currentTextForced_ = this.config_.preferForcedSubs;

    shaka.Player.applyPlayRange_(this.manifest_.presentationTimeline,
        this.config_.playRangeStart,
        this.config_.playRangeEnd);

    this.abrManager_.init((variant, clearBuffer, safeMargin) => {
      return this.switch_(variant, clearBuffer, safeMargin);
    });
    this.abrManager_.setMediaElement(mediaElement);
    this.abrManager_.setCmsdManager(this.cmsdManager_);

    this.streamingEngine_ = this.createStreamingEngine();
    this.streamingEngine_.configure(this.config_.streaming);

    // Set the load mode to "loaded with media source" as late as possible so
    // that public methods won't try to access internal components until
    // they're all initialized. We MUST switch to loaded before calling
    // "streaming" so that they can access internal information.
    this.loadMode_ = shaka.Player.LoadMode.MEDIA_SOURCE;

    if (mediaElement.textTracks) {
      this.loadEventManager_.listen(
          mediaElement.textTracks, 'addtrack', (e) => {
            const trackEvent = /** @type {!TrackEvent} */(e);
            if (trackEvent.track) {
              const track = trackEvent.track;
              goog.asserts.assert(
                  track instanceof TextTrack, 'Wrong track type!');

              switch (track.kind) {
                case 'chapters':
                  this.activateChaptersTrack_(track);
                  break;
              }
            }
          });
    }

    // The event must be fired after we filter by restrictions but before the
    // active stream is picked to allow those listening for the "streaming"
    // event to make changes before streaming starts.
    this.dispatchEvent(shaka.Player.makeEvent_(
        shaka.util.FakeEvent.EventName.Streaming));

    // Pick the initial streams to play.
    // Unless the user has already picked a variant, anyway, by calling
    // selectVariantTrack before this loading stage.
    let initialVariant = prefetchedVariant;
    const activeVariant = this.streamingEngine_.getCurrentVariant();
    if (!activeVariant && !initialVariant) {
      initialVariant = this.chooseVariant_(/* initialSelection= */ true);
      goog.asserts.assert(initialVariant, 'Must choose an initial variant!');
    }

    // Lazy-load the stream, so we will have enough info to make the playhead.
    const createSegmentIndexPromises = [];
    const toLazyLoad = activeVariant || initialVariant;
    for (const stream of [toLazyLoad.video, toLazyLoad.audio]) {
      if (stream && !stream.segmentIndex) {
        createSegmentIndexPromises.push(stream.createSegmentIndex());
      }
    }
    if (createSegmentIndexPromises.length > 0) {
      await Promise.all(createSegmentIndexPromises);
    }

    if (this.parser_ && this.parser_.onInitialVariantChosen) {
      this.parser_.onInitialVariantChosen(toLazyLoad);
    }

    shaka.Player.applyPlayRange_(this.manifest_.presentationTimeline,
        this.config_.playRangeStart,
        this.config_.playRangeEnd);

    this.playhead_ = this.createPlayhead(this.startTime_);
    this.playheadObservers_ =
        this.createPlayheadObserversForMSE_(startTimeOfLoad);

    // We need to start the buffer management code near the end because it
    // will set the initial buffering state and that depends on other
    // components being initialized.
    const rebufferThreshold = Math.max(
        this.manifest_.minBufferTime, this.config_.streaming.rebufferingGoal);
    this.startBufferManagement_(mediaElement, rebufferThreshold);

    // Now we can switch to the initial variant.
    if (!activeVariant) {
      goog.asserts.assert(initialVariant,
          'Must have choosen an initial variant!');

      this.switchVariant_(initialVariant, /* fromAdaptation= */ true,
          /* clearBuffer= */ false, /* safeMargin= */ 0);

      // Now that we have initial streams, we may adjust the start time to
      // align to a segment boundary.
      if (this.config_.streaming.startAtSegmentBoundary) {
        this.playhead_.setStartTime(await this.adjustStartTime_(
            initialVariant, this.playhead_.getTime()));
      }
    }

    this.playhead_.ready();

    // Decide if text should be shown automatically.
    // similar to video/audio track, we would skip switch initial text track
    // if user already pick text track (via selectTextTrack api)
    const activeTextTrack = this.getTextTracks().find((t) => t.active);

    if (!activeTextTrack) {
      const initialTextStream = this.chooseTextStream_();

      if (initialTextStream) {
        this.addTextStreamToSwitchHistory_(
            initialTextStream, /* fromAdaptation= */ true);
      }

      if (initialVariant) {
        this.setInitialTextState_(initialVariant, initialTextStream);
      }

      // Don't initialize with a text stream unless we should be streaming
      // text.
      if (initialTextStream && this.shouldStreamText_()) {
        this.streamingEngine_.switchTextStream(initialTextStream);
      }
    }


    // Start streaming content. This will start the flow of content down to
    // media source.
    await this.streamingEngine_.start(segmentPrefetchById);

    if (this.config_.abr.enabled) {
      this.abrManager_.enable();
      this.onAbrStatusChanged_();
    }

    // Dispatch a 'trackschanged' event now that all initial filtering is
    // done.
    this.onTracksChanged_();

    // Now that we've filtered out variants that aren't compatible with the
    // active one, update abr manager with filtered variants.
    // NOTE: This may be unnecessary.  We've already chosen one codec in
    // chooseCodecsAndFilterManifest_ before we started streaming.  But it
    // doesn't hurt, and this will all change when we start using
    // MediaCapabilities and codec switching.
    // TODO(#1391): Re-evaluate with MediaCapabilities and codec switching.
    this.updateAbrManagerVariants_();

    const hasPrimary = this.manifest_.variants.some((v) => v.primary);
    if (!this.config_.preferredAudioLanguage && !hasPrimary) {
      shaka.log.warning('No preferred audio language set.  ' +
          'We have chosen an arbitrary language initially');
    }

    const isLive = this.isLive();

    if (isLive && (this.config_.streaming.liveSync ||
        this.manifest_.serviceDescription ||
        this.config_.streaming.liveSyncPanicMode)) {
      const onTimeUpdate = () => this.onTimeUpdate_();
      this.loadEventManager_.listen(mediaElement, 'timeupdate', onTimeUpdate);
    } else if (!isLive) {
      const onVideoProgress = () => this.onVideoProgress_();
      this.loadEventManager_.listen(
          mediaElement, 'timeupdate', onVideoProgress);
      this.onVideoProgress_();
    }

    if (this.adManager_) {
      this.adManager_.onManifestUpdated(isLive);
    }

    this.fullyLoaded_ = true;

    // Wait for the 'loadedmetadata' event to measure load() latency.
    this.loadEventManager_.listenOnce(mediaElement, 'loadedmetadata', () => {
      const now = Date.now() / 1000;
      const delta = now - startTimeOfLoad;
      this.stats_.setLoadLatency(delta);
    });
  }

  /**
   * Initializes the DRM engine for use by src equals.
   *
   * @param {string} mimeType
   * @return {!Promise}
   * @private
   */
  async initializeSrcEqualsDrmInner_(mimeType) {
    const ContentType = shaka.util.ManifestParserUtils.ContentType;

    goog.asserts.assert(
        this.networkingEngine_,
        '|onInitializeSrcEqualsDrm_| should never be called after |destroy|');
    goog.asserts.assert(
        this.config_,
        '|onInitializeSrcEqualsDrm_| should never be called after |destroy|');

    const startTime = Date.now() / 1000;
    let firstEvent = true;

    this.drmEngine_ = this.createDrmEngine({
      netEngine: this.networkingEngine_,
      onError: (e) => {
        this.onError_(e);
      },
      onKeyStatus: (map) => {
        // According to this.onKeyStatus_, we can't even use this information
        // in src= mode, so this is just a no-op.
      },
      onExpirationUpdated: (id, expiration) => {
        const event = shaka.Player.makeEvent_(
            shaka.util.FakeEvent.EventName.ExpirationUpdated);
        this.dispatchEvent(event);
      },
      onEvent: (e) => {
        this.dispatchEvent(e);
        if (e.type == shaka.util.FakeEvent.EventName.DrmSessionUpdate &&
            firstEvent) {
          firstEvent = false;
          const now = Date.now() / 1000;
          const delta = now - startTime;
          this.stats_.setDrmTime(delta);
        }
      },
    });

    this.drmEngine_.configure(this.config_.drm);

    // TODO: Instead of feeding DrmEngine with Variants, we should refactor
    // DrmEngine so that it takes a minimal config derived from Variants.  In
    // cases like this one or in removal of stored content, the details are
    // largely unimportant.  We should have a saner way to initialize
    // DrmEngine.
    // That would also insulate DrmEngine from manifest changes in the future.
    // For now, that is time-consuming and this synthetic Variant is easy, so
    // I'm putting it off.  Since this is only expected to be used for native
    // HLS in Safari, this should be safe. -JCP
    /** @type {shaka.extern.Variant} */
    const variant = {
      id: 0,
      language: 'und',
      disabledUntilTime: 0,
      primary: false,
      audio: null,
      video: {
        id: 0,
        originalId: null,
        groupId: null,
        createSegmentIndex: () => Promise.resolve(),
        segmentIndex: null,
        mimeType: mimeType ? shaka.util.MimeUtils.getBasicType(mimeType) : '',
        codecs: mimeType ? shaka.util.MimeUtils.getCodecs(mimeType) : '',
        encrypted: true,
        drmInfos: [],  // Filled in by DrmEngine config.
        keyIds: new Set(),
        language: 'und',
        originalLanguage: null,
        label: null,
        type: ContentType.VIDEO,
        primary: false,
        trickModeVideo: null,
        emsgSchemeIdUris: null,
        roles: [],
        forced: false,
        channelsCount: null,
        audioSamplingRate: null,
        spatialAudio: false,
        closedCaptions: null,
        accessibilityPurpose: null,
        external: false,
        fastSwitching: false,
      },
      bandwidth: 100,
      allowedByApplication: true,
      allowedByKeySystem: true,
      decodingInfos: [],
    };

    this.drmEngine_.setSrcEquals(/* srcEquals= */ true);
    await this.drmEngine_.initForPlayback(
        [variant], /* offlineSessionIds= */ []);
    await this.drmEngine_.attach(this.video_);
  }

  /**
   * Passes the asset URI along to the media element, so it can be played src
   * equals style.
   *
   * @param {number} startTimeOfLoad
   * @param {string} mimeType
   * @return {!Promise}
   *
   * @private
   */
  async srcEqualsInner_(startTimeOfLoad, mimeType) {
    this.makeStateChangeEvent_('src-equals');

    goog.asserts.assert(
        this.video_, 'We should have a media element when loading.');
    goog.asserts.assert(
        this.assetUri_, 'We should have a valid uri when loading.');

    const mediaElement = this.video_;

    this.playhead_ = new shaka.media.SrcEqualsPlayhead(mediaElement);

    // This flag is used below in the language preference setup to check if
    // this load was canceled before the necessary awaits completed.
    let unloaded = false;
    this.cleanupOnUnload_.push(() => {
      unloaded = true;
    });

    if (this.startTime_ != null) {
      this.playhead_.setStartTime(this.startTime_);
    }

    this.playRateController_ = new shaka.media.PlayRateController({
      getRate: () => mediaElement.playbackRate,
      getDefaultRate: () => mediaElement.defaultPlaybackRate,
      setRate: (rate) => { mediaElement.playbackRate = rate; },
      movePlayhead: (delta) => { mediaElement.currentTime += delta; },
    });

    // We need to start the buffer management code near the end because it
    // will set the initial buffering state and that depends on other
    // components being initialized.
    const rebufferThreshold = this.config_.streaming.rebufferingGoal;
    this.startBufferManagement_(mediaElement, rebufferThreshold);

    // Add all media element listeners.
    const updateStateHistory = () => this.updateStateHistory_();
    const onRateChange = () => this.onRateChange_();
    this.loadEventManager_.listen(
        mediaElement, 'playing', updateStateHistory);
    this.loadEventManager_.listen(mediaElement, 'pause', updateStateHistory);
    this.loadEventManager_.listen(mediaElement, 'ended', updateStateHistory);
    this.loadEventManager_.listen(mediaElement, 'ratechange', onRateChange);

    // Wait for the 'loadedmetadata' event to measure load() latency, but only
    // if preload is set in a way that would result in this event firing
    // automatically.
    // See https://github.com/shaka-project/shaka-player/issues/2483
    if (mediaElement.preload != 'none') {
      this.loadEventManager_.listenOnce(
          mediaElement, 'loadedmetadata', () => {
            const now = Date.now() / 1000;
            const delta = now - startTimeOfLoad;
            this.stats_.setLoadLatency(delta);
          });
    }

    // The audio tracks are only available on Safari at the moment, but this
    // drives the tracks API for Safari's native HLS. So when they change,
    // fire the corresponding Shaka Player event.
    if (mediaElement.audioTracks) {
      this.loadEventManager_.listen(mediaElement.audioTracks, 'addtrack',
          () => this.onTracksChanged_());
      this.loadEventManager_.listen(mediaElement.audioTracks, 'removetrack',
          () => this.onTracksChanged_());
      this.loadEventManager_.listen(mediaElement.audioTracks, 'change',
          () => this.onTracksChanged_());
    }

    if (mediaElement.textTracks) {
      this.loadEventManager_.listen(
          mediaElement.textTracks, 'addtrack', (e) => {
            const trackEvent = /** @type {!TrackEvent} */(e);
            if (trackEvent.track) {
              const track = trackEvent.track;
              goog.asserts.assert(
                  track instanceof TextTrack, 'Wrong track type!');

              switch (track.kind) {
                case 'metadata':
                  this.processTimedMetadataSrcEqls_(track);
                  break;

                case 'chapters':
                  this.activateChaptersTrack_(track);
                  break;

                default:
                  this.onTracksChanged_();
                  break;
              }
            }
          });

      this.loadEventManager_.listen(
          mediaElement.textTracks, 'removetrack',
          () => this.onTracksChanged_());
      this.loadEventManager_.listen(
          mediaElement.textTracks, 'change',
          () => this.onTracksChanged_());
    }

    // By setting |src| we are done "loading" with src=. We don't need to set
    // the current time because |playhead| will do that for us.
    mediaElement.src = this.cmcdManager_.appendSrcData(
        this.assetUri_, mimeType);

    // Tizen 3 / WebOS won't load anything unless you call load() explicitly,
    // no matter the value of the preload attribute.  This is harmful on some
    // other platforms by triggering unbounded loading of media data, but is
    // necessary here.
    if (shaka.util.Platform.isTizen() || shaka.util.Platform.isWebOS()) {
      mediaElement.load();
    }

    // Set the load mode last so that we know that all our components are
    // initialized.
    this.loadMode_ = shaka.Player.LoadMode.SRC_EQUALS;

    // The event doesn't mean as much for src= playback, since we don't
    // control streaming.  But we should fire it in this path anyway since
    // some applications may be expecting it as a life-cycle event.
    this.dispatchEvent(shaka.Player.makeEvent_(
        shaka.util.FakeEvent.EventName.Streaming));

    // The "load" Promise is resolved when we have loaded the metadata.  If we
    // wait for the full data, that won't happen on Safari until the play
    // button is hit.
    const fullyLoaded = new shaka.util.PublicPromise();
    shaka.util.MediaReadyState.waitForReadyState(mediaElement,
        HTMLMediaElement.HAVE_METADATA,
        this.loadEventManager_,
        () => {
          this.playhead_.ready();
          fullyLoaded.resolve();
        });

    // We can't switch to preferred languages, though, until the data is
    // loaded.
    shaka.util.MediaReadyState.waitForReadyState(mediaElement,
        HTMLMediaElement.HAVE_CURRENT_DATA,
        this.loadEventManager_,
        async () => {
          this.setupPreferredAudioOnSrc_();

          // Applying the text preference too soon can result in it being
          // reverted.  Wait for native HLS to pick something first.
          const textTracks = this.getFilteredTextTracks_();
          if (!textTracks.find((t) => t.mode != 'disabled')) {
            await new Promise((resolve) => {
              this.loadEventManager_.listenOnce(
                  mediaElement.textTracks, 'change', resolve);

              // We expect the event to fire because it does on Safari.
              // But in case it doesn't on some other platform or future
              // version, move on in 1 second no matter what.  This keeps the
              // language settings from being completely ignored if something
              // goes wrong.
              new shaka.util.Timer(resolve).tickAfter(1);
            });
          } else if (textTracks.length > 0) {
            this.isTextVisible_ = true;
          }

          // If we have moved on to another piece of content while waiting for
          // the above event/timer, we should not change tracks here.
          if (unloaded) {
            return;
          }

          this.setupPreferredTextOnSrc_();
        });

    if (mediaElement.error) {
      // Already failed!
      fullyLoaded.reject(this.videoErrorToShakaError_());
    } else if (mediaElement.preload == 'none') {
      shaka.log.alwaysWarn(
          'With <video preload="none">, the browser will not load anything ' +
          'until play() is called. We are unable to measure load latency ' +
          'in a meaningful way, and we cannot provide track info yet. ' +
          'Please do not use preload="none" with Shaka Player.');
      // We can't wait for an event load loadedmetadata, since that will be
      // blocked until a user interaction.  So resolve the Promise now.
      fullyLoaded.resolve();
    }

    this.loadEventManager_.listenOnce(mediaElement, 'error', () => {
      fullyLoaded.reject(this.videoErrorToShakaError_());
    });

    await fullyLoaded;

    const isLive = this.isLive();

    if (isLive && (this.config_.streaming.liveSync ||
        this.config_.streaming.liveSyncPanicMode)) {
      const onTimeUpdate = () => this.onTimeUpdate_();
      this.loadEventManager_.listen(mediaElement, 'timeupdate', onTimeUpdate);
    } else if (!isLive) {
      const onVideoProgress = () => this.onVideoProgress_();
      this.loadEventManager_.listen(
          mediaElement, 'timeupdate', onVideoProgress);
      this.onVideoProgress_();
    }

    if (this.adManager_) {
      this.adManager_.onManifestUpdated(isLive);
      // There is no good way to detect when the manifest has been updated,
      // so we use seekRange().end so we can tell when it has been updated.
      if (isLive) {
        let prevSeekRangeEnd = this.seekRange().end;
        this.loadEventManager_.listen(mediaElement, 'progress', () => {
          const newSeekRangeEnd = this.seekRange().end;
          if (prevSeekRangeEnd != newSeekRangeEnd) {
            this.adManager_.onManifestUpdated(this.isLive());
            prevSeekRangeEnd = newSeekRangeEnd;
          }
        });
      }
    }

    this.fullyLoaded_ = true;
  }

  /**
   * This method setup the preferred audio using src=..
   *
   * @private
   */
  setupPreferredAudioOnSrc_() {
    const preferredAudioLanguage = this.config_.preferredAudioLanguage;

    // If the user has not selected a preference, the browser preference is
    // left.
    if (preferredAudioLanguage == '') {
      return;
    }

    const preferredVariantRole = this.config_.preferredVariantRole;
    this.selectAudioLanguage(preferredAudioLanguage, preferredVariantRole);
  }

  /**
   * This method setup the preferred text using src=.
   *
   * @private
   */
  setupPreferredTextOnSrc_() {
    const preferredTextLanguage = this.config_.preferredTextLanguage;

    // If the user has not selected a preference, the browser preference is
    // left.
    if (preferredTextLanguage == '') {
      return;
    }

    const preferForcedSubs = this.config_.preferForcedSubs;
    const preferredTextRole = this.config_.preferredTextRole;

    this.selectTextLanguage(preferredTextLanguage, preferredTextRole,
        preferForcedSubs);
  }

  /**
   * We're looking for metadata tracks to process id3 tags. One of the uses is
   * for ad info on LIVE streams
   *
   * @param {!TextTrack} track
   * @private
   */
  processTimedMetadataSrcEqls_(track) {
    if (track.kind != 'metadata') {
      return;
    }

    // Hidden mode is required for the cuechange event to launch correctly
    track.mode = 'hidden';
    this.loadEventManager_.listen(track, 'cuechange', () => {
      if (!track.activeCues) {
        return;
      }

      for (const cue of track.activeCues) {
        this.dispatchMetadataEvent_(cue.startTime, cue.endTime,
            cue.type, cue.value);

        if (this.adManager_) {
          this.adManager_.onCueMetadataChange(cue.value);
        }
      }
    });

    // In Safari the initial assignment does not always work, so we schedule
    // this process to be repeated several times to ensure that it has been put
    // in the correct mode.
    const timer = new shaka.util.Timer(() => {
      const textTracks = this.getMetadataTracks_();
      for (const textTrack of textTracks) {
        textTrack.mode = 'hidden';
      }
    }).tickNow().tickAfter(0.5);

    this.cleanupOnUnload_.push(() => {
      timer.stop();
    });
  }


  /**
   * @param {!Array.<shaka.extern.ID3Metadata>} metadata
   * @param {number} offset
   * @param {?number} segmentEndTime
   * @private
   */
  processTimedMetadataMediaSrc_(metadata, offset, segmentEndTime) {
    for (const sample of metadata) {
      if (sample.data && sample.cueTime && sample.frames) {
        const start = sample.cueTime + offset;
        let end = segmentEndTime;
        // This can happen when the ID3 info arrives in a previous segment.
        if (end && start > end) {
          end = start;
        }
        const metadataType = 'org.id3';
        for (const frame of sample.frames) {
          const payload = frame;
          this.dispatchMetadataEvent_(start, end, metadataType, payload);
        }

        if (this.adManager_) {
          this.adManager_.onHlsTimedMetadata(sample, start);
        }
      }
    }
  }


  /**
   * Construct and fire a Player.Metadata event
   *
   * @param {number} startTime
   * @param {?number} endTime
   * @param {string} metadataType
   * @param {shaka.extern.MetadataFrame} payload
   * @private
   */
  dispatchMetadataEvent_(startTime, endTime, metadataType, payload) {
    goog.asserts.assert(!endTime || startTime <= endTime,
        'Metadata start time should be less or equal to the end time!');
    const eventName = shaka.util.FakeEvent.EventName.Metadata;
    const data = new Map()
        .set('startTime', startTime)
        .set('endTime', endTime)
        .set('metadataType', metadataType)
        .set('payload', payload);
    this.dispatchEvent(shaka.Player.makeEvent_(eventName, data));
  }

  /**
   * Set the mode on a chapters track so that it loads.
   *
   * @param {?TextTrack} track
   * @private
   */
  activateChaptersTrack_(track) {
    if (!track || track.kind != 'chapters') {
      return;
    }

    // Hidden mode is required for the cuechange event to launch correctly and
    // get the cues and the activeCues
    track.mode = 'hidden';

    // In Safari the initial assignment does not always work, so we schedule
    // this process to be repeated several times to ensure that it has been put
    // in the correct mode.
    const timer = new shaka.util.Timer(() => {
      track.mode = 'hidden';
    }).tickNow().tickAfter(0.5);

    this.cleanupOnUnload_.push(() => {
      timer.stop();
    });
  }

  /**
   * Releases all of the mutexes of the player. Meant for use by the tests.
   * @export
   */
  releaseAllMutexes() {
    this.mutex_.releaseAll();
  }

  /**
   * Create a new DrmEngine instance. This may be replaced by tests to create
   * fake instances. Configuration and initialization will be handled after
   * |createDrmEngine|.
   *
   * @param {shaka.media.DrmEngine.PlayerInterface} playerInterface
   * @return {!shaka.media.DrmEngine}
   */
  createDrmEngine(playerInterface) {
    return new shaka.media.DrmEngine(playerInterface);
  }

  /**
   * Creates a new instance of NetworkingEngine.  This can be replaced by tests
   * to create fake instances instead.
   *
   * @param {(function():?shaka.media.PreloadManager)=} getPreloadManager
   * @return {!shaka.net.NetworkingEngine}
   */
  createNetworkingEngine(getPreloadManager) {
    if (!getPreloadManager) {
      getPreloadManager = () => null;
    }

    const getAbrManager = () => {
      if (getPreloadManager()) {
        return getPreloadManager().getAbrManager();
      } else {
        return this.abrManager_;
      }
    };
    const getParser = () => {
      if (getPreloadManager()) {
        return getPreloadManager().getParser();
      } else {
        return this.parser_;
      }
    };
    const lateQueue = (fn) => {
      if (getPreloadManager()) {
        getPreloadManager().addQueuedOperation(true, fn);
      } else {
        fn();
      }
    };
    const dispatchEvent = (event) => {
      if (getPreloadManager()) {
        getPreloadManager().dispatchEvent(event);
      } else {
        this.dispatchEvent(event);
      }
    };
    /** @type {function(number, number, boolean)} */
    const onProgressUpdated_ = (deltaTimeMs, bytesDownloaded, allowSwitch) => {
      // In some situations, such as during offline storage, the abr manager
      // might not yet exist. Therefore, we need to check if abr manager has
      // been initialized before using it.
      const abrManager = getAbrManager();
      if (abrManager) {
        abrManager.segmentDownloaded(deltaTimeMs, bytesDownloaded, allowSwitch);
      }
    };
    /** @type {shaka.net.NetworkingEngine.OnHeadersReceived} */
    const onHeadersReceived_ = (headers, request, requestType) => {
      // Release a 'downloadheadersreceived' event.
      const name = shaka.util.FakeEvent.EventName.DownloadHeadersReceived;
      const data = new Map()
          .set('headers', headers)
          .set('request', request)
          .set('requestType', requestType);
      dispatchEvent(shaka.Player.makeEvent_(name, data));
      lateQueue(() => {
        if (this.cmsdManager_) {
          this.cmsdManager_.processHeaders(headers);
        }
      });
    };
    /** @type {shaka.net.NetworkingEngine.OnDownloadFailed} */
    const onDownloadFailed_ = (request, error, httpResponseCode, aborted) => {
      // Release a 'downloadfailed' event.
      const name = shaka.util.FakeEvent.EventName.DownloadFailed;
      const data = new Map()
          .set('request', request)
          .set('error', error)
          .set('httpResponseCode', httpResponseCode)
          .set('aborted', aborted);
      dispatchEvent(shaka.Player.makeEvent_(name, data));
    };
    /** @type {shaka.net.NetworkingEngine.OnRequest} */
    const onRequest_ = (type, request, context) => {
      lateQueue(() => {
        this.cmcdManager_.applyData(type, request, context);
      });
    };

    const onRetry_ = (type, context, newUrl, oldUrl) => {
      const parser = getParser();
      if (parser && parser.banLocation) {
        parser.banLocation(oldUrl);
      }
    };

    return new shaka.net.NetworkingEngine(
        onProgressUpdated_, onHeadersReceived_, onDownloadFailed_, onRequest_,
        onRetry_);
  }

  /**
   * Creates a new instance of Playhead.  This can be replaced by tests to
   * create fake instances instead.
   *
   * @param {?number} startTime
   * @return {!shaka.media.Playhead}
   */
  createPlayhead(startTime) {
    goog.asserts.assert(this.manifest_, 'Must have manifest');
    goog.asserts.assert(this.video_, 'Must have video');
    return new shaka.media.MediaSourcePlayhead(
        this.video_,
        this.manifest_,
        this.config_.streaming,
        startTime,
        () => this.onSeek_(),
        (event) => this.dispatchEvent(event));
  }

  /**
   * Create the observers for MSE playback. These observers are responsible for
   * notifying the app and player of specific events during MSE playback.
   *
   * @param {number} startTimeOfLoad
   * @return {!shaka.media.PlayheadObserverManager}
   * @private
   */
  createPlayheadObserversForMSE_(startTimeOfLoad) {
    goog.asserts.assert(this.manifest_, 'Must have manifest');
    goog.asserts.assert(this.regionTimeline_, 'Must have region timeline');
    goog.asserts.assert(this.video_, 'Must have video element');

    const startsPastZero = this.isLive() || startTimeOfLoad > 0;

    // Create the region observer. This will allow us to notify the app when we
    // move in and out of timeline regions.
    const regionObserver = new shaka.media.RegionObserver(
        this.regionTimeline_, startsPastZero);

    regionObserver.addEventListener('enter', (event) => {
      /** @type {shaka.extern.TimelineRegionInfo} */
      const region = event['region'];
      this.onRegionEvent_(
          shaka.util.FakeEvent.EventName.TimelineRegionEnter, region);
    });

    regionObserver.addEventListener('exit', (event) => {
      /** @type {shaka.extern.TimelineRegionInfo} */
      const region = event['region'];
      this.onRegionEvent_(
          shaka.util.FakeEvent.EventName.TimelineRegionExit, region);
    });

    regionObserver.addEventListener('skip', (event) => {
      /** @type {shaka.extern.TimelineRegionInfo} */
      const region = event['region'];
      /** @type {boolean} */
      const seeking = event['seeking'];
      // If we are seeking, we don't want to surface the enter/exit events since
      // they didn't play through them.
      if (!seeking) {
        this.onRegionEvent_(
            shaka.util.FakeEvent.EventName.TimelineRegionEnter, region);
        this.onRegionEvent_(
            shaka.util.FakeEvent.EventName.TimelineRegionExit, region);
      }
    });

    // Now that we have all our observers, create a manager for them.
    const manager = new shaka.media.PlayheadObserverManager(this.video_);
    manager.manage(regionObserver);
    if (this.qualityObserver_) {
      manager.manage(this.qualityObserver_);
    }
    return manager;
  }

  /**
   * Initialize and start the buffering system (observer and timer) so that we
   * can monitor our buffer lead during playback.
   *
   * @param {!HTMLMediaElement} mediaElement
   * @param {number} rebufferingGoal
   * @private
   */
  startBufferManagement_(mediaElement, rebufferingGoal) {
    goog.asserts.assert(
        !this.bufferObserver_,
        'No buffering observer should exist before initialization.');

    // Give dummy values, will be updated below.
    this.bufferObserver_ = new shaka.media.BufferingObserver(1, 2);

    // Force us back to a buffering state. This ensure everything is starting in
    // the same state.
    this.bufferObserver_.setState(shaka.media.BufferingObserver.State.STARVING);
    this.updateBufferingSettings_(rebufferingGoal);
    this.updateBufferState_();

    this.loadEventManager_.listen(mediaElement, 'waiting',
        (e) => this.pollBufferState_());
    this.loadEventManager_.listen(mediaElement, 'stalled',
        (e) => this.pollBufferState_());
    this.loadEventManager_.listen(mediaElement, 'canplaythrough',
        (e) => this.pollBufferState_());
    this.loadEventManager_.listen(mediaElement, 'progress',
        (e) => this.pollBufferState_());
  }

  /**
   * Updates the buffering thresholds based on the new rebuffering goal.
   *
   * @param {number} rebufferingGoal
   * @private
   */
  updateBufferingSettings_(rebufferingGoal) {
    // The threshold to transition back to satisfied when starving.
    const starvingThreshold = rebufferingGoal;
    // The threshold to transition into starving when satisfied.
    // We use a "typical" threshold, unless the rebufferingGoal is unusually
    // low.
    // Then we force the value down to half the rebufferingGoal, since
    // starvingThreshold must be strictly larger than satisfiedThreshold for the
    // logic in BufferingObserver to work correctly.
    const satisfiedThreshold = Math.min(
        shaka.Player.TYPICAL_BUFFERING_THRESHOLD_, rebufferingGoal / 2);

    this.bufferObserver_.setThresholds(starvingThreshold, satisfiedThreshold);
  }

  /**
   * This method is called periodically to check what the buffering observer
   * says so that we can update the rest of the buffering behaviours.
   *
   * @private
   */
  pollBufferState_() {
    goog.asserts.assert(
        this.video_,
        'Need a media element to update the buffering observer');

    goog.asserts.assert(
        this.bufferObserver_,
        'Need a buffering observer to update');

    let bufferedToEnd;
    switch (this.loadMode_) {
      case shaka.Player.LoadMode.SRC_EQUALS:
        bufferedToEnd = this.isBufferedToEndSrc_();
        break;
      case shaka.Player.LoadMode.MEDIA_SOURCE:
        bufferedToEnd = this.isBufferedToEndMS_();
        break;
      default:
        bufferedToEnd = false;
        break;
    }

    const bufferLead = shaka.media.TimeRangesUtils.bufferedAheadOf(
        this.video_.buffered,
        this.video_.currentTime);

    const stateChanged = this.bufferObserver_.update(bufferLead, bufferedToEnd);

    // If the state changed, we need to surface the event.
    if (stateChanged) {
      this.updateBufferState_();
    }
  }

  /**
   * Create a new media source engine. This will ONLY be replaced by tests as a
   * way to inject fake media source engine instances.
   *
   * @param {!HTMLMediaElement} mediaElement
   * @param {!shaka.extern.TextDisplayer} textDisplayer
   * @param {!function(!Array.<shaka.extern.ID3Metadata>, number, ?number)}
   *  onMetadata
   * @param {shaka.lcevc.Dec} lcevcDec
   *
   * @return {!shaka.media.MediaSourceEngine}
   */
  createMediaSourceEngine(mediaElement, textDisplayer, onMetadata, lcevcDec) {
    return new shaka.media.MediaSourceEngine(
        mediaElement,
        textDisplayer,
        onMetadata,
        lcevcDec);
  }

  /**
   * Create a new CMCD manager.
   *
   * @private
   */
  createCmcd_() {
    /** @type {shaka.util.CmcdManager.PlayerInterface} */
    const playerInterface = {
      getBandwidthEstimate: () => this.abrManager_ ?
        this.abrManager_.getBandwidthEstimate() : NaN,
      getBufferedInfo: () => this.getBufferedInfo(),
      getCurrentTime: () => this.video_ ? this.video_.currentTime : 0,
      getPlaybackRate: () => this.getPlaybackRate(),
      getNetworkingEngine: () => this.getNetworkingEngine(),
      getVariantTracks: () => this.getVariantTracks(),
      isLive: () => this.isLive(),
    };

    return new shaka.util.CmcdManager(playerInterface, this.config_.cmcd);
  }

  /**
   * Create a new CMSD manager.
   *
   * @private
   */
  createCmsd_() {
    return new shaka.util.CmsdManager(this.config_.cmsd);
  }

  /**
   * Creates a new instance of StreamingEngine.  This can be replaced by tests
   * to create fake instances instead.
   *
   * @return {!shaka.media.StreamingEngine}
   */
  createStreamingEngine() {
    goog.asserts.assert(
        this.abrManager_ && this.mediaSourceEngine_ && this.manifest_,
        'Must not be destroyed');

    /** @type {shaka.media.StreamingEngine.PlayerInterface} */
    const playerInterface = {
      getPresentationTime: () => this.playhead_ ? this.playhead_.getTime() : 0,
      getBandwidthEstimate: () => this.abrManager_.getBandwidthEstimate(),
      mediaSourceEngine: this.mediaSourceEngine_,
      netEngine: this.networkingEngine_,
      onError: (error) => this.onError_(error),
      onEvent: (event) => this.dispatchEvent(event),
      onManifestUpdate: () => this.onManifestUpdate_(),
      onSegmentAppended: (reference, stream) => {
        this.onSegmentAppended_(
            reference.startTime, reference.endTime, stream.type);
        if (this.abrManager_ && stream.fastSwitching &&
            reference.isPartial() && reference.isLastPartial()) {
          this.abrManager_.trySuggestStreams();
        }
      },
      onInitSegmentAppended: (position, initSegment) => {
        const mediaQuality = initSegment.getMediaQuality();
        if (mediaQuality && this.qualityObserver_) {
          this.qualityObserver_.addMediaQualityChange(mediaQuality, position);
        }
      },
      beforeAppendSegment: (contentType, segment) => {
        return this.drmEngine_.parseInbandPssh(contentType, segment);
      },
      onMetadata: (metadata, offset, endTime) => {
        this.processTimedMetadataMediaSrc_(metadata, offset, endTime);
      },
      disableStream: (stream, time) => this.disableStream(stream, time),
    };

    return new shaka.media.StreamingEngine(this.manifest_, playerInterface);
  }

  /**
   * Changes configuration settings on the Player.  This checks the names of
   * keys and the types of values to avoid coding errors.  If there are errors,
   * this logs them to the console and returns false.  Correct fields are still
   * applied even if there are other errors.  You can pass an explicit
   * <code>undefined</code> value to restore the default value.  This has two
   * modes of operation:
   *
   * <p>
   * First, this can be passed a single "plain" object.  This object should
   * follow the {@link shaka.extern.PlayerConfiguration} object.  Not all fields
   * need to be set; unset fields retain their old values.
   *
   * <p>
   * Second, this can be passed two arguments.  The first is the name of the key
   * to set.  This should be a '.' separated path to the key.  For example,
   * <code>'streaming.alwaysStreamText'</code>.  The second argument is the
   * value to set.
   *
   * @param {string|!Object} config This should either be a field name or an
   *   object.
   * @param {*=} value In the second mode, this is the value to set.
   * @return {boolean} True if the passed config object was valid, false if
   *   there were invalid entries.
   * @export
   */
  configure(config, value) {
    goog.asserts.assert(this.config_, 'Config must not be null!');
    goog.asserts.assert(typeof(config) == 'object' || arguments.length == 2,
        'String configs should have values!');

    // ('fieldName', value) format
    if (arguments.length == 2 && typeof(config) == 'string') {
      config = shaka.util.ConfigUtils.convertToConfigObject(config, value);
    }

    goog.asserts.assert(typeof(config) == 'object', 'Should be an object!');

    // Deprecate 'streaming.forceTransmuxTS' configuration.
    if (config['streaming'] && 'forceTransmuxTS' in config['streaming']) {
      shaka.Deprecate.deprecateFeature(5,
          'streaming.forceTransmuxTS configuration',
          'Please Use mediaSource.forceTransmux instead.');
      config['mediaSource']['mediaSource'] =
          config['streaming']['forceTransmuxTS'];
      delete config['streaming']['forceTransmuxTS'];
    }

    // Deprecate 'streaming.forceTransmux' configuration.
    if (config['streaming'] && 'forceTransmux' in config['streaming']) {
      shaka.Deprecate.deprecateFeature(5,
          'streaming.forceTransmux configuration',
          'Please Use mediaSource.forceTransmux instead.');
      config['mediaSource']['mediaSource'] =
          config['streaming']['forceTransmux'];
      delete config['streaming']['forceTransmux'];
    }

    // If lowLatencyMode is enabled, and inaccurateManifestTolerance and
    // rebufferingGoal and segmentPrefetchLimit and baseDelay are not
    // specified, set inaccurateManifestTolerance to 0 and rebufferingGoal
    // to 0.01 and segmentPrefetchLimit to 2 and baseDelay to 100 by default
    // for low latency streaming.
    if (config['streaming'] && config['streaming']['lowLatencyMode']) {
      if (config['streaming']['inaccurateManifestTolerance'] == undefined) {
        config['streaming']['inaccurateManifestTolerance'] = 0;
      }
      if (config['streaming']['rebufferingGoal'] == undefined) {
        config['streaming']['rebufferingGoal'] = 0.01;
      }
      if (config['streaming']['segmentPrefetchLimit'] == undefined) {
        config['streaming']['segmentPrefetchLimit'] = 2;
      }
      if (config['streaming']['retryParameters'] == undefined) {
        config['streaming']['retryParameters'] = {};
      }
      if (config['streaming']['retryParameters']['baseDelay'] == undefined) {
        config['streaming']['retryParameters']['baseDelay'] = 100;
      }
      if (config['manifest'] == undefined) {
        config['manifest'] = {};
      }
      if (config['manifest']['retryParameters'] == undefined) {
        config['manifest']['retryParameters'] = {};
      }
      if (config['manifest']['retryParameters']['baseDelay'] == undefined) {
        config['manifest']['retryParameters']['baseDelay'] = 100;
      }
      if (config['drm'] == undefined) {
        config['drm'] = {};
      }
      if (config['drm']['retryParameters'] == undefined) {
        config['drm']['retryParameters'] = {};
      }
      if (config['drm']['retryParameters']['baseDelay'] == undefined) {
        config['drm']['retryParameters']['baseDelay'] = 100;
      }
    }
    const ret = shaka.util.PlayerConfiguration.mergeConfigObjects(
        this.config_, config, this.defaultConfig_());

    this.applyConfig_();
    return ret;
  }

  /**
   * Apply config changes.
   * @private
   */
  applyConfig_() {
    this.manifestFilterer_ = new shaka.media.ManifestFilterer(
        this.config_, this.maxHwRes_, this.drmEngine_);
    if (this.parser_) {
      const manifestConfig =
          shaka.util.ObjectUtils.cloneObject(this.config_.manifest);
      // Don't read video segments if the player is attached to an audio element
      if (this.video_ && this.video_.nodeName === 'AUDIO') {
        manifestConfig.disableVideo = true;
      }
      this.parser_.configure(manifestConfig);
    }
    if (this.drmEngine_) {
      this.drmEngine_.configure(this.config_.drm);
    }
    if (this.streamingEngine_) {
      this.streamingEngine_.configure(this.config_.streaming);

      // Need to apply the restrictions.
      // this.filterManifestWithRestrictions_() may throw.
      try {
        if (this.loadMode_ != shaka.Player.LoadMode.DESTROYED) {
          if (this.manifestFilterer_.filterManifestWithRestrictions(
              this.manifest_)) {
            this.onTracksChanged_();
          }
        }
      } catch (error) {
        this.onError_(error);
      }

      if (this.abrManager_) {
        // Update AbrManager variants to match these new settings.
        this.updateAbrManagerVariants_();
      }

      // If the streams we are playing are restricted, we need to switch.
      const activeVariant = this.streamingEngine_.getCurrentVariant();
      if (activeVariant) {
        if (!activeVariant.allowedByApplication ||
            !activeVariant.allowedByKeySystem) {
          shaka.log.debug('Choosing new variant after changing configuration');
          this.chooseVariantAndSwitch_();
        }
      }
    }
    if (this.networkingEngine_) {
      this.networkingEngine_.setForceHTTPS(this.config_.streaming.forceHTTPS);
    }

    if (this.mediaSourceEngine_) {
      this.mediaSourceEngine_.configure(this.config_.mediaSource);
      const {segmentRelativeVttTiming} = this.config_.manifest;
      this.mediaSourceEngine_.setSegmentRelativeVttTiming(
          segmentRelativeVttTiming);

      const textDisplayerFactory = this.config_.textDisplayFactory;
      if (this.lastTextFactory_ != textDisplayerFactory) {
        const displayer = textDisplayerFactory();
        this.mediaSourceEngine_.setTextDisplayer(displayer);
        this.lastTextFactory_ = textDisplayerFactory;

        if (this.streamingEngine_) {
          // Reload the text stream, so the cues will load again.
          this.streamingEngine_.reloadTextStream();
        }
      }
    }
    if (this.abrManager_) {
      this.abrManager_.configure(this.config_.abr);
      // Simply enable/disable ABR with each call, since multiple calls to these
      // methods have no effect.
      if (this.config_.abr.enabled) {
        this.abrManager_.enable();
      } else {
        this.abrManager_.disable();
      }

      this.onAbrStatusChanged_();
    }
    if (this.bufferObserver_) {
      let rebufferThreshold = this.config_.streaming.rebufferingGoal;
      if (this.manifest_) {
        rebufferThreshold =
            Math.max(rebufferThreshold, this.manifest_.minBufferTime);
      }
      this.updateBufferingSettings_(rebufferThreshold);
    }

    if (this.manifest_) {
      shaka.Player.applyPlayRange_(this.manifest_.presentationTimeline,
          this.config_.playRangeStart,
          this.config_.playRangeEnd);
    }
    if (this.adManager_) {
      this.adManager_.configure(this.config_.ads);
    }
    if (this.cmcdManager_) {
      this.cmcdManager_.configure(this.config_.cmcd);
    }
    if (this.cmsdManager_) {
      this.cmsdManager_.configure(this.config_.cmsd);
    }
  }

  /**
   * Return a copy of the current configuration.  Modifications of the returned
   * value will not affect the Player's active configuration.  You must call
   * <code>player.configure()</code> to make changes.
   *
   * @return {shaka.extern.PlayerConfiguration}
   * @export
   */
  getConfiguration() {
    goog.asserts.assert(this.config_, 'Config must not be null!');

    const ret = this.defaultConfig_();
    shaka.util.PlayerConfiguration.mergeConfigObjects(
        ret, this.config_, this.defaultConfig_());
    return ret;
  }

  /**
   * Return a reference to the current configuration. Modifications to the
   * returned value will affect the Player's active configuration. This method
   * is not exported as sharing configuration with external objects is not
   * supported.
   *
   * @return {shaka.extern.PlayerConfiguration}
   */
  getSharedConfiguration() {
    goog.asserts.assert(
        this.config_, 'Cannot call getSharedConfiguration after call destroy!');
    return this.config_;
  }

  /**
   * Returns the ratio of video length buffered compared to buffering Goal
   * @return {number}
   * @export
   */
  getBufferFullness() {
    if (this.video_) {
      const bufferedLength = this.video_.buffered.length;
      const bufferedEnd =
          bufferedLength ? this.video_.buffered.end(bufferedLength - 1) : 0;
      const bufferingGoal = this.getConfiguration().streaming.bufferingGoal;
      const lengthToBeBuffered = Math.min(this.video_.currentTime +
          bufferingGoal, this.seekRange().end);

      if (bufferedEnd >= lengthToBeBuffered) {
        return 1;
      } else if (bufferedEnd <= this.video_.currentTime) {
        return 0;
      } else if (bufferedEnd < lengthToBeBuffered) {
        return ((bufferedEnd - this.video_.currentTime) /
            (lengthToBeBuffered - this.video_.currentTime));
      }
    }
    return 0;
  }

  /**
   * Reset configuration to default.
   * @export
   */
  resetConfiguration() {
    goog.asserts.assert(this.config_, 'Cannot be destroyed');
    // Remove the old keys so we remove open-ended dictionaries like drm.servers
    // but keeps the same object reference.
    for (const key in this.config_) {
      delete this.config_[key];
    }

    shaka.util.PlayerConfiguration.mergeConfigObjects(
        this.config_, this.defaultConfig_(), this.defaultConfig_());
    this.applyConfig_();
  }

  /**
   * Get the current load mode.
   *
   * @return {shaka.Player.LoadMode}
   * @export
   */
  getLoadMode() {
    return this.loadMode_;
  }

  /**
   * Get the current manifest type.
   *
   * @return {?string}
   * @export
   */
  getManifestType() {
    if (!this.manifest_) {
      return null;
    }
    return this.manifest_.type;
  }

  /**
   * Get the media element that the player is currently using to play loaded
   * content. If the player has not loaded content, this will return
   * <code>null</code>.
   *
   * @return {HTMLMediaElement}
   * @export
   */
  getMediaElement() {
    return this.video_;
  }

  /**
   * @return {shaka.net.NetworkingEngine} A reference to the Player's networking
   *     engine.  Applications may use this to make requests through Shaka's
   *     networking plugins.
   * @export
   */
  getNetworkingEngine() {
    return this.networkingEngine_;
  }

  /**
   * Get the uri to the asset that the player has loaded. If the player has not
   * loaded content, this will return <code>null</code>.
   *
   * @return {?string}
   * @export
   */
  getAssetUri() {
    return this.assetUri_;
  }

  /**
   * Returns a shaka.ads.AdManager instance, responsible for Dynamic
   * Ad Insertion functionality.
   *
   * @return {shaka.extern.IAdManager}
   * @export
   */
  getAdManager() {
    // NOTE: this clause is redundant, but it keeps the compiler from
    // inlining this function. Inlining leads to setting the adManager
    // not taking effect in the compiled build.
    // Closure has a @noinline flag, but apparently not all cases are
    // supported by it, and ours isn't.
    // If they expand support, we might be able to get rid of this
    // clause.
    if (!this.adManager_) {
      return null;
    }

    return this.adManager_;
  }

  /**
   * Get if the player is playing live content. If the player has not loaded
   * content, this will return <code>false</code>.
   *
   * @return {boolean}
   * @export
   */
  isLive() {
    if (this.manifest_) {
      return this.manifest_.presentationTimeline.isLive();
    }

    // For native HLS, the duration for live streams seems to be Infinity.
    if (this.video_ && this.video_.src) {
      return this.video_.duration == Infinity;
    }

    return false;
  }

  /**
   * Get if the player is playing in-progress content. If the player has not
   * loaded content, this will return <code>false</code>.
   *
   * @return {boolean}
   * @export
   */
  isInProgress() {
    return this.manifest_ ?
           this.manifest_.presentationTimeline.isInProgress() :
           false;
  }

  /**
   * Check if the manifest contains only audio-only content. If the player has
   * not loaded content, this will return <code>false</code>.
   *
   * <p>
   * The player does not support content that contain more than one type of
   * variants (i.e. mixing audio-only, video-only, audio-video). Content will be
   * filtered to only contain one type of variant.
   *
   * @return {boolean}
   * @export
   */
  isAudioOnly() {
    if (this.manifest_) {
      const variants = this.manifest_.variants;
      if (!variants.length) {
        return false;
      }

      // Note that if there are some audio-only variants and some audio-video
      // variants, the audio-only variants are removed during filtering.
      // Therefore if the first variant has no video, that's sufficient to say
      // it is audio-only content.
      return !variants[0].video;
    } else if (this.video_ && this.video_.src) {
      // If we have video track info, use that.  It will be the least
      // error-prone way with native HLS.  In contrast, videoHeight might be
      // unset until the first frame is loaded.  Since isAudioOnly is queried
      // by the UI on the 'trackschanged' event, the videoTracks info should be
      // up-to-date.
      if (this.video_.videoTracks) {
        return this.video_.videoTracks.length == 0;
      }

      // We cast to the more specific HTMLVideoElement to access videoHeight.
      // This might be an audio element, though, in which case videoHeight will
      // be undefined at runtime.  For audio elements, this will always return
      // true.
      const video = /** @type {HTMLVideoElement} */(this.video_);
      return video.videoHeight == 0;
    } else {
      return false;
    }
  }

  /**
   * Get the range of time (in seconds) that seeking is allowed. If the player
   * has not loaded content and the manifest is HLS, this will return a range
   * from 0 to 0.
   *
   * @return {{start: number, end: number}}
   * @export
   */
  seekRange() {
    if (this.manifest_) {
      // With HLS lazy-loading, there were some situations where the manifest
      // had partially loaded, enough to move onto further load stages, but no
      // segments had been loaded, so the timeline is still unknown.
      // See: https://github.com/shaka-project/shaka-player/pull/4590
      if (!this.fullyLoaded_ &&
          this.manifest_.type == shaka.media.ManifestParser.HLS) {
        return {'start': 0, 'end': 0};
      }
      const timeline = this.manifest_.presentationTimeline;

      return {
        'start': timeline.getSeekRangeStart(),
        'end': timeline.getSeekRangeEnd(),
      };
    }

    // If we have loaded content with src=, we ask the video element for its
    // seekable range.  This covers both plain mp4s and native HLS playbacks.
    if (this.video_ && this.video_.src) {
      const seekable = this.video_.seekable;
      if (seekable.length) {
        return {
          'start': seekable.start(0),
          'end': seekable.end(seekable.length - 1),
        };
      }
    }

    return {'start': 0, 'end': 0};
  }

  /**
   * Go to live in a live stream.
   *
   * @export
   */
  goToLive() {
    if (this.isLive()) {
      this.video_.currentTime = this.seekRange().end;
    } else {
      shaka.log.warning('goToLive is for live streams!');
    }
  }

  /**
   * Get the key system currently used by EME. If EME is not being used, this
   * will return an empty string. If the player has not loaded content, this
   * will return an empty string.
   *
   * @return {string}
   * @export
   */
  keySystem() {
    return shaka.media.DrmEngine.keySystem(this.drmInfo());
  }

  /**
   * Get the drm info used to initialize EME. If EME is not being used, this
   * will return <code>null</code>. If the player is idle or has not initialized
   * EME yet, this will return <code>null</code>.
   *
   * @return {?shaka.extern.DrmInfo}
   * @export
   */
  drmInfo() {
    return this.drmEngine_ ? this.drmEngine_.getDrmInfo() : null;
  }


  /**
   * Get the drm engine.
   * This method should only be used for testing. Applications SHOULD NOT
   * use this in production.
   *
   * @return {?shaka.media.DrmEngine}
   */
  getDrmEngine() {
    return this.drmEngine_;
  }


  /**
   * Get the next known expiration time for any EME session. If the session
   * never expires, this will return <code>Infinity</code>. If there are no EME
   * sessions, this will return <code>Infinity</code>. If the player has not
   * loaded content, this will return <code>Infinity</code>.
   *
   * @return {number}
   * @export
   */
  getExpiration() {
    return this.drmEngine_ ? this.drmEngine_.getExpiration() : Infinity;
  }

  /**
   * Returns the active sessions metadata
   *
   * @return {!Array.<shaka.extern.DrmSessionMetadata>}
   * @export
   */
  getActiveSessionsMetadata() {
    return this.drmEngine_ ? this.drmEngine_.getActiveSessionsMetadata() : [];
  }

  /**
   * Gets a map of EME key ID to the current key status.
   *
   * @return {!Object<string, string>}
   * @export
   */
  getKeyStatuses() {
    return this.drmEngine_ ? this.drmEngine_.getKeyStatuses() : {};
  }

  /**
   * Check if the player is currently in a buffering state (has too little
   * content to play smoothly). If the player has not loaded content, this will
   * return <code>false</code>.
   *
   * @return {boolean}
   * @export
   */
  isBuffering() {
    const State = shaka.media.BufferingObserver.State;
    return this.bufferObserver_ ?
           this.bufferObserver_.getState() == State.STARVING :
           false;
  }

  /**
   * Get the playback rate of what is playing right now. If we are using trick
   * play, this will return the trick play rate.
   * If no content is playing, this will return 0.
   * If content is buffering, this will return the expected playback rate once
   * the video starts playing.
   *
   * <p>
   * If the player has not loaded content, this will return a playback rate of
   * 0.
   *
   * @return {number}
   * @export
   */
  getPlaybackRate() {
    if (!this.video_) {
      return 0;
    }
    return this.playRateController_ ?
           this.playRateController_.getRealRate() :
           1;
  }

  /**
   * Enable trick play to skip through content without playing by repeatedly
   * seeking. For example, a rate of 2.5 would result in 2.5 seconds of content
   * being skipped every second. A negative rate will result in moving
   * backwards.
   *
   * <p>
   * If the player has not loaded content or is still loading content this will
   * be a no-op. Wait until <code>load</code> has completed before calling.
   *
   * <p>
   * Trick play will be canceled automatically if the playhead hits the
   * beginning or end of the seekable range for the content.
   *
   * @param {number} rate
   * @export
   */
  trickPlay(rate) {
    // A playbackRate of 0 is used internally when we are in a buffering state,
    // and doesn't make sense for trick play.  If you set a rate of 0 for trick
    // play, we will reject it and issue a warning.  If it happens during a
    // test, we will fail the test through this assertion.
    goog.asserts.assert(rate != 0, 'Should never set a trick play rate of 0!');
    if (rate == 0) {
      shaka.log.alwaysWarn('A trick play rate of 0 is unsupported!');
      return;
    }
    this.trickPlayEventManager_.removeAll();

    if (this.video_.paused) {
      // Our fast forward is implemented with playbackRate and needs the video
      // to be playing (to not be paused) to take immediate effect.
      // If the video is paused, "unpause" it.
      this.video_.play();
    }
    this.playRateController_.set(rate);

    if (this.loadMode_ == shaka.Player.LoadMode.MEDIA_SOURCE) {
      this.abrManager_.playbackRateChanged(rate);
      this.streamingEngine_.setTrickPlay(Math.abs(rate) > 1);
    }
    if (this.isLive()) {
      this.trickPlayEventManager_.listen(this.video_, 'timeupdate', () => {
        const currentTime = this.video_.currentTime;
        const seekRange = this.seekRange();
        const safeSeekOffset = this.config_.streaming.safeSeekOffset;
        if (rate > 0) {
          if (currentTime >= seekRange.end) {
            this.cancelTrickPlay();
          }
        } else {
          if (currentTime <= (seekRange.start + safeSeekOffset)) {
            this.cancelTrickPlay();
          }
        }
      });
    }
  }

  /**
   * Cancel trick-play. If the player has not loaded content or is still loading
   * content this will be a no-op.
   *
   * @export
   */
  cancelTrickPlay() {
    const defaultPlaybackRate = this.playRateController_.getDefaultRate();
    if (this.loadMode_ == shaka.Player.LoadMode.SRC_EQUALS) {
      this.playRateController_.set(defaultPlaybackRate);
    }

    if (this.loadMode_ == shaka.Player.LoadMode.MEDIA_SOURCE) {
      this.playRateController_.set(defaultPlaybackRate);
      this.abrManager_.playbackRateChanged(defaultPlaybackRate);
      this.streamingEngine_.setTrickPlay(false);
    }
    this.trickPlayEventManager_.removeAll();
  }

  /**
   * Return a list of variant tracks that can be switched to.
   *
   * <p>
   * If the player has not loaded content, this will return an empty list.
   *
   * @return {!Array.<shaka.extern.Track>}
   * @export
   */
  getVariantTracks() {
    if (this.manifest_) {
      const currentVariant = this.streamingEngine_ ?
          this.streamingEngine_.getCurrentVariant() : null;

      const tracks = [];

      let activeTracks = 0;

      // Convert each variant to a track.
      for (const variant of this.manifest_.variants) {
        if (!shaka.util.StreamUtils.isPlayable(variant)) {
          continue;
        }

        const track = shaka.util.StreamUtils.variantToTrack(variant);
        track.active = variant == currentVariant;
        if (!track.active && activeTracks != 1 && currentVariant != null &&
          variant.video == currentVariant.video &&
          variant.audio == currentVariant.audio) {
          track.active = true;
        }

        if (track.active) {
          activeTracks++;
        }

        tracks.push(track);
      }

      goog.asserts.assert(activeTracks <= 1,
          'It should only have one active track');

      return tracks;
    } else if (this.video_ && this.video_.audioTracks) {
      // Safari's native HLS always shows a single element in videoTracks.
      // You can't use that API to change resolutions.  But we can use
      // audioTracks to generate a variant list that is usable for changing
      // languages.
      const audioTracks = Array.from(this.video_.audioTracks);
      return audioTracks.map((audio) =>
        shaka.util.StreamUtils.html5AudioTrackToTrack(audio));
    } else {
      return [];
    }
  }

  /**
   * Return a list of text tracks that can be switched to.
   *
   * <p>
   * If the player has not loaded content, this will return an empty list.
   *
   * @return {!Array.<shaka.extern.Track>}
   * @export
   */
  getTextTracks() {
    if (this.manifest_) {
      const currentTextStream = this.streamingEngine_ ?
          this.streamingEngine_.getCurrentTextStream() : null;
      const tracks = [];

      // Convert all selectable text streams to tracks.
      for (const text of this.manifest_.textStreams) {
        const track = shaka.util.StreamUtils.textStreamToTrack(text);
        track.active = text == currentTextStream;

        tracks.push(track);
      }

      return tracks;
    } else if (this.video_ && this.video_.src && this.video_.textTracks) {
      const textTracks = this.getFilteredTextTracks_();
      const StreamUtils = shaka.util.StreamUtils;
      return textTracks.map((text) => StreamUtils.html5TextTrackToTrack(text));
    } else {
      return [];
    }
  }

  /**
   * Return a list of image tracks that can be switched to.
   *
   * If the player has not loaded content, this will return an empty list.
   *
   * @return {!Array.<shaka.extern.Track>}
   * @export
   */
  getImageTracks() {
    const StreamUtils = shaka.util.StreamUtils;
    let imageStreams = this.externalSrcEqualsThumbnailsStreams_;
    if (this.manifest_) {
      imageStreams = this.manifest_.imageStreams;
    }
    return imageStreams.map((image) => StreamUtils.imageStreamToTrack(image));
  }

  /**
   * Returns Thumbnail objects for each thumbnail for a given image track ID.
   *
   * If the player has not loaded content, this will return a null.
   *
   * @param {number} trackId
   * @return {!Promise.<?Array<!shaka.extern.Thumbnail>>}
   * @export
   */
  async getAllThumbnails(trackId) {
    if (this.loadMode_ != shaka.Player.LoadMode.MEDIA_SOURCE &&
        this.loadMode_ != shaka.Player.LoadMode.SRC_EQUALS) {
      return null;
    }
    let imageStreams = this.externalSrcEqualsThumbnailsStreams_;
    if (this.manifest_) {
      imageStreams = this.manifest_.imageStreams;
    }
    const imageStream = imageStreams.find(
        (stream) => stream.id == trackId);
    if (!imageStream) {
      return null;
    }
    if (!imageStream.segmentIndex) {
      await imageStream.createSegmentIndex();
    }
    const promises = [];
    imageStream.segmentIndex.forEachTopLevelReference((reference) => {
      const dimensions = this.parseTilesLayout_(
          reference.getTilesLayout() || imageStream.tilesLayout);
      if (dimensions) {
        const numThumbnails = dimensions.rows * dimensions.columns;
        const duration = reference.trueEndTime - reference.startTime;
        for (let i = 0; i < numThumbnails; i++) {
          const sampleTime = reference.startTime + duration * i / numThumbnails;
          promises.push(this.getThumbnails(trackId, sampleTime));
        }
      }
    });
    const thumbnails = await Promise.all(promises);
    return thumbnails.filter((t) => t);
  }

  /**
   * Parses a tiles layout.
   *
   * @param {string|undefined} tilesLayout
   * @return {?{
   *   columns: number,
   *   rows: number
   * }}
   * @private
   */
  parseTilesLayout_(tilesLayout) {
    if (!tilesLayout) {
      return null;
    }
    // This expression is used to detect one or more numbers (0-9) followed
    // by an x and after one or more numbers (0-9)
    const match = /(\d+)x(\d+)/.exec(tilesLayout);
    if (!match) {
      shaka.log.warning('Tiles layout does not contain a valid format ' +
          ' (columns x rows)');
      return null;
    }
    const columns = parseInt(match[1], 10);
    const rows = parseInt(match[2], 10);
    return {columns, rows};
  }

  /**
   * Return a Thumbnail object from a image track Id and time.
   *
   * If the player has not loaded content, this will return a null.
   *
   * @param {number} trackId
   * @param {number} time
   * @return {!Promise.<?shaka.extern.Thumbnail>}
   * @export
   */
  async getThumbnails(trackId, time) {
    if (this.loadMode_ != shaka.Player.LoadMode.MEDIA_SOURCE &&
        this.loadMode_ != shaka.Player.LoadMode.SRC_EQUALS) {
      return null;
    }
    let imageStreams = this.externalSrcEqualsThumbnailsStreams_;
    if (this.manifest_) {
      imageStreams = this.manifest_.imageStreams;
    }
    const imageStream = imageStreams.find(
        (stream) => stream.id == trackId);
    if (!imageStream) {
      return null;
    }
    if (!imageStream.segmentIndex) {
      await imageStream.createSegmentIndex();
    }
    const referencePosition = imageStream.segmentIndex.find(time);
    if (referencePosition == null) {
      return null;
    }
    const reference = imageStream.segmentIndex.get(referencePosition);
    const dimensions = this.parseTilesLayout_(
        reference.getTilesLayout() || imageStream.tilesLayout);
    if (!dimensions) {
      return null;
    }
    const fullImageWidth = imageStream.width || 0;
    const fullImageHeight = imageStream.height || 0;
    let width = fullImageWidth / dimensions.columns;
    let height = fullImageHeight / dimensions.rows;
    const totalImages = dimensions.columns * dimensions.rows;
    const segmentDuration = reference.trueEndTime - reference.startTime;
    const thumbnailDuration =
        reference.getTileDuration() || (segmentDuration / totalImages);
    let thumbnailTime = reference.startTime;
    let positionX = 0;
    let positionY = 0;
    // If the number of images in the segment is greater than 1, we have to
    // find the correct image. For that we will return to the app the
    // coordinates of the position of the correct image.
    // Image search is always from left to right and top to bottom.
    // Note: The time between images within the segment is always
    // equidistant.
    //
    // Eg: Total images 5, tileLayout 5x1, segmentDuration 5, thumbnailTime 2
    // positionX = 0.4 * fullImageWidth
    // positionY = 0
    if (totalImages > 1) {
      const thumbnailPosition =
          Math.floor((time - reference.startTime) / thumbnailDuration);
      thumbnailTime = reference.startTime +
          (thumbnailPosition * thumbnailDuration);
      positionX = (thumbnailPosition % dimensions.columns) * width;
      positionY = Math.floor(thumbnailPosition / dimensions.columns) * height;
    }
    let sprite = false;
    const thumbnailSprite = reference.getThumbnailSprite();
    if (thumbnailSprite) {
      sprite = true;
      height = thumbnailSprite.height;
      positionX = thumbnailSprite.positionX;
      positionY = thumbnailSprite.positionY;
      width = thumbnailSprite.width;
    }
    return {
      segment: reference,
      imageHeight: fullImageHeight,
      imageWidth: fullImageWidth,
      height: height,
      positionX: positionX,
      positionY: positionY,
      startTime: thumbnailTime,
      duration: thumbnailDuration,
      uris: reference.getUris(),
      width: width,
      sprite: sprite,
    };
  }

  /**
   * Select a specific text track. <code>track</code> should come from a call to
   * <code>getTextTracks</code>. If the track is not found, this will be a
   * no-op. If the player has not loaded content, this will be a no-op.
   *
   * <p>
   * Note that <code>AdaptationEvents</code> are not fired for manual track
   * selections.
   *
   * @param {shaka.extern.Track} track
   * @export
   */
  selectTextTrack(track) {
    if (this.manifest_ && this.streamingEngine_) {
      const stream = this.manifest_.textStreams.find(
          (stream) => stream.id == track.id);

      if (!stream) {
        shaka.log.error('No stream with id', track.id);
        return;
      }

      if (stream == this.streamingEngine_.getCurrentTextStream()) {
        shaka.log.debug('Text track already selected.');
        return;
      }

      // Add entries to the history.
      this.addTextStreamToSwitchHistory_(stream, /* fromAdaptation= */ false);
      this.streamingEngine_.switchTextStream(stream);
      this.onTextChanged_();

      // Workaround for
      // https://github.com/shaka-project/shaka-player/issues/1299
      // When track is selected, back-propagate the language to
      // currentTextLanguage_.
      this.currentTextLanguage_ = stream.language;
    } else if (this.video_ && this.video_.src && this.video_.textTracks) {
      const textTracks = this.getFilteredTextTracks_();
      for (const textTrack of textTracks) {
        if (shaka.util.StreamUtils.html5TrackId(textTrack) == track.id) {
          // Leave the track in 'hidden' if it's selected but not showing.
          textTrack.mode = this.isTextVisible_ ? 'showing' : 'hidden';
        } else {
          // Safari allows multiple text tracks to have mode == 'showing', so be
          // explicit in resetting the others.
          textTrack.mode = 'disabled';
        }
      }
      this.onTextChanged_();
    }
  }

  /**
   * Select a specific variant track to play.  <code>track</code> should come
   * from a call to <code>getVariantTracks</code>. If <code>track</code> cannot
   * be found, this will be a no-op. If the player has not loaded content, this
   * will be a no-op.
   *
   * <p>
   * Changing variants will take effect once the currently buffered content has
   * been played. To force the change to happen sooner, use
   * <code>clearBuffer</code> with <code>safeMargin</code>. Setting
   * <code>clearBuffer</code> to <code>true</code> will clear all buffered
   * content after <code>safeMargin</code>, allowing the new variant to start
   * playing sooner.
   *
   * <p>
   * Note that <code>AdaptationEvents</code> are not fired for manual track
   * selections.
   *
   * @param {shaka.extern.Track} track
   * @param {boolean=} clearBuffer
   * @param {number=} safeMargin Optional amount of buffer (in seconds) to
   *   retain when clearing the buffer. Useful for switching variant quickly
   *   without causing a buffering event. Defaults to 0 if not provided. Ignored
   *   if clearBuffer is false. Can cause hiccups on some browsers if chosen too
   *   small, e.g. The amount of two segments is a fair minimum to consider as
   *   safeMargin value.
   * @export
   */
  selectVariantTrack(track, clearBuffer = false, safeMargin = 0) {
    if (this.manifest_ && this.streamingEngine_) {
      if (this.config_.abr.enabled) {
        shaka.log.alwaysWarn('Changing tracks while abr manager is enabled ' +
                             'will likely result in the selected track ' +
                             'being overriden. Consider disabling abr before ' +
                             'calling selectVariantTrack().');
      }

      const variant = this.manifest_.variants.find(
          (variant) => variant.id == track.id);
      if (!variant) {
        shaka.log.error('No variant with id', track.id);
        return;
      }

      // Double check that the track is allowed to be played. The track list
      // should only contain playable variants, but if restrictions change and
      // |selectVariantTrack| is called before the track list is updated, we
      // could get a now-restricted variant.
      if (!shaka.util.StreamUtils.isPlayable(variant)) {
        shaka.log.error('Unable to switch to restricted track', track.id);
        return;
      }

      this.switchVariant_(
          variant, /* fromAdaptation= */ false, clearBuffer, safeMargin);

      // Workaround for
      // https://github.com/shaka-project/shaka-player/issues/1299
      // When track is selected, back-propagate the language to
      // currentAudioLanguage_.
      this.currentAdaptationSetCriteria_ = new shaka.media.ExampleBasedCriteria(
          variant,
          this.config_.mediaSource.codecSwitchingStrategy,
          this.config_.manifest.dash.enableAudioGroups);

      // Update AbrManager variants to match these new settings.
      this.updateAbrManagerVariants_();
    } else if (this.video_ && this.video_.audioTracks) {
      // Safari's native HLS won't let you choose an explicit variant, though
      // you can choose audio languages this way.
      const audioTracks = Array.from(this.video_.audioTracks);
      for (const audioTrack of audioTracks) {
        if (shaka.util.StreamUtils.html5TrackId(audioTrack) == track.id) {
          // This will reset the "enabled" of other tracks to false.
          this.switchHtml5Track_(audioTrack);
          return;
        }
      }
    }
  }

  /**
   * Return a list of audio language-role combinations available.  If the
   * player has not loaded any content, this will return an empty list.
   *
   * @return {!Array.<shaka.extern.LanguageRole>}
   * @export
   */
  getAudioLanguagesAndRoles() {
    return shaka.Player.getLanguageAndRolesFrom_(this.getVariantTracks());
  }

  /**
   * Return a list of text language-role combinations available.  If the player
   * has not loaded any content, this will be return an empty list.
   *
   * @return {!Array.<shaka.extern.LanguageRole>}
   * @export
   */
  getTextLanguagesAndRoles() {
    return shaka.Player.getLanguageAndRolesFrom_(this.getTextTracks());
  }

  /**
   * Return a list of audio languages available. If the player has not loaded
   * any content, this will return an empty list.
   *
   * @return {!Array.<string>}
   * @export
   */
  getAudioLanguages() {
    return Array.from(shaka.Player.getLanguagesFrom_(this.getVariantTracks()));
  }

  /**
   * Return a list of text languages available. If the player has not loaded
   * any content, this will return an empty list.
   *
   * @return {!Array.<string>}
   * @export
   */
  getTextLanguages() {
    return Array.from(shaka.Player.getLanguagesFrom_(this.getTextTracks()));
  }

  /**
   * Sets the current audio language and current variant role to the selected
   * language, role and channel count, and chooses a new variant if need be.
   * If the player has not loaded any content, this will be a no-op.
   *
   * @param {string} language
   * @param {string=} role
   * @param {number=} channelsCount
   * @param {number=} safeMargin
   * @export
   */
  selectAudioLanguage(language, role, channelsCount = 0, safeMargin = 0) {
    if (this.manifest_ && this.playhead_) {
      this.currentAdaptationSetCriteria_ =
          new shaka.media.PreferenceBasedCriteria(
              language,
              role || '',
              channelsCount,
              /* hdrLevel= */ '',
              /* spatialAudio= */ false,
              /* videoLayout= */ '',
              /* audioLabel= */ '',
              /* videoLabel= */ '',
              this.config_.mediaSource.codecSwitchingStrategy,
              this.config_.manifest.dash.enableAudioGroups);

      const diff = (a, b) => {
        if (!a.video && !b.video) {
          return 0;
        } else if (!a.video || !b.video) {
          return Infinity;
        } else {
          return Math.abs((a.video.height || 0) - (b.video.height || 0)) +
                Math.abs((a.video.width || 0) - (b.video.width || 0));
        }
      };
        // Find the variant whose size is closest to the active variant.  This
        // ensures we stay at about the same resolution when just changing the
        // language/role.
      const active = this.streamingEngine_.getCurrentVariant();
      const set =
            this.currentAdaptationSetCriteria_.create(this.manifest_.variants);
      let bestVariant = null;
      for (const curVariant of set.values()) {
        if (!bestVariant ||
              diff(bestVariant, active) > diff(curVariant, active)) {
          bestVariant = curVariant;
        }
      }
      if (bestVariant) {
        const track = shaka.util.StreamUtils.variantToTrack(bestVariant);
        this.selectVariantTrack(track, /* clearBuffer= */ true, safeMargin);
        return;
      }

      // If we haven't switched yet, just use ABR to find a new track.
      this.chooseVariantAndSwitch_();
    } else if (this.video_ && this.video_.audioTracks) {
      const track = shaka.util.StreamUtils.filterStreamsByLanguageAndRole(
          this.getVariantTracks(), language, role || '', false)[0];
      if (track) {
        this.selectVariantTrack(track);
      }
    }
  }

  /**
   * Sets the current text language and current text role to the selected
   * language and role, and chooses a new variant if need be. If the player has
   * not loaded any content, this will be a no-op.
   *
   * @param {string} language
   * @param {string=} role
   * @param {boolean=} forced
   * @export
   */
  selectTextLanguage(language, role, forced = false) {
    if (this.manifest_ && this.playhead_) {
      this.currentTextLanguage_ = language;
      this.currentTextRole_ = role || '';
      this.currentTextForced_ = forced;

      const chosenText = this.chooseTextStream_();
      if (chosenText) {
        if (chosenText == this.streamingEngine_.getCurrentTextStream()) {
          shaka.log.debug('Text track already selected.');
          return;
        }

        this.addTextStreamToSwitchHistory_(
            chosenText, /* fromAdaptation= */ false);
        if (this.shouldStreamText_()) {
          this.streamingEngine_.switchTextStream(chosenText);
          this.onTextChanged_();
        }
      }
    } else {
      const track = shaka.util.StreamUtils.filterStreamsByLanguageAndRole(
          this.getTextTracks(), language, role || '', forced)[0];
      if (track) {
        this.selectTextTrack(track);
      }
    }
  }

  /**
   * Select variant tracks that have a given label. This assumes the
   * label uniquely identifies an audio stream, so all the variants
   * are expected to have the same variant.audio.
   *
   * @param {string} label
   * @param {boolean=} clearBuffer Optional clear buffer or not when
   *  switch to new variant
   *  Defaults to true if not provided
   * @param {number=} safeMargin Optional amount of buffer (in seconds) to
   *   retain when clearing the buffer.
   *   Defaults to 0 if not provided. Ignored if clearBuffer is false.
   * @export
   */
  selectVariantsByLabel(label, clearBuffer = true, safeMargin = 0) {
    if (this.manifest_ && this.playhead_) {
      let firstVariantWithLabel = null;
      for (const variant of this.manifest_.variants) {
        if (variant.audio.label == label) {
          firstVariantWithLabel = variant;
          break;
        }
      }

      if (firstVariantWithLabel == null) {
        shaka.log.warning('No variants were found with label: ' +
            label + '. Ignoring the request to switch.');

        return;
      }

      // Label is a unique identifier of a variant's audio stream.
      // Because of that we assume that all the variants with the same
      // label have the same language.
      this.currentAdaptationSetCriteria_ =
          new shaka.media.PreferenceBasedCriteria(
              firstVariantWithLabel.language,
              /* role= */ '',
              /* channelCount= */ 0,
              /* hdrLevel= */ '',
              /* spatialAudio= */ false,
              /* videoLayout= */ '',
              label,
              /* videoLabel= */ '',
              this.config_.mediaSource.codecSwitchingStrategy,
              this.config_.manifest.dash.enableAudioGroups);

      this.chooseVariantAndSwitch_(clearBuffer, safeMargin);
    } else if (this.video_ && this.video_.audioTracks) {
      const audioTracks = Array.from(this.video_.audioTracks);

      let trackMatch = null;

      for (const audioTrack of audioTracks) {
        if (audioTrack.label == label) {
          trackMatch = audioTrack;
        }
      }
      if (trackMatch) {
        this.switchHtml5Track_(trackMatch);
      }
    }
  }

  /**
   * Check if the text displayer is enabled.
   *
   * @return {boolean}
   * @export
   */
  isTextTrackVisible() {
    const expected = this.isTextVisible_;

    if (this.mediaSourceEngine_ &&
        this.loadMode_ == shaka.Player.LoadMode.MEDIA_SOURCE) {
      // Make sure our values are still in-sync.
      const actual = this.mediaSourceEngine_.getTextDisplayer().isTextVisible();
      goog.asserts.assert(
          actual == expected, 'text visibility has fallen out of sync');

      // Always return the actual value so that the app has the most accurate
      // information (in the case that the values come out of sync in prod).
      return actual;
    } else if (this.video_ && this.video_.src && this.video_.textTracks) {
      const textTracks = this.getFilteredTextTracks_();
      return textTracks.some((t) => t.mode == 'showing');
    }

    return expected;
  }

  /**
   * Return a list of chapters tracks.
   *
   * @return {!Array.<shaka.extern.Track>}
   * @export
   */
  getChaptersTracks() {
    if (this.video_ && this.video_.src && this.video_.textTracks) {
      const textTracks = this.getChaptersTracks_();
      const StreamUtils = shaka.util.StreamUtils;
      return textTracks.map((text) => StreamUtils.html5TextTrackToTrack(text));
    } else {
      return [];
    }
  }

  /**
   * This returns the list of chapters.
   *
   * @param {string} language
   * @return {!Array.<shaka.extern.Chapter>}
   * @export
   */
  getChapters(language) {
    if (!this.video_ || !this.video_.src || !this.video_.textTracks) {
      return [];
    }
    const LanguageUtils = shaka.util.LanguageUtils;
    const inputlanguage = LanguageUtils.normalize(language);
    const chaptersTracks = this.getChaptersTracks_();
    const chaptersTracksWithLanguage = chaptersTracks
        .filter((t) => LanguageUtils.normalize(t.language) == inputlanguage);
    if (!chaptersTracksWithLanguage || !chaptersTracksWithLanguage.length) {
      return [];
    }
    const chapters = [];
    const uniqueChapters = new Set();
    for (const chaptersTrack of chaptersTracksWithLanguage) {
      if (chaptersTrack && chaptersTrack.cues) {
        for (const cue of chaptersTrack.cues) {
          let id = cue.id;
          if (!id || id == '') {
            id = cue.startTime + '-' + cue.endTime + '-' + cue.text;
          }
          /** @type {shaka.extern.Chapter} */
          const chapter = {
            id: id,
            title: cue.text,
            startTime: cue.startTime,
            endTime: cue.endTime,
          };
          if (!uniqueChapters.has(id)) {
            chapters.push(chapter);
            uniqueChapters.add(id);
          }
        }
      }
    }
    return chapters;
  }

  /**
   * Ignore the TextTracks with the 'metadata' or 'chapters' kind, or the one
   * generated by the SimpleTextDisplayer.
   *
   * @return {!Array.<TextTrack>}
   * @private
   */
  getFilteredTextTracks_() {
    goog.asserts.assert(this.video_.textTracks,
        'TextTracks should be valid.');
    return Array.from(this.video_.textTracks)
        .filter((t) => t.kind != 'metadata' && t.kind != 'chapters' &&
                       t.label != shaka.Player.TextTrackLabel);
  }

  /**
   * Get the TextTracks with the 'metadata' kind.
   *
   * @return {!Array.<TextTrack>}
   * @private
   */
  getMetadataTracks_() {
    goog.asserts.assert(this.video_.textTracks,
        'TextTracks should be valid.');
    return Array.from(this.video_.textTracks)
        .filter((t) => t.kind == 'metadata');
  }

  /**
   * Get the TextTracks with the 'chapters' kind.
   *
   * @return {!Array.<TextTrack>}
   * @private
   */
  getChaptersTracks_() {
    goog.asserts.assert(this.video_.textTracks,
        'TextTracks should be valid.');
    return Array.from(this.video_.textTracks)
        .filter((t) => t.kind == 'chapters');
  }

  /**
   * Enable or disable the text displayer.  If the player is in an unloaded
   * state, the request will be applied next time content is loaded.
   *
   * @param {boolean} isVisible
   * @export
   */
  setTextTrackVisibility(isVisible) {
    const oldVisibilty = this.isTextVisible_;
    // Convert to boolean in case apps pass 0/1 instead false/true.
    const newVisibility = !!isVisible;

    if (oldVisibilty == newVisibility) {
      return;
    }

    this.isTextVisible_ = newVisibility;

    // Hold of on setting the text visibility until we have all the components
    // we need. This ensures that they stay in-sync.
    if (this.loadMode_ == shaka.Player.LoadMode.MEDIA_SOURCE) {
      this.mediaSourceEngine_.getTextDisplayer()
          .setTextVisibility(newVisibility);

      // When the user wants to see captions, we stream captions. When the user
      // doesn't want to see captions, we don't stream captions. This is to
      // avoid bandwidth consumption by an unused resource. The app developer
      // can override this and configure us to always stream captions.
      if (!this.config_.streaming.alwaysStreamText) {
        if (newVisibility) {
          if (this.streamingEngine_.getCurrentTextStream()) {
            // We already have a selected text stream.
          } else {
            // Find the text stream that best matches the user's preferences.
            const streams =
                shaka.util.StreamUtils.filterStreamsByLanguageAndRole(
                    this.manifest_.textStreams,
                    this.currentTextLanguage_,
                    this.currentTextRole_,
                    this.currentTextForced_);

            // It is possible that there are no streams to play.
            if (streams.length > 0) {
              this.streamingEngine_.switchTextStream(streams[0]);
              this.onTextChanged_();
            }
          }
        } else {
          this.streamingEngine_.unloadTextStream();
        }
      }
    } else if (this.video_ && this.video_.src && this.video_.textTracks) {
      const textTracks = this.getFilteredTextTracks_();
      // Find the active track by looking for one which is not disabled.  This
      // is the only way to identify the track which is currently displayed.
      // Set it to 'showing' or 'hidden' based on newVisibility.
      for (const textTrack of textTracks) {
        if (textTrack.mode != 'disabled') {
          textTrack.mode = newVisibility ? 'showing' : 'hidden';
        }
      }
    }

    // We need to fire the event after we have updated everything so that
    // everything will be in a stable state when the app responds to the
    // event.
    this.onTextTrackVisibility_();
  }

  /**
   * Get the current playhead position as a date. This should only be called
   * when the player has loaded a live stream. If the player has not loaded a
   * live stream, this will return <code>null</code>.
   *
   * @return {Date}
   * @export
   */
  getPlayheadTimeAsDate() {
    if (!this.isLive()) {
      shaka.log.warning('getPlayheadTimeAsDate is for live streams!');
      return null;
    }

    let presentationTime = 0;
    if (this.playhead_) {
      presentationTime = this.playhead_.getTime();
    } else if (this.startTime_ == null) {
      // A live stream with no requested start time and no playhead yet.  We
      // would start at the live edge, but we don't have that yet, so return
      // the current date & time.
      return new Date();
    } else {
      // A specific start time has been requested.  This is what Playhead will
      // use once it is created.
      presentationTime = this.startTime_;
    }

    if (this.manifest_) {
      const timeline = this.manifest_.presentationTimeline;
      const startTime = timeline.getPresentationStartTime();
      return new Date(/* ms= */ (startTime + presentationTime) * 1000);
    } else if (this.video_ && this.video_.getStartDate) {
      // Apple's native HLS gives us getStartDate(), which is only available if
      // EXT-X-PROGRAM-DATETIME is in the playlist.
      const startDate = this.video_.getStartDate();
      if (isNaN(startDate.getTime())) {
        shaka.log.warning(
            'EXT-X-PROGRAM-DATETIME required to get playhead time as Date!');
        return null;
      }
      return new Date(startDate.getTime() + (presentationTime * 1000));
    } else {
      shaka.log.warning('No way to get playhead time as Date!');
      return null;
    }
  }

  /**
   * Get the presentation start time as a date. This should only be called when
   * the player has loaded a live stream. If the player has not loaded a live
   * stream, this will return <code>null</code>.
   *
   * @return {Date}
   * @export
   */
  getPresentationStartTimeAsDate() {
    if (!this.isLive()) {
      shaka.log.warning('getPresentationStartTimeAsDate is for live streams!');
      return null;
    }

    if (this.manifest_) {
      const timeline = this.manifest_.presentationTimeline;
      const startTime = timeline.getPresentationStartTime();
      goog.asserts.assert(startTime != null,
          'Presentation start time should not be null!');
      return new Date(/* ms= */ startTime * 1000);
    } else if (this.video_ && this.video_.getStartDate) {
      // Apple's native HLS gives us getStartDate(), which is only available if
      // EXT-X-PROGRAM-DATETIME is in the playlist.
      const startDate = this.video_.getStartDate();
      if (isNaN(startDate.getTime())) {
        shaka.log.warning(
            'EXT-X-PROGRAM-DATETIME required to get presentation start time ' +
            'as Date!');
        return null;
      }
      return startDate;
    } else {
      shaka.log.warning('No way to get presentation start time as Date!');
      return null;
    }
  }

  /**
   * Get the presentation segment availability duration. This should only be
   * called when the player has loaded a live stream. If the player has not
   * loaded a live stream, this will return <code>null</code>.
   *
   * @return {?number}
   * @export
   */
  getSegmentAvailabilityDuration() {
    if (!this.isLive()) {
      shaka.log.warning('getSegmentAvailabilityDuration is for live streams!');
      return null;
    }

    if (this.manifest_) {
      const timeline = this.manifest_.presentationTimeline;
      return timeline.getSegmentAvailabilityDuration();
    } else {
      shaka.log.warning('No way to get segment segment availability duration!');
      return null;
    }
  }

  /**
   * Get information about what the player has buffered. If the player has not
   * loaded content or is currently loading content, the buffered content will
   * be empty.
   *
   * @return {shaka.extern.BufferedInfo}
   * @export
   */
  getBufferedInfo() {
    if (this.loadMode_ == shaka.Player.LoadMode.MEDIA_SOURCE) {
      return this.mediaSourceEngine_.getBufferedInfo();
    }

    const info = {
      total: [],
      audio: [],
      video: [],
      text: [],
    };

    if (this.loadMode_ == shaka.Player.LoadMode.SRC_EQUALS) {
      const TimeRangesUtils = shaka.media.TimeRangesUtils;
      info.total = TimeRangesUtils.getBufferedInfo(this.video_.buffered);
    }

    return info;
  }

  /**
   * Get statistics for the current playback session. If the player is not
   * playing content, this will return an empty stats object.
   *
   * @return {shaka.extern.Stats}
   * @export
   */
  getStats() {
    // If the Player is not in a fully-loaded state, then return an empty stats
    // blob so that this call will never fail.
    const loaded = this.loadMode_ == shaka.Player.LoadMode.MEDIA_SOURCE ||
                   this.loadMode_ == shaka.Player.LoadMode.SRC_EQUALS;
    if (!loaded) {
      return shaka.util.Stats.getEmptyBlob();
    }

    this.updateStateHistory_();

    goog.asserts.assert(this.video_, 'If we have stats, we should have video_');
    const element = /** @type {!HTMLVideoElement} */ (this.video_);

    const completionRatio = element.currentTime / element.duration;
    if (!isNaN(completionRatio)) {
      this.stats_.setCompletionPercent(Math.round(100 * completionRatio));
    }

    if (this.playhead_) {
      this.stats_.setGapsJumped(this.playhead_.getGapsJumped());
      this.stats_.setStallsDetected(this.playhead_.getStallsDetected());
    }

    if (element.getVideoPlaybackQuality) {
      const info = element.getVideoPlaybackQuality();

      this.stats_.setDroppedFrames(
          Number(info.droppedVideoFrames),
          Number(info.totalVideoFrames));
      this.stats_.setCorruptedFrames(Number(info.corruptedVideoFrames));
    }

    const licenseSeconds =
        this.drmEngine_ ? this.drmEngine_.getLicenseTime() : NaN;
    this.stats_.setLicenseTime(licenseSeconds);

    if (this.loadMode_ == shaka.Player.LoadMode.MEDIA_SOURCE) {
      // Event through we are loaded, it is still possible that we don't have a
      // variant yet because we set the load mode before we select the first
      // variant to stream.
      const variant = this.streamingEngine_.getCurrentVariant();
      const textStream = this.streamingEngine_.getCurrentTextStream();

      if (variant) {
        const rate = this.playRateController_ ?
           this.playRateController_.getRealRate() : 1;
        const variantBandwidth = rate * variant.bandwidth;
        let currentStreamBandwidth = variantBandwidth;
        if (textStream && textStream.bandwidth) {
          currentStreamBandwidth += (rate * textStream.bandwidth);
        }
        this.stats_.setCurrentStreamBandwidth(currentStreamBandwidth);
      }

      if (variant && variant.video) {
        this.stats_.setResolution(
            /* width= */ variant.video.width || NaN,
            /* height= */ variant.video.height || NaN);
      }

      if (this.isLive()) {
        const now = this.getPresentationStartTimeAsDate().valueOf() +
            element.currentTime * 1000;
        const latency = (Date.now() - now) / 1000;
        this.stats_.setLiveLatency(latency);
      }

      if (this.manifest_ && this.manifest_.presentationTimeline) {
        const maxSegmentDuration =
            this.manifest_.presentationTimeline.getMaxSegmentDuration();
        this.stats_.setMaxSegmentDuration(maxSegmentDuration);
      }

      const estimate = this.abrManager_.getBandwidthEstimate();
      this.stats_.setBandwidthEstimate(estimate);
    }

    if (this.loadMode_ == shaka.Player.LoadMode.SRC_EQUALS) {
      this.stats_.setResolution(
          /* width= */ element.videoWidth || NaN,
          /* height= */ element.videoHeight || NaN);
    }

    return this.stats_.getBlob();
  }

  /**
   * Adds the given text track to the loaded manifest.  <code>load()</code> must
   * resolve before calling.  The presentation must have a duration.
   *
   * This returns the created track, which can immediately be selected by the
   * application.  The track will not be automatically selected.
   *
   * @param {string} uri
   * @param {string} language
   * @param {string} kind
   * @param {string=} mimeType
   * @param {string=} codec
   * @param {string=} label
   * @param {boolean=} forced
   * @return {!Promise.<shaka.extern.Track>}
   * @export
   */
  async addTextTrackAsync(uri, language, kind, mimeType, codec, label,
      forced = false) {
    if (this.loadMode_ != shaka.Player.LoadMode.MEDIA_SOURCE &&
        this.loadMode_ != shaka.Player.LoadMode.SRC_EQUALS) {
      shaka.log.error(
          'Must call load() and wait for it to resolve before adding text ' +
          'tracks.');
      throw new shaka.util.Error(
          shaka.util.Error.Severity.RECOVERABLE,
          shaka.util.Error.Category.PLAYER,
          shaka.util.Error.Code.CONTENT_NOT_LOADED);
    }

    if (kind != 'subtitles' && kind != 'captions') {
      shaka.log.alwaysWarn(
          'Using a kind value different of `subtitles` or `captions` can ' +
          'cause unwanted issues.');
    }

    if (!mimeType) {
      mimeType = await this.getTextMimetype_(uri);
    }

    let adCuePoints = [];
    if (this.adManager_) {
      adCuePoints = this.adManager_.getCuePoints();
    }

    if (this.loadMode_ == shaka.Player.LoadMode.SRC_EQUALS) {
      if (forced) {
        // See: https://github.com/whatwg/html/issues/4472
        kind = 'forced';
      }
      await this.addSrcTrackElement_(uri, language, kind, mimeType, label || '',
          adCuePoints);

      const LanguageUtils = shaka.util.LanguageUtils;
      const languageNormalized = LanguageUtils.normalize(language);

      const textTracks = this.getTextTracks();
      const srcTrack = textTracks.find((t) => {
        return LanguageUtils.normalize(t.language) == languageNormalized &&
            t.label == (label || '') &&
            t.kind == kind;
      });
      if (srcTrack) {
        this.onTracksChanged_();
        return srcTrack;
      }
      // This should not happen, but there are browser implementations that may
      // not support the Track element.
      shaka.log.error('Cannot add this text when loaded with src=');
      throw new shaka.util.Error(
          shaka.util.Error.Severity.RECOVERABLE,
          shaka.util.Error.Category.TEXT,
          shaka.util.Error.Code.CANNOT_ADD_EXTERNAL_TEXT_TO_SRC_EQUALS);
    }

    const ContentType = shaka.util.ManifestParserUtils.ContentType;

    let duration = this.video_.duration;
    if (this.manifest_) {
      duration = this.manifest_.presentationTimeline.getDuration();
    }
    if (duration == Infinity) {
      throw new shaka.util.Error(
          shaka.util.Error.Severity.RECOVERABLE,
          shaka.util.Error.Category.MANIFEST,
          shaka.util.Error.Code.CANNOT_ADD_EXTERNAL_TEXT_TO_LIVE_STREAM);
    }

    if (adCuePoints.length) {
      goog.asserts.assert(
          this.networkingEngine_, 'Need networking engine.');
      const data = await this.getTextData_(uri,
          this.networkingEngine_,
          this.config_.streaming.retryParameters);
      const vvtText = this.convertToWebVTT_(data, mimeType, adCuePoints);
      const blob = new Blob([vvtText], {type: 'text/vtt'});
      uri = shaka.media.MediaSourceEngine.createObjectURL(blob);
      mimeType = 'text/vtt';
    }

    /** @type {shaka.extern.Stream} */
    const stream = {
      id: this.nextExternalStreamId_++,
      originalId: null,
      groupId: null,
      createSegmentIndex: () => Promise.resolve(),
      segmentIndex: shaka.media.SegmentIndex.forSingleSegment(
          /* startTime= */ 0,
          /* duration= */ duration,
          /* uris= */ [uri]),
      mimeType: mimeType || '',
      codecs: codec || '',
      kind: kind,
      encrypted: false,
      drmInfos: [],
      keyIds: new Set(),
      language: language,
      originalLanguage: language,
      label: label || null,
      type: ContentType.TEXT,
      primary: false,
      trickModeVideo: null,
      emsgSchemeIdUris: null,
      roles: [],
      forced: !!forced,
      channelsCount: null,
      audioSamplingRate: null,
      spatialAudio: false,
      closedCaptions: null,
      accessibilityPurpose: null,
      external: true,
      fastSwitching: false,
    };

    const fullMimeType = shaka.util.MimeUtils.getFullType(
        stream.mimeType, stream.codecs);
    const supported = shaka.text.TextEngine.isTypeSupported(fullMimeType);
    if (!supported) {
      throw new shaka.util.Error(
          shaka.util.Error.Severity.CRITICAL,
          shaka.util.Error.Category.TEXT,
          shaka.util.Error.Code.MISSING_TEXT_PLUGIN,
          mimeType);
    }

    this.manifest_.textStreams.push(stream);
    this.onTracksChanged_();
    return shaka.util.StreamUtils.textStreamToTrack(stream);
  }

  /**
   * Adds the given thumbnails track to the loaded manifest.
   * <code>load()</code> must resolve before calling.  The presentation must
   * have a duration.
   *
   * This returns the created track, which can immediately be used by the
   * application.
   *
   * @param {string} uri
   * @param {string=} mimeType
   * @return {!Promise.<shaka.extern.Track>}
   * @export
   */
  async addThumbnailsTrack(uri, mimeType) {
    if (this.loadMode_ != shaka.Player.LoadMode.MEDIA_SOURCE &&
        this.loadMode_ != shaka.Player.LoadMode.SRC_EQUALS) {
      shaka.log.error(
          'Must call load() and wait for it to resolve before adding image ' +
          'tracks.');
      throw new shaka.util.Error(
          shaka.util.Error.Severity.RECOVERABLE,
          shaka.util.Error.Category.PLAYER,
          shaka.util.Error.Code.CONTENT_NOT_LOADED);
    }

    if (!mimeType) {
      mimeType = await this.getTextMimetype_(uri);
    }

    if (mimeType != 'text/vtt') {
      throw new shaka.util.Error(
          shaka.util.Error.Severity.RECOVERABLE,
          shaka.util.Error.Category.TEXT,
          shaka.util.Error.Code.UNSUPPORTED_EXTERNAL_THUMBNAILS_URI,
          uri);
    }

    const ContentType = shaka.util.ManifestParserUtils.ContentType;
    let duration = this.video_.duration;
    if (this.manifest_) {
      duration = this.manifest_.presentationTimeline.getDuration();
    }
    if (duration == Infinity) {
      throw new shaka.util.Error(
          shaka.util.Error.Severity.RECOVERABLE,
          shaka.util.Error.Category.MANIFEST,
          shaka.util.Error.Code.CANNOT_ADD_EXTERNAL_THUMBNAILS_TO_LIVE_STREAM);
    }

    goog.asserts.assert(
        this.networkingEngine_, 'Need networking engine.');
    const buffer = await this.getTextData_(uri,
        this.networkingEngine_,
        this.config_.streaming.retryParameters);

    const factory = shaka.text.TextEngine.findParser(mimeType);
    if (!factory) {
      throw new shaka.util.Error(
          shaka.util.Error.Severity.CRITICAL,
          shaka.util.Error.Category.TEXT,
          shaka.util.Error.Code.MISSING_TEXT_PLUGIN,
          mimeType);
    }
    const TextParser = factory();
    const time = {
      periodStart: 0,
      segmentStart: 0,
      segmentEnd: duration,
      vttOffset: 0,
    };
    const data = shaka.util.BufferUtils.toUint8(buffer);
    const cues = TextParser.parseMedia(data, time, uri);

    const references = [];
    for (const cue of cues) {
      let uris = null;
      const getUris = () => {
        if (uris == null) {
          uris = shaka.util.ManifestParserUtils.resolveUris(
              [uri], [cue.payload]);
        }
        return uris || [];
      };
      const reference = new shaka.media.SegmentReference(
          cue.startTime,
          cue.endTime,
          getUris,
          /* startByte= */ 0,
          /* endByte= */ null,
          /* initSegmentReference= */ null,
          /* timestampOffset= */ 0,
          /* appendWindowStart= */ 0,
          /* appendWindowEnd= */ Infinity,
      );
      if (cue.payload.includes('#xywh')) {
        const spriteInfo = cue.payload.split('#xywh=')[1].split(',');
        if (spriteInfo.length === 4) {
          reference.setThumbnailSprite({
            height: parseInt(spriteInfo[3], 10),
            positionX: parseInt(spriteInfo[0], 10),
            positionY: parseInt(spriteInfo[1], 10),
            width: parseInt(spriteInfo[2], 10),
          });
        }
      }
      references.push(reference);
    }

    /** @type {shaka.extern.Stream} */
    const stream = {
      id: this.nextExternalStreamId_++,
      originalId: null,
      groupId: null,
      createSegmentIndex: () => Promise.resolve(),
      segmentIndex: new shaka.media.SegmentIndex(references),
      mimeType: mimeType || '',
      codecs: '',
      kind: '',
      encrypted: false,
      drmInfos: [],
      keyIds: new Set(),
      language: 'und',
      originalLanguage: null,
      label: null,
      type: ContentType.IMAGE,
      primary: false,
      trickModeVideo: null,
      emsgSchemeIdUris: null,
      roles: [],
      forced: false,
      channelsCount: null,
      audioSamplingRate: null,
      spatialAudio: false,
      closedCaptions: null,
      tilesLayout: '1x1',
      accessibilityPurpose: null,
      external: true,
      fastSwitching: false,
    };

    if (this.loadMode_ == shaka.Player.LoadMode.SRC_EQUALS) {
      this.externalSrcEqualsThumbnailsStreams_.push(stream);
    } else {
      this.manifest_.imageStreams.push(stream);
    }
    this.onTracksChanged_();
    return shaka.util.StreamUtils.imageStreamToTrack(stream);
  }

  /**
   * Adds the given chapters track to the loaded manifest.  <code>load()</code>
   * must resolve before calling.  The presentation must have a duration.
   *
   * This returns the created track.
   *
   * @param {string} uri
   * @param {string} language
   * @param {string=} mimeType
   * @return {!Promise.<shaka.extern.Track>}
   * @export
   */
  async addChaptersTrack(uri, language, mimeType) {
    if (this.loadMode_ != shaka.Player.LoadMode.MEDIA_SOURCE &&
        this.loadMode_ != shaka.Player.LoadMode.SRC_EQUALS) {
      shaka.log.error(
          'Must call load() and wait for it to resolve before adding ' +
          'chapters tracks.');
      throw new shaka.util.Error(
          shaka.util.Error.Severity.RECOVERABLE,
          shaka.util.Error.Category.PLAYER,
          shaka.util.Error.Code.CONTENT_NOT_LOADED);
    }

    if (!mimeType) {
      mimeType = await this.getTextMimetype_(uri);
    }

    let adCuePoints = [];
    if (this.adManager_) {
      adCuePoints = this.adManager_.getCuePoints();
    }

    /** @type {!HTMLTrackElement} */
    const trackElement = await this.addSrcTrackElement_(
        uri, language, /* kind= */ 'chapters', mimeType, /* label= */ '',
        adCuePoints);

    const chaptersTracks = this.getChaptersTracks();
    const chaptersTrack = chaptersTracks.find((t) => {
      return t.language == language;
    });

    if (chaptersTrack) {
      await new Promise((resolve, reject) => {
        // The chapter data isn't available until the 'load' event fires, and
        // that won't happen until the chapters track is activated by the
        // activateChaptersTrack_ method.
        this.loadEventManager_.listenOnce(trackElement, 'load', resolve);
        this.loadEventManager_.listenOnce(trackElement, 'error', (event) => {
          reject(new shaka.util.Error(
              shaka.util.Error.Severity.RECOVERABLE,
              shaka.util.Error.Category.TEXT,
              shaka.util.Error.Code.CHAPTERS_TRACK_FAILED));
        });
      });

      this.onTracksChanged_();

      return chaptersTrack;
    }

    // This should not happen, but there are browser implementations that may
    // not support the Track element.
    shaka.log.error('Cannot add this text when loaded with src=');
    throw new shaka.util.Error(
        shaka.util.Error.Severity.RECOVERABLE,
        shaka.util.Error.Category.TEXT,
        shaka.util.Error.Code.CANNOT_ADD_EXTERNAL_TEXT_TO_SRC_EQUALS);
  }

  /**
   * @param {string} uri
   * @return {!Promise.<string>}
   * @private
   */
  async getTextMimetype_(uri) {
    let mimeType;
    try {
      goog.asserts.assert(
          this.networkingEngine_, 'Need networking engine.');
      // eslint-disable-next-line require-atomic-updates
      mimeType = await shaka.net.NetworkingUtils.getMimeType(uri,
          this.networkingEngine_,
          this.config_.streaming.retryParameters);
    } catch (error) {}

    if (mimeType) {
      return mimeType;
    }

    shaka.log.error(
        'The mimeType has not been provided and it could not be deduced ' +
        'from its uri.');
    throw new shaka.util.Error(
        shaka.util.Error.Severity.RECOVERABLE,
        shaka.util.Error.Category.TEXT,
        shaka.util.Error.Code.TEXT_COULD_NOT_GUESS_MIME_TYPE,
        uri);
  }

  /**
   * @param {string} uri
   * @param {string} language
   * @param {string} kind
   * @param {string} mimeType
   * @param {string} label
   * @param {!Array.<!shaka.extern.AdCuePoint>} adCuePoints
   * @return {!Promise.<!HTMLTrackElement>}
   * @private
   */
  async addSrcTrackElement_(uri, language, kind, mimeType, label,
      adCuePoints) {
    if (mimeType != 'text/vtt' || adCuePoints.length) {
      goog.asserts.assert(
          this.networkingEngine_, 'Need networking engine.');
      const data = await this.getTextData_(uri,
          this.networkingEngine_,
          this.config_.streaming.retryParameters);
      const vvtText = this.convertToWebVTT_(data, mimeType, adCuePoints);
      const blob = new Blob([vvtText], {type: 'text/vtt'});
      uri = shaka.media.MediaSourceEngine.createObjectURL(blob);
      mimeType = 'text/vtt';
    }

    const trackElement =
      /** @type {!HTMLTrackElement} */(document.createElement('track'));
    trackElement.src = this.cmcdManager_.appendTextTrackData(uri);
    trackElement.label = label;
    trackElement.kind = kind;
    trackElement.srclang = language;

    // Because we're pulling in the text track file via Javascript, the
    // same-origin policy applies. If you'd like to have a player served
    // from one domain, but the text track served from another, you'll
    // need to enable CORS in order to do so. In addition to enabling CORS
    // on the server serving the text tracks, you will need to add the
    // crossorigin attribute to the video element itself.
    if (!this.video_.getAttribute('crossorigin')) {
      this.video_.setAttribute('crossorigin', 'anonymous');
    }

    this.video_.appendChild(trackElement);
    return trackElement;
  }

  /**
   * @param {string} uri
   * @param {!shaka.net.NetworkingEngine} netEngine
   * @param {shaka.extern.RetryParameters} retryParams
   * @return {!Promise.<BufferSource>}
   * @private
   */
  async getTextData_(uri, netEngine, retryParams) {
    const type = shaka.net.NetworkingEngine.RequestType.SEGMENT;

    const request = shaka.net.NetworkingEngine.makeRequest([uri], retryParams);
    request.method = 'GET';

    this.cmcdManager_.applyTextData(request);

    const response = await netEngine.request(type, request).promise;

    return response.data;
  }


  /**
   * Converts an input string to a WebVTT format string.
   *
   * @param {BufferSource} buffer
   * @param {string} mimeType
   * @param {!Array.<!shaka.extern.AdCuePoint>} adCuePoints
   * @return {string}
   * @private
   */
  convertToWebVTT_(buffer, mimeType, adCuePoints) {
    const factory = shaka.text.TextEngine.findParser(mimeType);
    if (factory) {
      const obj = factory();
      const time = {
        periodStart: 0,
        segmentStart: 0,
        segmentEnd: this.video_.duration,
        vttOffset: 0,
      };
      const data = shaka.util.BufferUtils.toUint8(buffer);
      const cues = obj.parseMedia(data, time, /* uri= */ null);
      return shaka.text.WebVttGenerator.convert(cues, adCuePoints);
    }
    throw new shaka.util.Error(
        shaka.util.Error.Severity.CRITICAL,
        shaka.util.Error.Category.TEXT,
        shaka.util.Error.Code.MISSING_TEXT_PLUGIN,
        mimeType);
  }

  /**
   * Set the maximum resolution that the platform's hardware can handle.
   * This will be called automatically by <code>shaka.cast.CastReceiver</code>
   * to enforce limitations of the Chromecast hardware.
   *
   * @param {number} width
   * @param {number} height
   * @export
   */
  setMaxHardwareResolution(width, height) {
    this.maxHwRes_.width = width;
    this.maxHwRes_.height = height;
  }

  /**
   * Retry streaming after a streaming failure has occurred. When the player has
   * not loaded content or is loading content, this will be a no-op and will
   * return <code>false</code>.
   *
   * <p>
   * If the player has loaded content, and streaming has not seen an error, this
   * will return <code>false</code>.
   *
   * <p>
   * If the player has loaded content, and streaming seen an error, but the
   * could not resume streaming, this will return <code>false</code>.
   *
   * @param {number=} retryDelaySeconds
   * @return {boolean}
   * @export
   */
  retryStreaming(retryDelaySeconds = 0.1) {
    return this.loadMode_ == shaka.Player.LoadMode.MEDIA_SOURCE ?
           this.streamingEngine_.retry(retryDelaySeconds) :
           false;
  }

  /**
   * Get the manifest that the player has loaded. If the player has not loaded
   * any content, this will return <code>null</code>.
   *
   * NOTE: This structure is NOT covered by semantic versioning compatibility
   * guarantees.  It may change at any time!
   *
   * This is marked as deprecated to warn Closure Compiler users at compile-time
   * to avoid using this method.
   *
   * @return {?shaka.extern.Manifest}
   * @export
   * @deprecated
   */
  getManifest() {
    shaka.log.alwaysWarn(
        'Shaka Player\'s internal Manifest structure is NOT covered by ' +
        'semantic versioning compatibility guarantees.  It may change at any ' +
        'time!  Please consider filing a feature request for whatever you ' +
        'use getManifest() for.');
    return this.manifest_;
  }

  /**
   * Get the type of manifest parser that the player is using. If the player has
   * not loaded any content, this will return <code>null</code>.
   *
   * @return {?shaka.extern.ManifestParser.Factory}
   * @export
   */
  getManifestParserFactory() {
    return this.parserFactory_;
  }

  /**
   * @param {shaka.extern.Variant} variant
   * @param {boolean} fromAdaptation
   * @private
   */
  addVariantToSwitchHistory_(variant, fromAdaptation) {
    const switchHistory = this.stats_.getSwitchHistory();
    switchHistory.updateCurrentVariant(variant, fromAdaptation);
  }

  /**
   * @param {shaka.extern.Stream} textStream
   * @param {boolean} fromAdaptation
   * @private
   */
  addTextStreamToSwitchHistory_(textStream, fromAdaptation) {
    const switchHistory = this.stats_.getSwitchHistory();
    switchHistory.updateCurrentText(textStream, fromAdaptation);
  }

  /**
   * @return {shaka.extern.PlayerConfiguration}
   * @private
   */
  defaultConfig_() {
    const config = shaka.util.PlayerConfiguration.createDefault();

    config.streaming.failureCallback = (error) => {
      this.defaultStreamingFailureCallback_(error);
    };

    // Because this.video_ may not be set when the config is built, the default
    // TextDisplay factory must capture a reference to "this".
    config.textDisplayFactory = () => {
      if (this.videoContainer_) {
        return new shaka.text.UITextDisplayer(
            this.video_, this.videoContainer_);
      } else {
        // eslint-disable-next-line no-restricted-syntax
        if (HTMLMediaElement.prototype.addTextTrack) {
          return new shaka.text.SimpleTextDisplayer(
              this.video_, shaka.Player.TextTrackLabel);
        } else {
          shaka.log.warning('Text tracks are not supported by the ' +
                            'browser, disabling.');
          return new shaka.text.StubTextDisplayer();
        }
      }
    };
    return config;
  }

  /**
   * Set the videoContainer to construct UITextDisplayer.
   * @param {HTMLElement} videoContainer
   * @export
   */
  setVideoContainer(videoContainer) {
    this.videoContainer_ = videoContainer;
  }

  /**
   * @param {!shaka.util.Error} error
   * @private
   */
  defaultStreamingFailureCallback_(error) {
    // For live streams, we retry streaming automatically for certain errors.
    // For VOD streams, all streaming failures are fatal.
    if (!this.isLive()) {
      return;
    }

    let retryDelaySeconds = null;
    if (error.code == shaka.util.Error.Code.BAD_HTTP_STATUS ||
        error.code == shaka.util.Error.Code.HTTP_ERROR) {
      // These errors can be near-instant, so delay a bit before retrying.
      retryDelaySeconds = 1;
    } else if (error.code == shaka.util.Error.Code.TIMEOUT) {
      // We already waited for a timeout, so retry quickly.
      retryDelaySeconds = 0.1;
    }

    if (retryDelaySeconds != null) {
      error.severity = shaka.util.Error.Severity.RECOVERABLE;
      shaka.log.warning('Live streaming error.  Retrying automatically...');
      this.retryStreaming(retryDelaySeconds);
    }
  }

  /**
   * For CEA closed captions embedded in the video streams, create dummy text
   * stream.  This can be safely called again on existing manifests, for
   * manifest updates.
   * @param {!shaka.extern.Manifest} manifest
   * @private
   */
  makeTextStreamsForClosedCaptions_(manifest) {
    const ContentType = shaka.util.ManifestParserUtils.ContentType;
    const TextStreamKind = shaka.util.ManifestParserUtils.TextStreamKind;
    const CEA608_MIME = shaka.util.MimeUtils.CEA608_CLOSED_CAPTION_MIMETYPE;
    const CEA708_MIME = shaka.util.MimeUtils.CEA708_CLOSED_CAPTION_MIMETYPE;

    // A set, to make sure we don't create two text streams for the same video.
    const closedCaptionsSet = new Set();
    for (const textStream of manifest.textStreams) {
      if (textStream.mimeType == CEA608_MIME ||
          textStream.mimeType == CEA708_MIME) {
        // This function might be called on a manifest update, so don't make a
        // new text stream for closed caption streams we have seen before.
        closedCaptionsSet.add(textStream.originalId);
      }
    }
    for (const variant of manifest.variants) {
      const video = variant.video;
      if (video && video.closedCaptions) {
        for (const id of video.closedCaptions.keys()) {
          if (!closedCaptionsSet.has(id)) {
            const mimeType = id.startsWith('CC') ? CEA608_MIME : CEA708_MIME;

            // Add an empty segmentIndex, for the benefit of the period combiner
            // in our builtin DASH parser.
            const segmentIndex = new shaka.media.MetaSegmentIndex();
            const language = video.closedCaptions.get(id);
            const textStream = {
              id: this.nextExternalStreamId_++,  // A globally unique ID.
              originalId: id, // The CC ID string, like 'CC1', 'CC3', etc.
              groupId: null,
              createSegmentIndex: () => Promise.resolve(),
              segmentIndex,
              mimeType,
              codecs: '',
              kind: TextStreamKind.CLOSED_CAPTION,
              encrypted: false,
              drmInfos: [],
              keyIds: new Set(),
              language,
              originalLanguage: language,
              label: null,
              type: ContentType.TEXT,
              primary: false,
              trickModeVideo: null,
              emsgSchemeIdUris: null,
              roles: video.roles,
              forced: false,
              channelsCount: null,
              audioSamplingRate: null,
              spatialAudio: false,
              closedCaptions: null,
              accessibilityPurpose: null,
              external: false,
              fastSwitching: false,
            };
            manifest.textStreams.push(textStream);
            closedCaptionsSet.add(id);
          }
        }
      }
    }
  }

  /**
   * @param {shaka.extern.Variant} initialVariant
   * @param {number} time
   * @return {!Promise.<number>}
   * @private
   */
  async adjustStartTime_(initialVariant, time) {
    /** @type {?shaka.extern.Stream} */
    const activeAudio = initialVariant.audio;
    /** @type {?shaka.extern.Stream} */
    const activeVideo = initialVariant.video;

    /**
     * @param {?shaka.extern.Stream} stream
     * @param {number} time
     * @return {!Promise.<?number>}
     */
    const getAdjustedTime = async (stream, time) => {
      if (!stream) {
        return null;
      }

      await stream.createSegmentIndex();
      const iter = stream.segmentIndex.getIteratorForTime(time);
      const ref = iter ? iter.next().value : null;
      if (!ref) {
        return null;
      }

      const refTime = ref.startTime;
      goog.asserts.assert(refTime <= time,
          'Segment should start before target time!');
      return refTime;
    };

    const audioStartTime = await getAdjustedTime(activeAudio, time);
    const videoStartTime = await getAdjustedTime(activeVideo, time);

    // If we have both video and audio times, pick the larger one.  If we picked
    // the smaller one, that one will download an entire segment to buffer the
    // difference.
    if (videoStartTime != null && audioStartTime != null) {
      return Math.max(videoStartTime, audioStartTime);
    } else if (videoStartTime != null) {
      return videoStartTime;
    } else if (audioStartTime != null) {
      return audioStartTime;
    } else {
      return time;
    }
  }

  /**
   * Update the buffering state to be either "we are buffering" or "we are not
   * buffering", firing events to the app as needed.
   *
   * @private
   */
  updateBufferState_() {
    const isBuffering = this.isBuffering();
    shaka.log.v2('Player changing buffering state to', isBuffering);

    // Make sure we have all the components we need before we consider ourselves
    // as being loaded.
    // TODO: Make the check for "loaded" simpler.
    const loaded = this.stats_ && this.bufferObserver_ && this.playhead_;

    if (loaded) {
      if (this.cmcdManager_) {
        this.cmcdManager_.setBuffering(isBuffering);
      }
      this.updateStateHistory_();
    }

    // Surface the buffering event so that the app knows if/when we are
    // buffering.
    const eventName = shaka.util.FakeEvent.EventName.Buffering;
    const data = (new Map()).set('buffering', isBuffering);
    this.dispatchEvent(shaka.Player.makeEvent_(eventName, data));
  }

  /**
   * A callback for when the playback rate changes. We need to watch the
   * playback rate so that if the playback rate on the media element changes
   * (that was not caused by our play rate controller) we can notify the
   * controller so that it can stay in-sync with the change.
   *
   * @private
   */
  onRateChange_() {
    /** @type {number} */
    const newRate = this.video_.playbackRate;

    // On Edge, when someone seeks using the native controls, it will set the
    // playback rate to zero until they finish seeking, after which it will
    // return the playback rate.
    //
    // If the playback rate changes while seeking, Edge will cache the playback
    // rate and use it after seeking.
    //
    // https://github.com/shaka-project/shaka-player/issues/951
    if (newRate == 0) {
      return;
    }

    if (this.playRateController_) {
      // The playback rate has changed. This could be us or someone else.
      // If this was us, setting the rate again will be a no-op.
      this.playRateController_.set(newRate);
    }

    const event = shaka.Player.makeEvent_(
        shaka.util.FakeEvent.EventName.RateChange);
    this.dispatchEvent(event);
  }

  /**
   * Try updating the state history. If the player has not finished
   * initializing, this will be a no-op.
   *
   * @private
   */
  updateStateHistory_() {
    // If we have not finish initializing, this will be a no-op.
    if (!this.stats_) {
      return;
    }
    if (!this.bufferObserver_) {
      return;
    }

    const State = shaka.media.BufferingObserver.State;

    const history = this.stats_.getStateHistory();

    let updateState = 'playing';
    if (this.bufferObserver_.getState() == State.STARVING) {
      updateState = 'buffering';
    } else if (this.video_.paused) {
      updateState = 'paused';
    } else if (this.video_.ended) {
      updateState = 'ended';
    }
    const stateChanged = history.update(updateState);

    if (stateChanged) {
      const eventName = shaka.util.FakeEvent.EventName.StateChanged;
      const data = (new Map()).set('newstate', updateState);
      this.dispatchEvent(shaka.Player.makeEvent_(eventName, data));
    }
  }

  /**
   * Callback for liveSync
   *
   * @private
   */
  onTimeUpdate_() {
    // If the live stream has reached its end, do not sync.
    if (!this.isLive()) {
      return;
    }
    const seekRange = this.seekRange();
    if (!Number.isFinite(seekRange.end)) {
      return;
    }
    const currentTime = this.video_.currentTime;
    if (currentTime < seekRange.start) {
      // Bad stream?
      return;
    }

    let liveSyncMaxLatency;
    let liveSyncPlaybackRate;
    if (this.config_.streaming.liveSync) {
      liveSyncMaxLatency = this.config_.streaming.liveSyncMaxLatency;
      liveSyncPlaybackRate = this.config_.streaming.liveSyncPlaybackRate;
    } else {
      // serviceDescription must override if it is defined in the MPD and
      // liveSync configuration is not set.
      if (this.manifest_ && this.manifest_.serviceDescription) {
        liveSyncMaxLatency = this.manifest_.serviceDescription.maxLatency ||
          this.config_.streaming.liveSyncMaxLatency;
        liveSyncPlaybackRate =
          this.manifest_.serviceDescription.maxPlaybackRate ||
          this.config_.streaming.liveSyncPlaybackRate;
      }
    }

    let liveSyncMinLatency;
    let liveSyncMinPlaybackRate;
    if (this.config_.streaming.liveSync) {
      liveSyncMinLatency = this.config_.streaming.liveSyncMinLatency;
      liveSyncMinPlaybackRate = this.config_.streaming.liveSyncMinPlaybackRate;
    } else {
      // serviceDescription must override if it is defined in the MPD and
      // liveSync configuration is not set.
      if (this.manifest_ && this.manifest_.serviceDescription) {
        liveSyncMinLatency = this.manifest_.serviceDescription.minLatency ||
          this.config_.streaming.liveSyncMinLatency;
        liveSyncMinPlaybackRate =
          this.manifest_.serviceDescription.minPlaybackRate ||
          this.config_.streaming.liveSyncMinPlaybackRate;
      }
    }

    const playbackRate = this.video_.playbackRate;
    const latency = seekRange.end - this.video_.currentTime;
    let offset = 0;
    // In src= mode, the seek range isn't updated frequently enough, so we need
    // to fudge the latency number with an offset.  The playback rate is used
    // as an offset, since that is the amount we catch up 1 second of
    // accelerated playback.
    if (this.loadMode_ == shaka.Player.LoadMode.SRC_EQUALS) {
      const buffered = this.video_.buffered;
      if (buffered.length > 0) {
        const bufferedEnd = buffered.end(buffered.length - 1);
        offset = Math.max(liveSyncPlaybackRate, bufferedEnd - seekRange.end);
      }
    }

    const panicMode = this.config_.streaming.liveSyncPanicMode;
    const panicThreshold = this.config_.streaming.liveSyncPanicThreshold * 1000;
    const timeSinceLastRebuffer =
        Date.now() - this.bufferObserver_.getLastRebufferTime();
    if (panicMode && !liveSyncMinPlaybackRate) {
      liveSyncMinPlaybackRate = this.config_.streaming.liveSyncMinPlaybackRate;
    }

    if (panicMode && liveSyncMinPlaybackRate &&
        timeSinceLastRebuffer <= panicThreshold) {
      if (playbackRate != liveSyncMinPlaybackRate) {
        shaka.log.debug('Time since last rebuffer (' +
          timeSinceLastRebuffer + 's) ' +
          'is less than the liveSyncPanicThreshold (' + panicThreshold +
          's). Updating playbackRate to ' + liveSyncMinPlaybackRate);
        this.trickPlay(liveSyncMinPlaybackRate);
      }
    } else if (liveSyncMaxLatency && liveSyncPlaybackRate &&
        (latency - offset) > liveSyncMaxLatency) {
      if (playbackRate != liveSyncPlaybackRate) {
        shaka.log.debug('Latency (' + latency + 's) ' +
          'is greater than liveSyncMaxLatency (' + liveSyncMaxLatency + 's). ' +
          'Updating playbackRate to ' + liveSyncPlaybackRate);
        this.trickPlay(liveSyncPlaybackRate);
      }
    } else if (liveSyncMinLatency && liveSyncMinPlaybackRate &&
        (latency - offset) < liveSyncMinLatency) {
      if (playbackRate != liveSyncMinPlaybackRate) {
        shaka.log.debug('Latency (' + latency + 's) ' +
          'is smaller than liveSyncMinLatency (' + liveSyncMinLatency + 's). ' +
          'Updating playbackRate to ' + liveSyncMinPlaybackRate);
        this.trickPlay(liveSyncMinPlaybackRate);
      }
    } else if (playbackRate !== this.playRateController_.getDefaultRate()) {
      this.cancelTrickPlay();
    }
  }

  /**
   * Callback for video progress events
   *
   * @private
   */
  onVideoProgress_() {
    if (!this.video_) {
      return;
    }
    let hasNewCompletionPercent = false;
    const completionRatio = this.video_.currentTime / this.video_.duration;
    if (!isNaN(completionRatio)) {
      const percent = Math.round(100 * completionRatio);
      if (isNaN(this.completionPercent_)) {
        this.completionPercent_ = percent;
        hasNewCompletionPercent = true;
      } else {
        const newCompletionPercent = Math.max(this.completionPercent_, percent);
        if (this.completionPercent_ != newCompletionPercent) {
          this.completionPercent_ = newCompletionPercent;
          hasNewCompletionPercent = true;
        }
      }
    }
    if (hasNewCompletionPercent) {
      let event;
      if (this.completionPercent_ == 0) {
        event = shaka.Player.makeEvent_(shaka.util.FakeEvent.EventName.Started);
      } else if (this.completionPercent_ == 25) {
        event = shaka.Player.makeEvent_(
            shaka.util.FakeEvent.EventName.FirstQuartile);
      } else if (this.completionPercent_ == 50) {
        event = shaka.Player.makeEvent_(
            shaka.util.FakeEvent.EventName.Midpoint);
      } else if (this.completionPercent_ == 75) {
        event = shaka.Player.makeEvent_(
            shaka.util.FakeEvent.EventName.ThirdQuartile);
      } else if (this.completionPercent_ == 100) {
        event = shaka.Player.makeEvent_(
            shaka.util.FakeEvent.EventName.Complete);
      }
      if (event) {
        this.dispatchEvent(event);
      }
    }
  }

  /**
   * Callback from Playhead.
   *
   * @private
   */
  onSeek_() {
    if (this.playheadObservers_) {
      this.playheadObservers_.notifyOfSeek();
    }
    if (this.streamingEngine_) {
      this.streamingEngine_.seeked();
    }
    if (this.bufferObserver_) {
      // If we seek into an unbuffered range, we should fire a 'buffering' event
      // immediately.  If StreamingEngine can buffer fast enough, we may not
      // update our buffering tracking otherwise.
      this.pollBufferState_();
    }
  }

  /**
   * Update AbrManager with variants while taking into account restrictions,
   * preferences, and ABR.
   *
   * On error, this dispatches an error event and returns false.
   *
   * @return {boolean} True if successful.
   * @private
   */
  updateAbrManagerVariants_() {
    try {
      goog.asserts.assert(this.manifest_, 'Manifest should exist by now!');
      this.manifestFilterer_.checkRestrictedVariants(this.manifest_);
    } catch (e) {
      this.onError_(e);
      return false;
    }

    const playableVariants = shaka.util.StreamUtils.getPlayableVariants(
        this.manifest_.variants);

    // Update the abr manager with newly filtered variants.
    const adaptationSet = this.currentAdaptationSetCriteria_.create(
        playableVariants);
    this.abrManager_.setVariants(Array.from(adaptationSet.values()));
    return true;
  }

  /**
   * Chooses a variant from all possible variants while taking into account
   * restrictions, preferences, and ABR.
   *
   * On error, this dispatches an error event and returns null.
   *
   * @param {boolean=} initialSelection
   * @return {?shaka.extern.Variant}
   * @private
   */
  chooseVariant_(initialSelection = false) {
    if (this.updateAbrManagerVariants_()) {
      return this.abrManager_.chooseVariant(initialSelection);
    } else {
      return null;
    }
  }

  /**
   * Checks to re-enable variants that were temporarily disabled due to network
   * errors. If any variants are enabled this way, a new variant may be chosen
   * for playback.
   * @private
   */
  checkVariants_() {
    goog.asserts.assert(this.manifest_, 'Should have manifest!');

    const now = Date.now() / 1000;
    let hasVariantUpdate = false;

    /** @type {function(shaka.extern.Variant):string} */
    const streamsAsString = (variant) => {
      let str = '';
      if (variant.video) {
        str += 'video:' + variant.video.id;
      }
      if (variant.audio) {
        str += str ? '&' : '';
        str += 'audio:' + variant.audio.id;
      }
      return str;
    };

    for (const variant of this.manifest_.variants) {
      if (variant.disabledUntilTime > 0 && variant.disabledUntilTime <= now) {
        variant.disabledUntilTime = 0;
        hasVariantUpdate = true;

        shaka.log.v2('Re-enabled variant with ' + streamsAsString(variant));
      }
    }

    const shouldStopTimer = this.manifest_.variants.every((variant) => {
      goog.asserts.assert(
          variant.disabledUntilTime >= 0,
          '|variant.disableTimeUntilTime| must always be >= 0');
      return variant.disabledUntilTime === 0;
    });

    if (shouldStopTimer) {
      this.checkVariantsTimer_.stop();
    }

    if (hasVariantUpdate) {
      // Reconsider re-enabled variant for ABR switching.
      this.chooseVariantAndSwitch_(
          /* clearBuffer= */ true, /* safeMargin= */ undefined,
          /* force= */ false, /* fromAdaptation= */ false);
    }
  }

  /**
   * Choose a text stream from all possible text streams while taking into
   * account user preference.
   *
   * @return {?shaka.extern.Stream}
   * @private
   */
  chooseTextStream_() {
    const subset = shaka.util.StreamUtils.filterStreamsByLanguageAndRole(
        this.manifest_.textStreams,
        this.currentTextLanguage_,
        this.currentTextRole_,
        this.currentTextForced_);
    return subset[0] || null;
  }

  /**
   * Chooses a new Variant.  If the new variant differs from the old one, it
   * adds the new one to the switch history and switches to it.
   *
   * Called after a config change, a key status event, or an explicit language
   * change.
   *
   * @param {boolean=} clearBuffer Optional clear buffer or not when
   *  switch to new variant
   *  Defaults to true if not provided
   * @param {number=} safeMargin Optional amount of buffer (in seconds) to
   *   retain when clearing the buffer.
   *   Defaults to 0 if not provided. Ignored if clearBuffer is false.
   * @private
   */
  chooseVariantAndSwitch_(clearBuffer = true, safeMargin = 0, force = false,
      fromAdaptation = true) {
    goog.asserts.assert(this.config_, 'Must not be destroyed');

    // Because we're running this after a config change (manual language
    // change) or a key status event, it is always okay to clear the buffer
    // here.
    const chosenVariant = this.chooseVariant_();
    if (chosenVariant) {
      this.switchVariant_(chosenVariant, fromAdaptation,
          clearBuffer, safeMargin, force);
    }
  }

  /**
   * @param {shaka.extern.Variant} variant
   * @param {boolean} fromAdaptation
   * @param {boolean} clearBuffer
   * @param {number} safeMargin
   * @param {boolean=} force
   * @private
   */
  switchVariant_(variant, fromAdaptation, clearBuffer, safeMargin,
      force = false) {
    const currentVariant = this.streamingEngine_.getCurrentVariant();
    if (variant == currentVariant) {
      shaka.log.debug('Variant already selected.');
      // If you want to clear the buffer, we force to reselect the same variant.
      // We don't need to reset the timestampOffset since it's the same variant,
      // so 'adaptation' isn't passed here.
      if (clearBuffer) {
        this.streamingEngine_.switchVariant(variant, clearBuffer, safeMargin,
            /* force= */ true);
      }
      return;
    }

    // Add entries to the history.
    this.addVariantToSwitchHistory_(variant, fromAdaptation);
    this.streamingEngine_.switchVariant(
        variant, clearBuffer, safeMargin, force,
        /* adaptation= */ fromAdaptation);
    let oldTrack = null;
    if (currentVariant) {
      oldTrack = shaka.util.StreamUtils.variantToTrack(currentVariant);
    }
    const newTrack = shaka.util.StreamUtils.variantToTrack(variant);

    if (fromAdaptation) {
      // Dispatch an 'adaptation' event
      this.onAdaptation_(oldTrack, newTrack);
    } else {
      // Dispatch a 'variantchanged' event
      this.onVariantChanged_(oldTrack, newTrack);
    }
  }

  /**
   * @param {AudioTrack} track
   * @private
   */
  switchHtml5Track_(track) {
    goog.asserts.assert(this.video_ && this.video_.audioTracks,
        'Video and video.audioTracks should not be null!');
    const audioTracks = Array.from(this.video_.audioTracks);
    const currentTrack = audioTracks.find((t) => t.enabled);

    // This will reset the "enabled" of other tracks to false.
    track.enabled = true;

    // AirPlay does not reset the "enabled" of other tracks to false, so
    // it must be changed by hand.
    if (track.id !== currentTrack.id) {
      currentTrack.enabled = false;
    }

    const oldTrack =
      shaka.util.StreamUtils.html5AudioTrackToTrack(currentTrack);
    const newTrack =
      shaka.util.StreamUtils.html5AudioTrackToTrack(track);
    this.onVariantChanged_(oldTrack, newTrack);
  }

  /**
   * Decide during startup if text should be streamed/shown.
   * @private
   */
  setInitialTextState_(initialVariant, initialTextStream) {
    // Check if we should show text (based on difference between audio and text
    // languages).
    if (initialTextStream) {
      if (initialVariant.audio && this.shouldInitiallyShowText_(
          initialVariant.audio, initialTextStream)) {
        this.isTextVisible_ = true;
      }
      if (this.isTextVisible_) {
        // If the cached value says to show text, then update the text displayer
        // since it defaults to not shown.
        this.mediaSourceEngine_.getTextDisplayer().setTextVisibility(true);
        goog.asserts.assert(this.shouldStreamText_(),
            'Should be streaming text');
      }
      this.onTextTrackVisibility_();
    } else {
      this.isTextVisible_ = false;
    }
  }

  /**
   * Check if we should show text on screen automatically.
   *
   * @param {shaka.extern.Stream} audioStream
   * @param {shaka.extern.Stream} textStream
   * @return {boolean}
   * @private
   */
  shouldInitiallyShowText_(audioStream, textStream) {
    const AutoShowText = shaka.config.AutoShowText;

    if (this.config_.autoShowText == AutoShowText.NEVER) {
      return false;
    }
    if (this.config_.autoShowText == AutoShowText.ALWAYS) {
      return true;
    }

    const LanguageUtils = shaka.util.LanguageUtils;

    /** @type {string} */
    const preferredTextLocale =
        LanguageUtils.normalize(this.config_.preferredTextLanguage);
    /** @type {string} */
    const textLocale = LanguageUtils.normalize(textStream.language);

    if (this.config_.autoShowText == AutoShowText.IF_PREFERRED_TEXT_LANGUAGE) {
      // Only the text language match matters.
      return LanguageUtils.areLanguageCompatible(
          textLocale,
          preferredTextLocale);
    }

    if (this.config_.autoShowText == AutoShowText.IF_SUBTITLES_MAY_BE_NEEDED) {
      /* The text should automatically be shown if the text is
       * language-compatible with the user's text language preference, but not
       * compatible with the audio.  These are cases where we deduce that
       * subtitles may be needed.
       *
       * For example:
       *   preferred | chosen | chosen |
       *   text      | text   | audio  | show
       *   -----------------------------------
       *   en-CA     | en     | jp     | true
       *   en        | en-US  | fr     | true
       *   fr-CA     | en-US  | jp     | false
       *   en-CA     | en-US  | en-US  | false
       *
       */
      /** @type {string} */
      const audioLocale = LanguageUtils.normalize(audioStream.language);

      return (
        LanguageUtils.areLanguageCompatible(textLocale, preferredTextLocale) &&
        !LanguageUtils.areLanguageCompatible(audioLocale, textLocale));
    }

    shaka.log.alwaysWarn('Invalid autoShowText setting!');
    return false;
  }

  /**
   * Callback from StreamingEngine.
   *
   * @private
   */
  onManifestUpdate_() {
    if (this.parser_ && this.parser_.update) {
      this.parser_.update();
    }
  }

  /**
   * Callback from StreamingEngine.
   *
   * @private
   */
  onSegmentAppended_(start, end, contentType) {
    // When we append a segment to media source (via streaming engine) we are
    // changing what data we have buffered, so notify the playhead of the
    // change.
    if (this.playhead_) {
      this.playhead_.notifyOfBufferingChange();
    }
    this.pollBufferState_();

    // Dispatch an event for users to consume, too.
    const data = new Map()
        .set('start', start)
        .set('end', end)
        .set('contentType', contentType);
    this.dispatchEvent(shaka.Player.makeEvent_(
        shaka.util.FakeEvent.EventName.SegmentAppended, data));
  }

  /**
   * Callback from AbrManager.
   *
   * @param {shaka.extern.Variant} variant
   * @param {boolean=} clearBuffer
   * @param {number=} safeMargin Optional amount of buffer (in seconds) to
   *   retain when clearing the buffer.
   *   Defaults to 0 if not provided. Ignored if clearBuffer is false.
   * @private
   */
  switch_(variant, clearBuffer = false, safeMargin = 0) {
    shaka.log.debug('switch_');
    goog.asserts.assert(this.config_.abr.enabled,
        'AbrManager should not call switch while disabled!');
    goog.asserts.assert(this.manifest_, 'We need a manifest to switch ' +
                                        'variants.');

    if (!this.streamingEngine_) {
      // There's no way to change it.
      return;
    }

    if (variant == this.streamingEngine_.getCurrentVariant()) {
      // This isn't a change.
      return;
    }

    this.switchVariant_(variant, /* fromAdaptation= */ true,
        clearBuffer, safeMargin);
  }

  /**
   * Dispatches an 'adaptation' event.
   * @param {?shaka.extern.Track} from
   * @param {shaka.extern.Track} to
   * @private
   */
  onAdaptation_(from, to) {
    // Delay the 'adaptation' event so that StreamingEngine has time to absorb
    // the changes before the user tries to query it.
    const data = new Map()
        .set('oldTrack', from)
        .set('newTrack', to);
    if (this.lcevcDec_) {
      this.lcevcDec_.updateVariant(to, this.getManifestType());
    }
    const event = shaka.Player.makeEvent_(
        shaka.util.FakeEvent.EventName.Adaptation, data);
    this.delayDispatchEvent_(event);
  }

  /**
   * Dispatches a 'trackschanged' event.
   * @private
   */
  onTracksChanged_() {
    // Delay the 'trackschanged' event so StreamingEngine has time to absorb the
    // changes before the user tries to query it.
    const event = shaka.Player.makeEvent_(
        shaka.util.FakeEvent.EventName.TracksChanged);
    this.delayDispatchEvent_(event);
  }

  /**
   * Dispatches a 'variantchanged' event.
   * @param {?shaka.extern.Track} from
   * @param {shaka.extern.Track} to
   * @private
   */
  onVariantChanged_(from, to) {
    // Delay the 'variantchanged' event so StreamingEngine has time to absorb
    // the changes before the user tries to query it.
    const data = new Map()
        .set('oldTrack', from)
        .set('newTrack', to);
    if (this.lcevcDec_) {
      this.lcevcDec_.updateVariant(to, this.getManifestType());
    }

    const event = shaka.Player.makeEvent_(
        shaka.util.FakeEvent.EventName.VariantChanged, data);
    this.delayDispatchEvent_(event);
  }

  /**
   * Dispatches a 'textchanged' event.
   * @private
   */
  onTextChanged_() {
    // Delay the 'textchanged' event so StreamingEngine time to absorb the
    // changes before the user tries to query it.
    const event = shaka.Player.makeEvent_(
        shaka.util.FakeEvent.EventName.TextChanged);
    this.delayDispatchEvent_(event);
  }

  /** @private */
  onTextTrackVisibility_() {
    const event = shaka.Player.makeEvent_(
        shaka.util.FakeEvent.EventName.TextTrackVisibility);
    this.delayDispatchEvent_(event);
  }

  /** @private */
  onAbrStatusChanged_() {
    // Restore disabled variants if abr get disabled
    if (!this.config_.abr.enabled) {
      this.restoreDisabledVariants_();
    }

    const data = (new Map()).set('newStatus', this.config_.abr.enabled);
    this.delayDispatchEvent_(shaka.Player.makeEvent_(
        shaka.util.FakeEvent.EventName.AbrStatusChanged, data));
  }

  /**
   * @param {boolean} updateAbrManager
   * @private
   */
  restoreDisabledVariants_(updateAbrManager=true) {
    if (this.loadMode_ != shaka.Player.LoadMode.MEDIA_SOURCE) {
      return;
    }
    goog.asserts.assert(this.manifest_, 'Should have manifest!');

    shaka.log.v2('Restoring all disabled streams...');

    this.checkVariantsTimer_.stop();

    for (const variant of this.manifest_.variants) {
      variant.disabledUntilTime = 0;
    }

    if (updateAbrManager) {
      this.updateAbrManagerVariants_();
    }
  }

  /**
   * Temporarily disable all variants containing |stream|
   * @param {shaka.extern.Stream} stream
   * @param {number} disableTime
   * @return {boolean}
   */
  disableStream(stream, disableTime) {
    if (!this.config_.abr.enabled ||
        this.loadMode_ === shaka.Player.LoadMode.DESTROYED) {
      return false;
    }

    if (!navigator.onLine) {
      // Don't disable variants if we're completely offline, or else we end up
      // rapidly restricting all of them.
      return false;
    }

    // It only makes sense to disable a stream if we have an alternative else we
    // end up disabling all variants.
    const hasAltStream = this.manifest_.variants.some((variant) => {
      const altStream = variant[stream.type];

      if (altStream && altStream.id !== stream.id) {
        if (shaka.util.StreamUtils.isAudio(stream)) {
          return stream.language === altStream.language;
        }
        return true;
      }
      return false;
    });

    if (hasAltStream) {
      let didDisableStream = false;

      for (const variant of this.manifest_.variants) {
        const candidate = variant[stream.type];

        if (candidate && candidate.id === stream.id) {
          variant.disabledUntilTime = (Date.now() / 1000) + disableTime;
          didDisableStream = true;

          shaka.log.v2(
              'Disabled stream ' + stream.type + ':' + stream.id +
              ' for ' + disableTime + ' seconds...');
        }
      }

      goog.asserts.assert(didDisableStream, 'Must have disabled stream');

      this.checkVariantsTimer_.tickEvery(1);

      // Get the safeMargin to ensure a seamless playback
      const {video} = this.getBufferedInfo();
      const safeMargin =
          video.reduce((size, {start, end}) => size + end - start, 0);

      // Update abr manager variants and switch to recover playback
      this.chooseVariantAndSwitch_(
          /* clearBuffer= */ true, /* safeMargin= */ safeMargin,
          /* force= */ true, /* fromAdaptation= */ false);
      return true;
    }

    shaka.log.warning(
        'No alternate stream found for active ' + stream.type + ' stream. ' +
        'Will ignore request to disable stream...');

    return false;
  }

  /**
   * @param {!shaka.util.Error} error
   * @private
   */
  async onError_(error) {
    goog.asserts.assert(error instanceof shaka.util.Error, 'Wrong error type!');

    // Errors dispatched after |destroy| is called are not meaningful and should
    // be safe to ignore.
    if (this.loadMode_ == shaka.Player.LoadMode.DESTROYED) {
      return;
    }

    let fireError = true;
    if (this.fullyLoaded_ && this.manifest_ && this.streamingEngine_ &&
        (error.code == shaka.util.Error.Code.VIDEO_ERROR ||
        error.code == shaka.util.Error.Code.MEDIA_SOURCE_OPERATION_FAILED ||
        error.code == shaka.util.Error.Code.MEDIA_SOURCE_OPERATION_THREW ||
        error.code == shaka.util.Error.Code.TRANSMUXING_FAILED)) {
      try {
        const ret = await this.streamingEngine_.resetMediaSource();
        fireError = !ret;
      } catch (e) {
        fireError = true;
      }
    }
    if (!fireError) {
      return;
    }

    // Restore disabled variant if the player experienced a critical error.
    if (error.severity === shaka.util.Error.Severity.CRITICAL) {
      this.restoreDisabledVariants_(/* updateAbrManager= */ false);
    }

    const eventName = shaka.util.FakeEvent.EventName.Error;
    const event = shaka.Player.makeEvent_(
        eventName, (new Map()).set('detail', error));
    this.dispatchEvent(event);
    if (event.defaultPrevented) {
      error.handled = true;
    }
  }

  /**
   * When we fire region events, we need to copy the information out of the
   * region to break the connection with the player's internal data. We do the
   * copy here because this is the transition point between the player and the
   * app.
   *
   * @param {!shaka.util.FakeEvent.EventName} eventName
   * @param {shaka.extern.TimelineRegionInfo} region
   * @param {shaka.util.FakeEventTarget=} eventTarget
   *
   * @private
   */
  onRegionEvent_(eventName, region, eventTarget = this) {
    // Always make a copy to avoid exposing our internal data to the app.
    const clone = {
      schemeIdUri: region.schemeIdUri,
      value: region.value,
      startTime: region.startTime,
      endTime: region.endTime,
      id: region.id,
      eventElement: region.eventElement,
    };

    const data = (new Map()).set('detail', clone);
    eventTarget.dispatchEvent(shaka.Player.makeEvent_(eventName, data));
  }

  /**
   * When notified of a media quality change we need to emit a
   * MediaQualityChange event to the app.
   *
   * @param {shaka.extern.MediaQualityInfo} mediaQuality
   * @param {number} position
   *
   * @private
   */
  onMediaQualityChange_(mediaQuality, position) {
    // Always make a copy to avoid exposing our internal data to the app.
    const clone = {
      bandwidth: mediaQuality.bandwidth,
      audioSamplingRate: mediaQuality.audioSamplingRate,
      codecs: mediaQuality.codecs,
      contentType: mediaQuality.contentType,
      frameRate: mediaQuality.frameRate,
      height: mediaQuality.height,
      mimeType: mediaQuality.mimeType,
      channelsCount: mediaQuality.channelsCount,
      pixelAspectRatio: mediaQuality.pixelAspectRatio,
      width: mediaQuality.width,
    };

    const data = new Map()
        .set('mediaQuality', clone)
        .set('position', position);

    this.dispatchEvent(shaka.Player.makeEvent_(
        shaka.util.FakeEvent.EventName.MediaQualityChanged, data));
  }

  /**
   * Turn the media element's error object into a Shaka Player error object.
   *
   * @return {shaka.util.Error}
   * @private
   */
  videoErrorToShakaError_() {
    goog.asserts.assert(this.video_.error,
        'Video error expected, but missing!');
    if (!this.video_.error) {
      return null;
    }

    const code = this.video_.error.code;
    if (code == 1 /* MEDIA_ERR_ABORTED */) {
      // Ignore this error code, which should only occur when navigating away or
      // deliberately stopping playback of HTTP content.
      return null;
    }

    // Extra error information from MS Edge:
    let extended = this.video_.error.msExtendedCode;
    if (extended) {
      // Convert to unsigned:
      if (extended < 0) {
        extended += Math.pow(2, 32);
      }
      // Format as hex:
      extended = extended.toString(16);
    }

    // Extra error information from Chrome:
    const message = this.video_.error.message;

    return new shaka.util.Error(
        shaka.util.Error.Severity.CRITICAL,
        shaka.util.Error.Category.MEDIA,
        shaka.util.Error.Code.VIDEO_ERROR,
        code, extended, message);
  }

  /**
   * @param {!Event} event
   * @private
   */
  onVideoError_(event) {
    const error = this.videoErrorToShakaError_();
    if (!error) {
      return;
    }
    this.onError_(error);
  }

  /**
   * @param {!Object.<string, string>} keyStatusMap A map of hex key IDs to
   *   statuses.
   * @private
   */
  onKeyStatus_(keyStatusMap) {
    goog.asserts.assert(this.streamingEngine_, 'Cannot be called in src= mode');

    const event = shaka.Player.makeEvent_(
        shaka.util.FakeEvent.EventName.KeyStatusChanged);
    this.dispatchEvent(event);

    const keyIds = Object.keys(keyStatusMap);
    if (keyIds.length == 0) {
      shaka.log.warning(
          'Got a key status event without any key statuses, so we don\'t ' +
          'know the real key statuses. If we don\'t have all the keys, ' +
          'you\'ll need to set restrictions so we don\'t select those tracks.');
    }

    // If EME is using a synthetic key ID, the only key ID is '00' (a single 0
    // byte).  In this case, it is only used to report global success/failure.
    // See note about old platforms in: https://bit.ly/2tpez5Z
    const isGlobalStatus = keyIds.length == 1 && keyIds[0] == '00';
    if (isGlobalStatus) {
      shaka.log.warning(
          'Got a synthetic key status event, so we don\'t know the real key ' +
          'statuses. If we don\'t have all the keys, you\'ll need to set ' +
          'restrictions so we don\'t select those tracks.');
    }

    const restrictedStatuses = shaka.media.ManifestFilterer.restrictedStatuses;
    let tracksChanged = false;

    goog.asserts.assert(this.drmEngine_, 'drmEngine should be non-null here.');

    // Only filter tracks for keys if we have some key statuses to look at.
    if (keyIds.length) {
      for (const variant of this.manifest_.variants) {
        const streams = shaka.util.StreamUtils.getVariantStreams(variant);

        for (const stream of streams) {
          const originalAllowed = variant.allowedByKeySystem;

          // Only update if we have key IDs for the stream.  If the keys aren't
          // all present, then the track should be restricted.
          if (stream.keyIds.size) {
            variant.allowedByKeySystem = true;

            for (const keyId of stream.keyIds) {
              const keyStatus = keyStatusMap[isGlobalStatus ? '00' : keyId];
              if (keyStatus || this.drmEngine_.hasManifestInitData()) {
                variant.allowedByKeySystem = variant.allowedByKeySystem &&
                    !!keyStatus && !restrictedStatuses.includes(keyStatus);
              }
            }
          }

          if (originalAllowed != variant.allowedByKeySystem) {
            tracksChanged = true;
          }
        }  // for (const stream of streams)
      }  // for (const variant of this.manifest_.variants)
    }  // if (keyIds.size)

    if (tracksChanged) {
      this.onTracksChanged_();
      const variantsUpdated = this.updateAbrManagerVariants_();
      if (!variantsUpdated) {
        return;
      }
    }

    const currentVariant = this.streamingEngine_.getCurrentVariant();
    if (currentVariant && !currentVariant.allowedByKeySystem) {
      shaka.log.debug('Choosing new streams after key status changed');
      this.chooseVariantAndSwitch_();
    }
  }

  /**
   * @return {boolean} true if we should stream text right now.
   * @private
   */
  shouldStreamText_() {
    return this.config_.streaming.alwaysStreamText || this.isTextTrackVisible();
  }

  /**
   * Applies playRangeStart and playRangeEnd to the given timeline. This will
   * only affect non-live content.
   *
   * @param {shaka.media.PresentationTimeline} timeline
   * @param {number} playRangeStart
   * @param {number} playRangeEnd
   *
   * @private
   */
  static applyPlayRange_(timeline, playRangeStart, playRangeEnd) {
    if (playRangeStart > 0) {
      if (timeline.isLive()) {
        shaka.log.warning(
            '|playRangeStart| has been configured for live content. ' +
            'Ignoring the setting.');
      } else {
        timeline.setUserSeekStart(playRangeStart);
      }
    }

    // If the playback has been configured to end before the end of the
    // presentation, update the duration unless it's live content.
    const fullDuration = timeline.getDuration();
    if (playRangeEnd < fullDuration) {
      if (timeline.isLive()) {
        shaka.log.warning(
            '|playRangeEnd| has been configured for live content. ' +
            'Ignoring the setting.');
      } else {
        timeline.setDuration(playRangeEnd);
      }
    }
  }

  /**
   * Fire an event, but wait a little bit so that the immediate execution can
   * complete before the event is handled.
   *
   * @param {!shaka.util.FakeEvent} event
   * @private
   */
  async delayDispatchEvent_(event) {
    // Wait until the next interpreter cycle.
    await Promise.resolve();

    // Only dispatch the event if we are still alive.
    if (this.loadMode_ != shaka.Player.LoadMode.DESTROYED) {
      this.dispatchEvent(event);
    }
  }

  /**
   * Get the normalized languages for a group of tracks.
   *
   * @param {!Array.<?shaka.extern.Track>} tracks
   * @return {!Set.<string>}
   * @private
   */
  static getLanguagesFrom_(tracks) {
    const languages = new Set();

    for (const track of tracks) {
      if (track.language) {
        languages.add(shaka.util.LanguageUtils.normalize(track.language));
      } else {
        languages.add('und');
      }
    }

    return languages;
  }

  /**
   * Get all permutations of normalized languages and role for a group of
   * tracks.
   *
   * @param {!Array.<?shaka.extern.Track>} tracks
   * @return {!Array.<shaka.extern.LanguageRole>}
   * @private
   */
  static getLanguageAndRolesFrom_(tracks) {
    /** @type {!Map.<string, !Set>} */
    const languageToRoles = new Map();
    /** @type {!Map.<string, !Map.<string, string>>} */
    const languageRoleToLabel = new Map();

    for (const track of tracks) {
      let language = 'und';
      let roles = [];

      if (track.language) {
        language = shaka.util.LanguageUtils.normalize(track.language);
      }

      if (track.type == 'variant') {
        roles = track.audioRoles;
      } else {
        roles = track.roles;
      }

      if (!roles || !roles.length) {
        // We must have an empty role so that we will still get a language-role
        // entry from our Map.
        roles = [''];
      }

      if (!languageToRoles.has(language)) {
        languageToRoles.set(language, new Set());
      }

      for (const role of roles) {
        languageToRoles.get(language).add(role);
        if (track.label) {
          if (!languageRoleToLabel.has(language)) {
            languageRoleToLabel.set(language, new Map());
          }
          languageRoleToLabel.get(language).set(role, track.label);
        }
      }
    }

    // Flatten our map to an array of language-role pairs.
    const pairings = [];
    languageToRoles.forEach((roles, language) => {
      for (const role of roles) {
        let label = null;
        if (languageRoleToLabel.has(language) &&
            languageRoleToLabel.get(language).has(role)) {
          label = languageRoleToLabel.get(language).get(role);
        }
        pairings.push({language, role, label});
      }
    });
    return pairings;
  }

  /**
   * Assuming the player is playing content with media source, check if the
   * player has buffered enough content to make it to the end of the
   * presentation.
   *
   * @return {boolean}
   * @private
   */
  isBufferedToEndMS_() {
    goog.asserts.assert(
        this.video_,
        'We need a video element to get buffering information');
    goog.asserts.assert(
        this.mediaSourceEngine_,
        'We need a media source engine to get buffering information');
    goog.asserts.assert(
        this.manifest_,
        'We need a manifest to get buffering information');

    // This is a strong guarantee that we are buffered to the end, because it
    // means the playhead is already at that end.
    if (this.video_.ended) {
      return true;
    }

    // This means that MediaSource has buffered the final segment in all
    // SourceBuffers and is no longer accepting additional segments.
    if (this.mediaSourceEngine_.ended()) {
      return true;
    }

    // Live streams are "buffered to the end" when they have buffered to the
    // live edge or beyond (into the region covered by the presentation delay).
    if (this.manifest_.presentationTimeline.isLive()) {
      const liveEdge =
          this.manifest_.presentationTimeline.getSegmentAvailabilityEnd();
      const bufferEnd =
          shaka.media.TimeRangesUtils.bufferEnd(this.video_.buffered);

      if (bufferEnd != null && bufferEnd >= liveEdge) {
        return true;
      }
    }

    return false;
  }

  /**
   * Assuming the player is playing content with src=, check if the player has
   * buffered enough content to make it to the end of the presentation.
   *
   * @return {boolean}
   * @private
   */
  isBufferedToEndSrc_() {
    goog.asserts.assert(
        this.video_,
        'We need a video element to get buffering information');

    // This is a strong guarantee that we are buffered to the end, because it
    // means the playhead is already at that end.
    if (this.video_.ended) {
      return true;
    }

    // If we have buffered to the duration of the content, it means we will have
    // enough content to buffer to the end of the presentation.
    const bufferEnd =
        shaka.media.TimeRangesUtils.bufferEnd(this.video_.buffered);

    // Because Safari's native HLS reports slightly inaccurate values for
    // bufferEnd here, we use a fudge factor.  Without this, we can end up in a
    // buffering state at the end of the stream.  See issue #2117.
    const fudge = 1;  // 1000 ms
    return bufferEnd != null && bufferEnd >= this.video_.duration - fudge;
  }

  /**
   * Create an error for when we purposely interrupt a load operation.
   *
   * @return {!shaka.util.Error}
   * @private
   */
  createAbortLoadError_() {
    return new shaka.util.Error(
        shaka.util.Error.Severity.CRITICAL,
        shaka.util.Error.Category.PLAYER,
        shaka.util.Error.Code.LOAD_INTERRUPTED);
  }
};

/**
 * In order to know what method of loading the player used for some content, we
 * have this enum. It lets us know if content has not been loaded, loaded with
 * media source, or loaded with src equals.
 *
 * This enum has a low resolution, because it is only meant to express the
 * outer limits of the various states that the player is in. For example, when
 * someone calls a public method on player, it should not matter if they have
 * initialized drm engine, it should only matter if they finished loading
 * content.
 *
 * @enum {number}
 * @export
 */
shaka.Player.LoadMode = {
  'DESTROYED': 0,
  'NOT_LOADED': 1,
  'MEDIA_SOURCE': 2,
  'SRC_EQUALS': 3,
};

/**
 * The typical buffering threshold.  When we have less than this buffered (in
 * seconds), we enter a buffering state.  This specific value is based on manual
 * testing and evaluation across a variety of platforms.
 *
 * To make the buffering logic work in all cases, this "typical" threshold will
 * be overridden if the rebufferingGoal configuration is too low.
 *
 * @const {number}
 * @private
 */
shaka.Player.TYPICAL_BUFFERING_THRESHOLD_ = 0.5;

/**
 * @define {string} A version number taken from git at compile time.
 * @export
 */
// eslint-disable-next-line no-useless-concat
shaka.Player.version = 'v4.7.0' + '-uncompiled';  // x-release-please-version

// Initialize the deprecation system using the version string we just set
// on the player.
shaka.Deprecate.init(shaka.Player.version);


/** @private {!Object.<string, function():*>} */
shaka.Player.supportPlugins_ = {};


/** @private {?shaka.extern.IAdManager.Factory} */
shaka.Player.adManagerFactory_ = null;


/**
 * @const {string}
 */
shaka.Player.TextTrackLabel = 'Shaka Player TextTrack';<|MERGE_RESOLUTION|>--- conflicted
+++ resolved
@@ -2050,244 +2050,6 @@
   }
 
   /**
-<<<<<<< HEAD
-=======
-   * Pick an initialize a manifest parser, then have it download and parse the
-   * manifest.
-   *
-   * @param {?string=} mimeType
-   * @return {!Promise}
-   * @private
-   */
-  async parseManifestInner_(mimeType) {
-    goog.asserts.assert(
-        this.assetUri_,
-        'should have a uri when making the parser.');
-    goog.asserts.assert(
-        this.video_,
-        'We should have a media element when initializing the parser.');
-    goog.asserts.assert(
-        this.networkingEngine_,
-        'Need networking engine when initializing the parser.');
-    goog.asserts.assert(
-        this.cmcdManager_,
-        'Need CMCD manager to populate manifest request data.');
-    goog.asserts.assert(
-        this.cmsdManager_,
-        'Need CMSD manager to process response headers.');
-    goog.asserts.assert(
-        this.config_,
-        'Need player config when initializing the parser.');
-
-    // Store references to things we asserted so that we don't need to
-    // reassert them again later.
-    const networkingEngine = this.networkingEngine_;
-
-    this.makeStateChangeEvent_('manifest-parser');
-
-    // Create the parser that we will use to parse the manifest.
-    this.parserFactory_ = shaka.media.ManifestParser.getFactory(
-        this.assetUri_,
-        mimeType || null);
-    goog.asserts.assert(this.parserFactory_, 'Must have manifest parser');
-    this.parser_ = this.parserFactory_();
-
-    const manifestConfig =
-        shaka.util.ObjectUtils.cloneObject(this.config_.manifest);
-    // Don't read video segments if the player is attached to an audio element
-    if (this.video_ && this.video_.nodeName === 'AUDIO') {
-      manifestConfig.disableVideo = true;
-    }
-
-    this.parser_.configure(manifestConfig);
-
-    // This will be needed by the parser once it starts parsing, so we will
-    // initialize it now even through it appears a little out-of-place.
-    this.regionTimeline_ =
-        new shaka.media.RegionTimeline(() => this.seekRange());
-    this.regionTimeline_.addEventListener('regionadd', (event) => {
-      /** @type {shaka.extern.TimelineRegionInfo} */
-      const region = event['region'];
-      this.onRegionEvent_(
-          shaka.util.FakeEvent.EventName.TimelineRegionAdded, region);
-
-      if (this.adManager_) {
-        this.adManager_.onDashTimedMetadata(region);
-      }
-    });
-
-    this.qualityObserver_ = null;
-    if (this.config_.streaming.observeQualityChanges) {
-      this.qualityObserver_ = new shaka.media.QualityObserver(
-          () => this.getBufferedInfo());
-
-      this.qualityObserver_.addEventListener('qualitychange', (event) => {
-        /** @type {shaka.extern.MediaQualityInfo} */
-        const mediaQualityInfo = event['quality'];
-        /** @type {number} */
-        const position = event['position'];
-        this.onMediaQualityChange_(mediaQualityInfo, position);
-      });
-    }
-
-    const playerInterface = {
-      networkingEngine: networkingEngine,
-      filter: (manifest) => this.filterManifest_(manifest),
-      makeTextStreamsForClosedCaptions: (manifest) => {
-        return this.makeTextStreamsForClosedCaptions_(manifest);
-      },
-
-      // Called when the parser finds a timeline region. This can be called
-      // before we start playback or during playback (live/in-progress
-      // manifest).
-      onTimelineRegionAdded: (region) => {
-        this.regionTimeline_.addRegion(region);
-      },
-
-      onEvent: (event) => this.dispatchEvent(event),
-      onError: (error) => this.onError_(error),
-      isLowLatencyMode: () => this.isLowLatencyMode_(),
-      isAutoLowLatencyMode: () => this.isAutoLowLatencyMode_(),
-      enableLowLatencyMode: () => {
-        this.configure('streaming.lowLatencyMode', true);
-      },
-      updateDuration: () => {
-        if (this.streamingEngine_) {
-          this.streamingEngine_.updateDuration();
-        }
-      },
-      newDrmInfo: (stream) => {
-        // We may need to create new sessions for any new init data.
-        const currentDrmInfo =
-            this.drmEngine_ ? this.drmEngine_.getDrmInfo() : null;
-        // DrmEngine.newInitData() requires mediaKeys to be available.
-        if (currentDrmInfo && this.drmEngine_.getMediaKeys()) {
-          this.processDrmInfos_(currentDrmInfo.keySystem, stream);
-        }
-      },
-      onManifestUpdated: () => {
-        const eventName = shaka.util.FakeEvent.EventName.ManifestUpdated;
-        const data = (new Map()).set('isLive', this.isLive());
-        this.dispatchEvent(this.makeEvent_(eventName, data));
-        if (this.adManager_) {
-          this.adManager_.onManifestUpdated(this.isLive());
-        }
-      },
-      getBandwidthEstimate: () => this.abrManager_.getBandwidthEstimate(),
-    };
-
-    const startTime = Date.now() / 1000;
-
-    this.makeStateChangeEvent_('manifest');
-
-    this.manifest_ = await this.parser_.start(
-        this.assetUri_, playerInterface);
-
-    // This event is fired after the manifest is parsed, but before any
-    // filtering takes place.
-    const event =
-        this.makeEvent_(shaka.util.FakeEvent.EventName.ManifestParsed);
-    this.dispatchEvent(event);
-
-    // We require all manifests to have at least one variant.
-    if (this.manifest_.variants.length == 0) {
-      throw new shaka.util.Error(
-          shaka.util.Error.Severity.CRITICAL,
-          shaka.util.Error.Category.MANIFEST,
-          shaka.util.Error.Code.NO_VARIANTS);
-    }
-
-    // Make sure that all variants are either: audio-only, video-only, or
-    // audio-video.
-    shaka.Player.filterForAVVariants_(this.manifest_);
-
-    const now = Date.now() / 1000;
-    const delta = now - startTime;
-    this.stats_.setManifestTime(delta);
-  }
-
-  /**
-   * Initializes the DRM engine.
-   *
-   * @return {!Promise}
-   * @private
-   */
-  async initializeDrmInner_() {
-    goog.asserts.assert(
-        this.networkingEngine_,
-        '|onInitializeDrm_| should never be called after |destroy|');
-    goog.asserts.assert(
-        this.config_,
-        '|onInitializeDrm_| should never be called after |destroy|');
-    goog.asserts.assert(
-        this.manifest_,
-        '|this.manifest_| should have been set in an earlier step.');
-    goog.asserts.assert(
-        this.video_,
-        'We should have a media element when initializing the DRM Engine.');
-
-    this.makeStateChangeEvent_('drm-engine');
-
-    const startTime = Date.now() / 1000;
-    let firstEvent = true;
-
-    this.drmEngine_ = this.createDrmEngine({
-      netEngine: this.networkingEngine_,
-      onError: (e) => {
-        this.onError_(e);
-      },
-      onKeyStatus: (map) => {
-        this.onKeyStatus_(map);
-      },
-      onExpirationUpdated: (id, expiration) => {
-        this.onExpirationUpdated_(id, expiration);
-      },
-      onEvent: (e) => {
-        this.dispatchEvent(e);
-        if (e.type == shaka.util.FakeEvent.EventName.DrmSessionUpdate &&
-            firstEvent) {
-          firstEvent = false;
-          const now = Date.now() / 1000;
-          const delta = now - startTime;
-          this.stats_.setDrmTime(delta);
-          // LCEVC data by itself is not encrypted in DRM protected streams
-          // and can therefore be accessed and decoded as normal. However,
-          // the LCEVC decoder needs access to the VideoElement output in
-          // order to apply the enhancement. In DRM contexts where the
-          // browser CDM restricts access from our decoder, the enhancement
-          // cannot be applied and therefore the LCEVC output canvas is
-          // hidden accordingly.
-          if (this.lcevcDec_) {
-            this.lcevcDec_.hideCanvas();
-          }
-        }
-      },
-    });
-
-    this.drmEngine_.configure(this.config_.drm);
-
-    const tracksChanged = shaka.util.StreamUtils.applyRestrictions(
-        this.manifest_.variants, this.config_.restrictions, this.maxHwRes_);
-    if (tracksChanged && this.streamingEngine_) {
-      this.onTracksChanged_();
-    }
-
-    const playableVariants = shaka.util.StreamUtils.getPlayableVariants(
-        this.manifest_.variants);
-
-    await this.drmEngine_.initForPlayback(
-        playableVariants,
-        this.manifest_.offlineSessionIds);
-
-    await this.drmEngine_.attach(this.video_);
-
-    // Now that we have drm information, filter the manifest (again) so that
-    // we can ensure we only use variants with the selected key system.
-    await this.filterManifest_(this.manifest_);
-  }
-
-  /**
->>>>>>> fc38aeeb
    * Starts loading the content described by the parsed manifest.
    *
    * @param {number} startTimeOfLoad
