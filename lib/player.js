/*! @license
 * Shaka Player
 * Copyright 2016 Google LLC
 * SPDX-License-Identifier: Apache-2.0
 */

goog.provide('shaka.Player');

goog.require('goog.asserts');
goog.require('shaka.Deprecate');
goog.require('shaka.config.AutoShowText');
goog.require('shaka.log');
goog.require('shaka.media.AdaptationSetCriteria');
goog.require('shaka.media.BufferingObserver');
goog.require('shaka.media.DrmEngine');
goog.require('shaka.media.ExampleBasedCriteria');
goog.require('shaka.media.ManifestParser');
goog.require('shaka.media.MediaSourceEngine');
goog.require('shaka.media.MediaSourcePlayhead');
goog.require('shaka.media.MetaSegmentIndex');
goog.require('shaka.media.ClosedCaptionParser');
goog.require('shaka.media.PlayRateController');
goog.require('shaka.media.Playhead');
goog.require('shaka.media.PlayheadObserverManager');
goog.require('shaka.media.PreferenceBasedCriteria');
goog.require('shaka.media.QualityObserver');
goog.require('shaka.media.RegionObserver');
goog.require('shaka.media.RegionTimeline');
goog.require('shaka.media.SegmentIndex');
goog.require('shaka.media.SegmentReference');
goog.require('shaka.media.SrcEqualsPlayhead');
goog.require('shaka.media.StreamingEngine');
goog.require('shaka.media.TimeRangesUtils');
goog.require('shaka.net.NetworkingEngine');
goog.require('shaka.routing.Walker');
goog.require('shaka.text.SimpleTextDisplayer');
goog.require('shaka.text.TextEngine');
goog.require('shaka.text.UITextDisplayer');
goog.require('shaka.text.WebVttGenerator');
goog.require('shaka.util.AbortableOperation');
goog.require('shaka.util.BufferUtils');
goog.require('shaka.util.CmcdManager');
goog.require('shaka.util.ConfigUtils');
goog.require('shaka.util.Error');
goog.require('shaka.util.EventManager');
goog.require('shaka.util.FakeEvent');
goog.require('shaka.util.FakeEventTarget');
goog.require('shaka.util.IDestroyable');
goog.require('shaka.util.LanguageUtils');
goog.require('shaka.util.ManifestParserUtils');
goog.require('shaka.util.MediaReadyState');
goog.require('shaka.util.MimeUtils');
goog.require('shaka.util.ObjectUtils');
goog.require('shaka.util.Platform');
goog.require('shaka.util.PlayerConfiguration');
goog.require('shaka.util.PublicPromise');
goog.require('shaka.util.Stats');
goog.require('shaka.util.StreamUtils');
goog.require('shaka.util.Timer');
goog.require('shaka.lcevc.Dil');
goog.requireType('shaka.media.IClosedCaptionParser');
goog.requireType('shaka.media.PresentationTimeline');
goog.requireType('shaka.routing.Node');
goog.requireType('shaka.routing.Payload');


/**
 * @event shaka.Player.ErrorEvent
 * @description Fired when a playback error occurs.
 * @property {string} type
 *   'error'
 * @property {!shaka.util.Error} detail
 *   An object which contains details on the error.  The error's
 *   <code>category</code> and <code>code</code> properties will identify the
 *   specific error that occurred.  In an uncompiled build, you can also use the
 *   <code>message</code> and <code>stack</code> properties to debug.
 * @exportDoc
 */

/**
 * @event shaka.Player.StateChangeEvent
 * @description Fired when the player changes load states.
 * @property {string} type
 *    'onstatechange'
 * @property {string} state
 *    The name of the state that the player just entered.
 * @exportDoc
 */

/**
 * @event shaka.Player.StateIdleEvent
 * @description Fired when the player has stopped changing states and will
 *    remain idle until a new state change request (e.g. <code>load</code>,
 *    <code>attach</code>, etc.) is made.
 * @property {string} type
 *    'onstateidle'
 * @property {string} state
 *    The name of the state that the player stopped in.
 * @exportDoc
 */

/**
 * @event shaka.Player.EmsgEvent
 * @description Fired when a non-typical emsg is found in a segment.
 * @property {string} type
 *   'emsg'
 * @property {shaka.extern.EmsgInfo} detail
 *   An object which contains the content of the emsg box.
 * @exportDoc
 */


/**
 * @event shaka.Player.DownloadFailed
 * @description Fired when a download has failed, for any reason.
 *   'downloadfailed'
 * @property {!shaka.extern.Request} request
 * @property {?shaka.util.Error} error
 * @param {number} httpResponseCode
 * @param {boolean} aborted
 * @exportDoc
 */


/**
 * @event shaka.Player.DownloadHeadersReceived
 * @description Fired when the networking engine has received the headers for
 *    a download, but before the body has been downloaded.
 *    If the HTTP plugin being used does not track this information, this event
 *    will default to being fired when the body is received, instead.
 * @property {!Object.<string, string>} headers
 * @property {!shaka.extern.Request} request
 * @property {!shaka.net.NetworkingEngine.RequestType} type
 *   'downloadheadersreceived'
 * @exportDoc
 */


/**
 * @event shaka.Player.DrmSessionUpdateEvent
 * @description Fired when the CDM has accepted the license response.
 * @property {string} type
 *   'drmsessionupdate'
 * @exportDoc
 */


/**
 * @event shaka.Player.TimelineRegionAddedEvent
 * @description Fired when a media timeline region is added.
 * @property {string} type
 *   'timelineregionadded'
 * @property {shaka.extern.TimelineRegionInfo} detail
 *   An object which contains a description of the region.
 * @exportDoc
 */


/**
 * @event shaka.Player.TimelineRegionEnterEvent
 * @description Fired when the playhead enters a timeline region.
 * @property {string} type
 *   'timelineregionenter'
 * @property {shaka.extern.TimelineRegionInfo} detail
 *   An object which contains a description of the region.
 * @exportDoc
 */


/**
 * @event shaka.Player.TimelineRegionExitEvent
 * @description Fired when the playhead exits a timeline region.
 * @property {string} type
 *   'timelineregionexit'
 * @property {shaka.extern.TimelineRegionInfo} detail
 *   An object which contains a description of the region.
 * @exportDoc
 */

/**
 * @event shaka.Player.MediaQualityChangedEvent
 * @description Fired when the media quality changes at the playhead.
 * That may be caused by an adaptation change or a DASH period transition.
 * Separate events are emitted for audio and video contentTypes.
 * This is supported for only DASH streams at this time.
 * @property {string} type
 *   'mediaqualitychanged'
 * @property {shaka.extern.MediaQualityInfo} mediaQuality
 *   Information about media quality at the playhead position.
 * @property {number} position
 *   The playhead position.
 * @exportDoc
 */


/**
 * @event shaka.Player.BufferingEvent
 * @description Fired when the player's buffering state changes.
 * @property {string} type
 *   'buffering'
 * @property {boolean} buffering
 *   True when the Player enters the buffering state.
 *   False when the Player leaves the buffering state.
 * @exportDoc
 */


/**
 * @event shaka.Player.LoadingEvent
 * @description Fired when the player begins loading. The start of loading is
 *   defined as when the user has communicated intent to load content (i.e.
 *   <code>Player.load</code> has been called).
 * @property {string} type
 *   'loading'
 * @exportDoc
 */


/**
 * @event shaka.Player.LoadedEvent
 * @description Fired when the player ends the load.
 * @property {string} type
 *   'loaded'
 * @exportDoc
 */


/**
 * @event shaka.Player.UnloadingEvent
 * @description Fired when the player unloads or fails to load.
 *   Used by the Cast receiver to determine idle state.
 * @property {string} type
 *   'unloading'
 * @exportDoc
 */


/**
 * @event shaka.Player.TextTrackVisibilityEvent
 * @description Fired when text track visibility changes.
 * @property {string} type
 *   'texttrackvisibility'
 * @exportDoc
 */


/**
 * @event shaka.Player.TracksChangedEvent
 * @description Fired when the list of tracks changes.  For example, this will
 *   happen when new tracks are added/removed or when track restrictions change.
 * @property {string} type
 *   'trackschanged'
 * @exportDoc
 */


/**
 * @event shaka.Player.AdaptationEvent
 * @description Fired when an automatic adaptation causes the active tracks
 *   to change.  Does not fire when the application calls
 *   <code>selectVariantTrack()</code>, <code>selectTextTrack()</code>,
 *   <code>selectAudioLanguage()</code>, or <code>selectTextLanguage()</code>.
 * @property {string} type
 *   'adaptation'
 * @property {shaka.extern.Track} oldTrack
 * @property {shaka.extern.Track} newTrack
 * @exportDoc
 */


/**
 * @event shaka.Player.VariantChangedEvent
 * @description Fired when a call from the application caused a variant change.
 *  Can be triggered by calls to <code>selectVariantTrack()</code> or
 *  <code>selectAudioLanguage()</code>. Does not fire when an automatic
 *  adaptation causes a variant change.
 * @property {string} type
 *   'variantchanged'
 * @property {shaka.extern.Track} oldTrack
 * @property {shaka.extern.Track} newTrack
 * @exportDoc
 */


/**
 * @event shaka.Player.TextChangedEvent
 * @description Fired when a call from the application caused a text stream
 *  change. Can be triggered by calls to <code>selectTextTrack()</code> or
 *  <code>selectTextLanguage()</code>.
 * @property {string} type
 *   'textchanged'
 * @exportDoc
 */


/**
 * @event shaka.Player.ExpirationUpdatedEvent
 * @description Fired when there is a change in the expiration times of an
 *   EME session.
 * @property {string} type
 *   'expirationupdated'
 * @exportDoc
 */


/**
 * @event shaka.Player.ManifestParsedEvent
 * @description Fired after the manifest has been parsed, but before anything
 *   else happens. The manifest may contain streams that will be filtered out,
 *   at this stage of the loading process.
 * @property {string} type
 *   'manifestparsed'
 * @exportDoc
 */


/**
 * @event shaka.Player.MetadataEvent
 * @description Triggers after metadata associated with the stream is found.
 *   Usually they are metadata of type ID3.
 * @property {string} type
 *   'metadata'
 * @property {number} startTime
 *   The time that describes the beginning of the range of the metadata to
 *   which the cue applies.
 * @property {?number} endTime
 *   The time that describes the end of the range of the metadata to which
 *   the cue applies.
 * @property {string} metadataType
 *   Type of metadata. Eg: org.id3 or org.mp4ra
 * @property {shaka.extern.ID3Metadata} payload
 *   The metadata itself
 * @exportDoc
 */


/**
 * @event shaka.Player.StreamingEvent
 * @description Fired after the manifest has been parsed and track information
 *   is available, but before streams have been chosen and before any segments
 *   have been fetched.  You may use this event to configure the player based on
 *   information found in the manifest.
 * @property {string} type
 *   'streaming'
 * @exportDoc
 */


/**
 * @event shaka.Player.AbrStatusChangedEvent
 * @description Fired when the state of abr has been changed.
 *    (Enabled or disabled).
 * @property {string} type
 *   'abrstatuschanged'
 * @property {boolean} newStatus
 *  The new status of the application. True for 'is enabled' and
 *  false otherwise.
 * @exportDoc
 */


/**
 * @event shaka.Player.RateChangeEvent
 * @description Fired when the video's playback rate changes.
 *    This allows the PlayRateController to update it's internal rate field,
 *    before the UI updates playback button with the newest playback rate.
 * @property {string} type
 *    'ratechange'
 * @exportDoc
 */


/**
 * @event shaka.Player.SegmentAppended
 * @description Fired when a segment is appended to the media element.
 * @property {string} type
 *   'segmentappended'
 * @property {number} start
 *   The start time of the segment.
 * @property {number} end
 *   The end time of the segment.
 * @property {string} contentType
 *   The content type of the segment. E.g. 'video', 'audio', or 'text'.
 * @exportDoc
 */


/**
 * @event shaka.Player.SessionDataEvent
 * @description Fired when the manifest parser find info about session data.
 *    Specification: https://tools.ietf.org/html/rfc8216#section-4.3.4.4
 * @property {string} type
 *   'sessiondata'
 * @property {string} id
 *   The id of the session data.
 * @property {string} uri
 *   The uri with the session data info.
 * @property {string} language
 *   The language of the session data.
 * @property {string} value
 *   The value of the session data.
 * @exportDoc
 */


/**
 * @event shaka.Player.StallDetectedEvent
 * @description Fired when a stall in playback is detected by the StallDetector.
 *     Not all stalls are caused by gaps in the buffered ranges.
 * @property {string} type
 *   'stalldetected'
 * @exportDoc
 */


/**
 * @event shaka.Player.GapJumpedEvent
 * @description Fired when the GapJumpingController jumps over a gap in the
 *     buffered ranges.
 * @property {string} type
 *   'gapjumped'
 * @exportDoc
 */


/**
 * @summary The main player object for Shaka Player.
 *
 * @implements {shaka.util.IDestroyable}
 * @export
 */
shaka.Player = class extends shaka.util.FakeEventTarget {
  /**
   * @param {HTMLMediaElement=} mediaElement
   *    When provided, the player will attach to <code>mediaElement</code>,
   *    similar to calling <code>attach</code>. When not provided, the player
   *    will remain detached.
   * @param {function(shaka.Player)=} dependencyInjector Optional callback
   *   which is called to inject mocks into the Player.  Used for testing.
   */
  constructor(mediaElement, dependencyInjector) {
    super();

    /** @private {shaka.Player.LoadMode} */
    this.loadMode_ = shaka.Player.LoadMode.NOT_LOADED;

    /** @private {HTMLMediaElement} */
    this.video_ = null;

    /** @private {HTMLElement} */
    this.videoContainer_ = null;

    /**
     * Since we may not always have a text displayer created (e.g. before |load|
     * is called), we need to track what text visibility SHOULD be so that we
     * can ensure that when we create the text displayer. When we create our
     * text displayer, we will use this to show (or not show) text as per the
     * user's requests.
     *
     * @private {boolean}
     */
    this.isTextVisible_ = false;

    /**
     * For listeners scoped to the lifetime of the Player instance.
     * @private {shaka.util.EventManager}
     */
    this.globalEventManager_ = new shaka.util.EventManager();

    /**
     * For listeners scoped to the lifetime of the media element attachment.
     * @private {shaka.util.EventManager}
     */
    this.attachEventManager_ = new shaka.util.EventManager();

    /**
     * For listeners scoped to the lifetime of the loaded content.
     * @private {shaka.util.EventManager}
     */
    this.loadEventManager_ = new shaka.util.EventManager();

    /** @private {shaka.net.NetworkingEngine} */
    this.networkingEngine_ = null;

    /** @private {shaka.media.DrmEngine} */
    this.drmEngine_ = null;

    /** @private {shaka.media.MediaSourceEngine} */
    this.mediaSourceEngine_ = null;

    /** @private {shaka.media.Playhead} */
    this.playhead_ = null;

    /**
     * The playhead observers are used to monitor the position of the playhead
     * and some other source of data (e.g. buffered content), and raise events.
     *
     * @private {shaka.media.PlayheadObserverManager}
     */
    this.playheadObservers_ = null;

    /**
     * This is our control over the playback rate of the media element. This
     * provides the missing functionality that we need to provide trick play,
     * for example a negative playback rate.
     *
     * @private {shaka.media.PlayRateController}
     */
    this.playRateController_ = null;

    // We use the buffering observer and timer to track when we move from having
    // enough buffered content to not enough. They only exist when content has
    // been loaded and are not re-used between loads.
    /** @private {shaka.util.Timer} */
    this.bufferPoller_ = null;

    /** @private {shaka.media.BufferingObserver} */
    this.bufferObserver_ = null;

    /** @private {shaka.media.RegionTimeline} */
    this.regionTimeline_ = null;

    /** @private {shaka.util.CmcdManager} */
    this.cmcdManager_ = null;

    // This is the canvas element that will be used for rendering LCEVC
    // enhanced frames.
    /** @private {?HTMLCanvasElement} */
    this.lcevcCanvas_ = null;

    // This is the LCEVC Dil object to decode LCEVC.
    /** @private {?shaka.lcevc.Dil} */
    this.lcevcDil_ = null;

    /** @private {shaka.media.QualityObserver} */
    this.qualityObserver_ = null;

    /** @private {shaka.media.StreamingEngine} */
    this.streamingEngine_ = null;

    /** @private {shaka.extern.ManifestParser} */
    this.parser_ = null;

    /** @private {?shaka.extern.ManifestParser.Factory} */
    this.parserFactory_ = null;

    /** @private {?shaka.extern.Manifest} */
    this.manifest_ = null;

    /** @private {?string} */
    this.assetUri_ = null;

    /** @private {shaka.extern.AbrManager} */
    this.abrManager_ = null;

    /**
     * The factory that was used to create the abrManager_ instance.
     * @private {?shaka.extern.AbrManager.Factory}
     */
    this.abrManagerFactory_ = null;

    /**
     * Contains an ID for use with creating streams.  The manifest parser should
     * start with small IDs, so this starts with a large one.
     * @private {number}
     */
    this.nextExternalStreamId_ = 1e9;

    /** @private {?shaka.extern.PlayerConfiguration} */
    this.config_ = this.defaultConfig_();

    /**
     * The TextDisplayerFactory that was last used to make a text displayer.
     * Stored so that we can tell if a new type of text displayer is desired.
     * @private {?shaka.extern.TextDisplayer.Factory}
     */
    this.lastTextFactory_;

    /** @private {{width: number, height: number}} */
    this.maxHwRes_ = {width: Infinity, height: Infinity};

    /** @private {shaka.util.Stats} */
    this.stats_ = null;

    /** @private {!shaka.media.AdaptationSetCriteria} */
    this.currentAdaptationSetCriteria_ =
        new shaka.media.PreferenceBasedCriteria(
            this.config_.preferredAudioLanguage,
            this.config_.preferredVariantRole,
            this.config_.preferredAudioChannelCount);

    /** @private {string} */
    this.currentTextLanguage_ = this.config_.preferredTextLanguage;

    /** @private {string} */
    this.currentTextRole_ = this.config_.preferredTextRole;

    /** @private {boolean} */
    this.currentTextForced_ = this.config_.preferForcedSubs;

    /** @private {!Array.<function():(!Promise|undefined)>} */
    this.cleanupOnUnload_ = [];

    /**
     * This playback start position will be used when
     * <code>updateStartTime()</code> has been called to provide an updated
     * start position during the media loading process.
     *
     * @private {?number}
     */
    this.updatedStartTime_ = null;

    if (dependencyInjector) {
      dependencyInjector(this);
    }

    this.networkingEngine_ = this.createNetworkingEngine();
    this.networkingEngine_.setForceHTTPS(this.config_.streaming.forceHTTPS);

    /** @private {shaka.extern.IAdManager} */
    this.adManager_ = null;

    if (shaka.Player.adManagerFactory_) {
      this.adManager_ = shaka.Player.adManagerFactory_();
    }

    // If the browser comes back online after being offline, then try to play
    // again.
    this.globalEventManager_.listen(window, 'online', () => {
      this.retryStreaming();
    });

    /** @private {shaka.routing.Node} */
    this.detachNode_ = {name: 'detach'};
    /** @private {shaka.routing.Node} */
    this.attachNode_ = {name: 'attach'};
    /** @private {shaka.routing.Node} */
    this.unloadNode_ = {name: 'unload'};
    /** @private {shaka.routing.Node} */
    this.parserNode_ = {name: 'manifest-parser'};
    /** @private {shaka.routing.Node} */
    this.manifestNode_ = {name: 'manifest'};
    /** @private {shaka.routing.Node} */
    this.mediaSourceNode_ = {name: 'media-source'};
    /** @private {shaka.routing.Node} */
    this.drmNode_ = {name: 'drm-engine'};
    /** @private {shaka.routing.Node} */
    this.loadNode_ = {name: 'load'};
    /** @private {shaka.routing.Node} */
    this.srcEqualsDrmNode_ = {name: 'src-equals-drm-engine'};
    /** @private {shaka.routing.Node} */
    this.srcEqualsNode_ = {name: 'src-equals'};

    const AbortableOperation = shaka.util.AbortableOperation;

    const actions = new Map();
    actions.set(this.attachNode_, (has, wants) => {
      return AbortableOperation.notAbortable(this.onAttach_(has, wants));
    });
    actions.set(this.detachNode_, (has, wants) => {
      return AbortableOperation.notAbortable(this.onDetach_(has, wants));
    });
    actions.set(this.unloadNode_, (has, wants) => {
      return AbortableOperation.notAbortable(this.onUnload_(has, wants));
    });
    actions.set(this.mediaSourceNode_, (has, wants) => {
      const p = this.onInitializeMediaSourceEngine_(has, wants);
      return AbortableOperation.notAbortable(p);
    });
    actions.set(this.parserNode_, (has, wants) => {
      const p = this.onInitializeParser_(has, wants);
      return AbortableOperation.notAbortable(p);
    });
    actions.set(this.manifestNode_, (has, wants) => {
      // This action is actually abortable, so unlike the other callbacks, this
      // one will return an abortable operation.
      return this.onParseManifest_(has, wants);
    });
    actions.set(this.drmNode_, (has, wants) => {
      const p = this.onInitializeDrm_(has, wants);
      return AbortableOperation.notAbortable(p);
    });
    actions.set(this.loadNode_, (has, wants) => {
      return AbortableOperation.notAbortable(this.onLoad_(has, wants));
    });

    actions.set(this.srcEqualsDrmNode_, (has, wants) => {
      const p = this.onInitializeSrcEqualsDrm_(has, wants);
      return AbortableOperation.notAbortable(p);
    });
    actions.set(this.srcEqualsNode_, (has, wants) => {
      return this.onSrcEquals_(has, wants);
    });

    /** @private {shaka.routing.Walker.Implementation} */
    const walkerImplementation = {
      getNext: (at, has, goingTo, wants) => {
        return this.getNextStep_(at, has, goingTo, wants);
      },
      enterNode: (node, has, wants) => {
        this.dispatchEvent(this.makeEvent_(
            /* name= */ shaka.util.FakeEvent.EventName.OnStateChange,
            /* data= */ (new Map()).set('state', node.name)));

        const action = actions.get(node);
        return action(has, wants);
      },
      handleError: async (has, error) => {
        shaka.log.warning('The walker saw an error:');
        if (error instanceof shaka.util.Error) {
          shaka.log.warning('Error Code:', error.code);
        } else {
          shaka.log.warning('Error Message:', error.message);
          shaka.log.warning('Error Stack:', error.stack);
        }

        // Regardless of what state we were in, if there is an error, we unload.
        // This ensures that any initialized system will be torn-down and we
        // will go back to a safe foundation. We assume that the media element
        // is always safe to use after an error.
        await this.onUnload_(has, shaka.Player.createEmptyPayload_());

        // There are only two nodes that come before we start loading content,
        // attach and detach. If we have a media element, it means we were
        // attached to the element, and we can safely return to the attach state
        // (we assume that the video element is always re-usable). We favor
        // returning to the attach node since it means that the app won't need
        // to re-attach if it saw an error.
        return has.mediaElement ? this.attachNode_ : this.detachNode_;
      },
      onIdle: (node) => {
        this.dispatchEvent(this.makeEvent_(
            /* name= */ shaka.util.FakeEvent.EventName.OnStateIdle,
            /* data= */ (new Map()).set('state', node.name)));
      },
    };

    /** @private {shaka.routing.Walker} */
    this.walker_ = new shaka.routing.Walker(
        this.detachNode_,
        shaka.Player.createEmptyPayload_(),
        walkerImplementation);

    /** @private {shaka.util.Timer} */
    this.checkVariantsTimer_ =
        new shaka.util.Timer(() => this.checkVariants_());

    // Even though |attach| will start in later interpreter cycles, it should be
    // the LAST thing we do in the constructor because conceptually it relies on
    // player having been initialized.
    if (mediaElement) {
      this.attach(mediaElement, /* initializeMediaSource= */ true);
    }
  }

  /**
   * Create a shaka.lcevc.Dil object
   * @param {shaka.extern.LcevcConfiguration} config
   * @private
   */
  createLcevcDil_(config) {
    if (this.lcevcDil_ == null) {
      this.lcevcDil_ = new shaka.lcevc.Dil(
          /** @type {HTMLVideoElement} */ (this.video_),
          this.lcevcCanvas_,
          config,
      );
      if (this.mediaSourceEngine_) {
        this.mediaSourceEngine_.updateLcevcDil(this.lcevcDil_);
      }
    }
  }

  /**
   * Close a shaka.lcevc.Dil object if present and hide the canvas.
   * @private
   */
  closeLcevcDil_() {
    if (this.lcevcDil_ != null) {
      this.lcevcDil_.release();
      this.lcevcDil_ = null;
    }
  }

  /**
   * Setup shaka.lcevc.Dil object
   * @param {?shaka.extern.PlayerConfiguration} config
   * @private
   */
  setupLcevc_(config) {
    const tracks = this.getVariantTracks();
    if (tracks && tracks[0] &&
      tracks[0].videoMimeType ==
      shaka.Player.SRC_EQUAL_EXTENSIONS_TO_MIME_TYPES_['ts']) {
      const edge = shaka.util.Platform.isEdge() ||
        shaka.util.Platform.isLegacyEdge();
      if (edge) {
        if (!config.streaming.forceTransmuxTS) {
          // If forceTransmux is disabled for Microsoft Edge, LCEVC data
          // is stripped out in case of a MPEG-2 TS container.
          // Hence the warning for Microsoft Edge when playing content with
          // MPEG-2 TS container.
          shaka.log.alwaysWarn('LCEVC Warning: For MPEG-2 TS decoding '+
          'the config.streaming.forceTransmux must be enabled.');
        }
      }
    }
    this.closeLcevcDil_();
    this.createLcevcDil_(config.lcevc);
  }

  /**
   * @param {!shaka.util.FakeEvent.EventName} name
   * @param {Map.<string, Object>=} data
   * @return {!shaka.util.FakeEvent}
   * @private
   */
  makeEvent_(name, data) {
    return new shaka.util.FakeEvent(name, data);
  }

  /**
   * After destruction, a Player object cannot be used again.
   *
   * @override
   * @export
   */
  async destroy() {
    // Make sure we only execute the destroy logic once.
    if (this.loadMode_ == shaka.Player.LoadMode.DESTROYED) {
      return;
    }

    // If LCEVC Dil exists close it.
    this.closeLcevcDil_();

    // Mark as "dead". This should stop external-facing calls from changing our
    // internal state any more. This will stop calls to |attach|, |detach|, etc.
    // from interrupting our final move to the detached state.
    this.loadMode_ = shaka.Player.LoadMode.DESTROYED;

    // Because we have set |loadMode_| to |DESTROYED| we can't call |detach|. We
    // must talk to |this.walker_| directly.
    const events = this.walker_.startNewRoute((currentPayload) => {
      return {
        node: this.detachNode_,
        payload: shaka.Player.createEmptyPayload_(),
        interruptible: false,
      };
    });

    // Wait until the detach has finished so that we don't interrupt it by
    // calling |destroy| on |this.walker_|. To avoid failing here, we always
    // resolve the promise.
    await new Promise((resolve) => {
      events.onStart = () => {
        shaka.log.info('Preparing to destroy walker...');
      };
      events.onEnd = () => {
        resolve();
      };
      events.onCancel = () => {
        goog.asserts.assert(false,
            'Our final detach call should never be cancelled.');
        resolve();
      };
      events.onError = () => {
        goog.asserts.assert(false,
            'Our final detach call should never see an error');
        resolve();
      };
      events.onSkip = () => {
        goog.asserts.assert(false,
            'Our final detach call should never be skipped');
        resolve();
      };
    });
    await this.walker_.destroy();

    // Tear-down the event managers to ensure handlers stop firing.
    if (this.globalEventManager_) {
      this.globalEventManager_.release();
      this.globalEventManager_ = null;
    }
    if (this.attachEventManager_) {
      this.attachEventManager_.release();
      this.attachEventManager_ = null;
    }
    if (this.loadEventManager_) {
      this.loadEventManager_.release();
      this.loadEventManager_ = null;
    }

    this.abrManagerFactory_ = null;
    this.abrManager_ = null;
    this.config_ = null;
    this.stats_ = null;
    this.videoContainer_ = null;
    this.cmcdManager_ = null;

    if (this.networkingEngine_) {
      await this.networkingEngine_.destroy();
      this.networkingEngine_ = null;
    }

    // FakeEventTarget implements IReleasable
    super.release();
  }

  /**
   * Registers a plugin callback that will be called with
   * <code>support()</code>.  The callback will return the value that will be
   * stored in the return value from <code>support()</code>.
   *
   * @param {string} name
   * @param {function():*} callback
   * @export
   */
  static registerSupportPlugin(name, callback) {
    shaka.Player.supportPlugins_[name] = callback;
  }

  /**
   * Set a factory to create an ad manager during player construction time.
   * This method needs to be called bafore instantiating the Player class.
   *
   * @param {!shaka.extern.IAdManager.Factory} factory
   * @export
   */
  static setAdManagerFactory(factory) {
    shaka.Player.adManagerFactory_ = factory;
  }

  /**
   * Return whether the browser provides basic support.  If this returns false,
   * Shaka Player cannot be used at all.  In this case, do not construct a
   * Player instance and do not use the library.
   *
   * @return {boolean}
   * @export
   */
  static isBrowserSupported() {
    if (!window.Promise) {
      shaka.log.alwaysWarn('A Promise implementation or polyfill is required');
    }

    // Basic features needed for the library to be usable.
    const basicSupport = !!window.Promise && !!window.Uint8Array &&
                         // eslint-disable-next-line no-restricted-syntax
                         !!Array.prototype.forEach;
    if (!basicSupport) {
      return false;
    }

    // We do not support IE
    if (shaka.util.Platform.isIE()) {
      return false;
    }

    // We do not support iOS 9, 10, 11 or 12, nor those same versions of
    // desktop Safari.
    const safariVersion = shaka.util.Platform.safariVersion();
    if (safariVersion && safariVersion < 13) {
      return false;
    }

    // DRM support is not strictly necessary, but the APIs at least need to be
    // there.  Our no-op DRM polyfill should handle that.
    // TODO(#1017): Consider making even DrmEngine optional.
    const drmSupport = shaka.media.DrmEngine.isBrowserSupported();
    if (!drmSupport) {
      return false;
    }

    // If we have MediaSource (MSE) support, we should be able to use Shaka.
    if (shaka.util.Platform.supportsMediaSource()) {
      return true;
    }

    // If we don't have MSE, we _may_ be able to use Shaka.  Look for native HLS
    // support, and call this platform usable if we have it.
    return shaka.util.Platform.supportsMediaType('application/x-mpegurl');
  }

  /**
   * Probes the browser to determine what features are supported.  This makes a
   * number of requests to EME/MSE/etc which may result in user prompts.  This
   * should only be used for diagnostics.
   *
   * <p>
   * NOTE: This may show a request to the user for permission.
   *
   * @see https://bit.ly/2ywccmH
   * @param {boolean=} promptsOkay
   * @return {!Promise.<shaka.extern.SupportType>}
   * @export
   */
  static async probeSupport(promptsOkay=true) {
    goog.asserts.assert(shaka.Player.isBrowserSupported(),
        'Must have basic support');
    let drm = {};
    if (promptsOkay) {
      drm = await shaka.media.DrmEngine.probeSupport();
    }
    const manifest = shaka.media.ManifestParser.probeSupport();
    const media = shaka.media.MediaSourceEngine.probeSupport();
    const ret = {
      manifest: manifest,
      media: media,
      drm: drm,
    };

    const plugins = shaka.Player.supportPlugins_;
    for (const name in plugins) {
      ret[name] = plugins[name]();
    }

    return ret;
  }

  /**
   * Tell the player to use <code>mediaElement</code> for all <code>load</code>
   * requests until <code>detach</code> or <code>destroy</code> are called.
   *
   * <p>
   * Calling <code>attach</code> with <code>initializedMediaSource=true</code>
   * will tell the player to take the initial load step and initialize media
   * source.
   *
   * <p>
   * Calls to <code>attach</code> will interrupt any in-progress calls to
   * <code>load</code> but cannot interrupt calls to <code>attach</code>,
   * <code>detach</code>, or <code>unload</code>.
   *
   * @param {!HTMLMediaElement} mediaElement
   * @param {boolean=} initializeMediaSource
   * @return {!Promise}
   * @export
   */
  attach(mediaElement, initializeMediaSource = true) {
    // Do not allow the player to be used after |destroy| is called.
    if (this.loadMode_ == shaka.Player.LoadMode.DESTROYED) {
      return Promise.reject(this.createAbortLoadError_());
    }

    const payload = shaka.Player.createEmptyPayload_();
    payload.mediaElement = mediaElement;

    // If the platform does not support media source, we will never want to
    // initialize media source.
    if (!shaka.util.Platform.supportsMediaSource()) {
      initializeMediaSource = false;
    }

    const destination = initializeMediaSource ?
                        this.mediaSourceNode_ :
                        this.attachNode_;

    // Do not allow this route to be interrupted because calls after this attach
    // call will depend on the media element being attached.
    const events = this.walker_.startNewRoute((currentPayload) => {
      return {
        node: destination,
        payload: payload,
        interruptible: false,
      };
    });

    // List to the events that can occur with our request.
    events.onStart = () => shaka.log.info('Starting attach...');
    return this.wrapWalkerListenersWithPromise_(events);
  }


  /**
   * Calling <code>attachCanvas</code> will tell the player to set canvas
   * element for LCEVC decoding.
   *
   * @param {HTMLCanvasElement} canvas
   * @export
   */
  attachCanvas(canvas) {
    this.lcevcCanvas_ = canvas;
  }

  /**
   * Tell the player to stop using its current media element. If the player is:
   * <ul>
   *  <li>detached, this will do nothing,
   *  <li>attached, this will release the media element,
   *  <li>loading, this will abort loading, unload, and release the media
   *      element,
   *  <li>playing content, this will stop playback, unload, and release the
   *      media element.
   * </ul>
   *
   * <p>
   * Calls to <code>detach</code> will interrupt any in-progress calls to
   * <code>load</code> but cannot interrupt calls to <code>attach</code>,
   * <code>detach</code>, or <code>unload</code>.
   *
   * @return {!Promise}
   * @export
   */
  detach() {
    // Do not allow the player to be used after |destroy| is called.
    if (this.loadMode_ == shaka.Player.LoadMode.DESTROYED) {
      return Promise.reject(this.createAbortLoadError_());
    }

    // Tell the walker to go "detached", but do not allow it to be interrupted.
    // If it could be interrupted it means that our media element could fall out
    // of sync.
    const events = this.walker_.startNewRoute((currentPayload) => {
      return {
        node: this.detachNode_,
        payload: shaka.Player.createEmptyPayload_(),
        interruptible: false,
      };
    });

    events.onStart = () => shaka.log.info('Starting detach...');
    return this.wrapWalkerListenersWithPromise_(events);
  }

  /**
   * Tell the player to either return to:
   * <ul>
   *   <li>detached (when it does not have a media element),
   *   <li>attached (when it has a media element and
   *     <code>initializedMediaSource=false</code>)
   *   <li>media source initialized (when it has a media element and
   *     <code>initializedMediaSource=true</code>)
   * </ul>
   *
   * <p>
   * Calls to <code>unload</code> will interrupt any in-progress calls to
   * <code>load</code> but cannot interrupt calls to <code>attach</code>,
   * <code>detach</code>, or <code>unload</code>.
   *
   * @param {boolean=} initializeMediaSource
   * @return {!Promise}
   * @export
   */
  unload(initializeMediaSource = true) {
    // Do not allow the player to be used after |destroy| is called.
    if (this.loadMode_ == shaka.Player.LoadMode.DESTROYED) {
      return Promise.reject(this.createAbortLoadError_());
    }

    // If the platform does not support media source, we will never want to
    // initialize media source.
    if (!shaka.util.Platform.supportsMediaSource()) {
      initializeMediaSource = false;
    }

    // If LCEVC Dil exists close it.
    this.closeLcevcDil_();

    // Since we are going either to attached or detached (through unloaded), we
    // can't allow it to be interrupted or else we could lose track of what
    // media element we are suppose to use.
    //
    // Using the current payload, we can determine which node we want to go to.
    // If we have a media element, we want to go back to attached. If we have no
    // media element, we want to go back to detached.
    const payload = shaka.Player.createEmptyPayload_();

    const events = this.walker_.startNewRoute((currentPayload) => {
      // When someone calls |unload| we can either be before attached or
      // detached (there is nothing stopping someone from calling |detach| when
      // we are already detached).
      //
      // If we are attached to the correct element, we can tear down the
      // previous playback components and go to the attached media source node
      // depending on whether or not the caller wants to pre-init media source.
      //
      // If we don't have a media element, we assume that we are already at the
      // detached node - but only the walker knows that. To ensure we are
      // actually there, we tell the walker to go to detach. While this is
      // technically unnecessary, it ensures that we are in the state we want
      // to be in and ready for the next request.
      let destination = null;

      if (currentPayload.mediaElement && initializeMediaSource) {
        destination = this.mediaSourceNode_;
      } else if (currentPayload.mediaElement) {
        destination = this.attachNode_;
      } else {
        destination = this.detachNode_;
      }

      goog.asserts.assert(destination, 'We should have picked a destination.');

      // Copy over the media element because we want to keep using the same
      // element - the other values don't matter.
      payload.mediaElement = currentPayload.mediaElement;

      return {
        node: destination,
        payload: payload,
        interruptible: false,
      };
    });

    events.onStart = () => shaka.log.info('Starting unload...');
    return this.wrapWalkerListenersWithPromise_(events);
  }

  /**
   * Provides a way to update the stream start position during the media loading
   * process. Can for example be called from the <code>manifestparsed</code>
   * event handler to update the start position based on information in the
   * manifest.
   *
   * @param {number} startTime
   * @export
   */
  updateStartTime(startTime) {
    this.updatedStartTime_ = startTime;
  }

  /**
   * Tell the player to load the content at <code>assetUri</code> and start
   * playback at <code>startTime</code>. Before calling <code>load</code>,
   * a call to <code>attach</code> must have succeeded.
   *
   * <p>
   * Calls to <code>load</code> will interrupt any in-progress calls to
   * <code>load</code> but cannot interrupt calls to <code>attach</code>,
   * <code>detach</code>, or <code>unload</code>.
   *
   * @param {string} assetUri
   * @param {?number=} startTime
   *    When <code>startTime</code> is <code>null</code> or
   *    <code>undefined</code>, playback will start at the default start time (0
   *    for VOD and liveEdge for LIVE).
   * @param {string=} mimeType
   * @return {!Promise}
   * @export
   */
  load(assetUri, startTime, mimeType) {
    this.updatedStartTime_ = null;

    // Do not allow the player to be used after |destroy| is called.
    if (this.loadMode_ == shaka.Player.LoadMode.DESTROYED) {
      return Promise.reject(this.createAbortLoadError_());
    }

    // We dispatch the loading event when someone calls |load| because we want
    // to surface the user intent.
    this.dispatchEvent(this.makeEvent_(shaka.util.FakeEvent.EventName.Loading));

    // Right away we know what the asset uri and start-of-load time are. We will
    // fill-in the rest of the information later.
    const payload = shaka.Player.createEmptyPayload_();
    payload.uri = assetUri;
    payload.startTimeOfLoad = Date.now() / 1000;
    if (mimeType) {
      payload.mimeType = mimeType;
    }

    // Because we allow |startTime| to be optional, it means that it will be
    // |undefined| when not provided. This means that we need to re-map
    // |undefined| to |null| while preserving |0| as a meaningful value.
    if (startTime !== undefined) {
      payload.startTime = startTime;
    }

    // TODO: Refactor to determine whether it's a manifest or not, and whether
    // or not we can play it.  Then we could return a better error than
    // UNABLE_TO_GUESS_MANIFEST_TYPE for WebM in Safari.
    const useSrcEquals = this.shouldUseSrcEquals_(payload);
    const destination = useSrcEquals ? this.srcEqualsNode_ : this.loadNode_;

    // Allow this request to be interrupted, this will allow other requests to
    // cancel a load and quickly start a new load.
    const events = this.walker_.startNewRoute((currentPayload) => {
      if (currentPayload.mediaElement == null) {
        // Because we return null, this "new route" will not be used.
        return null;
      }

      // Keep using whatever media element we have right now.
      payload.mediaElement = currentPayload.mediaElement;

      return {
        node: destination,
        payload: payload,
        interruptible: true,
      };
    });

    // Stats are for a single playback/load session. Stats must be initialized
    // before we allow calls to |updateStateHistory|.
    this.stats_ = new shaka.util.Stats();

    // Create the CMCD manager so client data can be attached to all requests
    this.cmcdManager_ = this.createCmcd_();

    // Load's request is a little different, so we can't use our normal
    // listeners-to-promise method. It is the only request where we may skip the
    // request, so we need to set the on skip callback to reject with a specific
    // error.
    events.onStart =
        () => shaka.log.info('Starting load of ' + assetUri + '...');
    return new Promise((resolve, reject) => {
      events.onSkip = () => reject(new shaka.util.Error(
          shaka.util.Error.Severity.CRITICAL,
          shaka.util.Error.Category.PLAYER,
          shaka.util.Error.Code.NO_VIDEO_ELEMENT));

      events.onEnd = () => {
        resolve();
        // We dispatch the loaded event when the load promise is resolved
        this.dispatchEvent(
            this.makeEvent_(shaka.util.FakeEvent.EventName.Loaded));
      };
      events.onCancel = () => reject(this.createAbortLoadError_());
      events.onError = (e) => reject(e);
    });
  }

  /**
   * Check if src= should be used to load the asset at |uri|. Assume that media
   * source is the default option, and that src= is for special cases.
   *
   * @param {shaka.routing.Payload} payload
   * @return {boolean}
   *    |true| if the content should be loaded with src=, |false| if the content
   *    should be loaded with MediaSource.
   * @private
   */
  shouldUseSrcEquals_(payload) {
    const Platform = shaka.util.Platform;

    // If we are using a platform that does not support media source, we will
    // fall back to src= to handle all playback.
    if (!Platform.supportsMediaSource()) {
      return true;
    }

    // The most accurate way to tell the player how to load the content is via
    // MIME type.  We can fall back to features of the URI if needed.
    let mimeType = payload.mimeType;
    const uri = payload.uri || '';

    // If we don't have a MIME type, try to guess based on the file extension.
    // TODO: Too generic to belong to ManifestParser now.  Refactor.
    if (!mimeType) {
      // Try using the uri extension.
      const extension = shaka.media.ManifestParser.getExtension(uri);
      mimeType = shaka.Player.SRC_EQUAL_EXTENSIONS_TO_MIME_TYPES_[extension];
    }

    // TODO: The load graph system has a design limitation that requires routing
    // destination to be chosen synchronously.  This means we can only make the
    // right choice about src= consistently if we have a well-known file
    // extension or API-provided MIME type.  Detection of MIME type from a HEAD
    // request (as is done for manifest types) can't be done yet.

    if (mimeType) {
      // If we have a MIME type, check if the browser can play it natively.
      // This will cover both single files and native HLS.
      const mediaElement = payload.mediaElement || Platform.anyMediaElement();
      const canPlayNatively = mediaElement.canPlayType(mimeType) != '';

      // If we can't play natively, then src= isn't an option.
      if (!canPlayNatively) {
        return false;
      }

      const canPlayMediaSource =
          shaka.media.ManifestParser.isSupported(uri, mimeType);

      // If MediaSource isn't an option, the native option is our only chance.
      if (!canPlayMediaSource) {
        return true;
      }

      // If we land here, both are feasible.
      goog.asserts.assert(canPlayNatively && canPlayMediaSource,
          'Both native and MSE playback should be possible!');

      // We would prefer MediaSource in some cases, and src= in others.  For
      // example, Android has native HLS, but we'd prefer our own MediaSource
      // version there.

      // Native HLS can be preferred on any platform via this flag:
      if (this.config_.streaming.preferNativeHls) {
        return true;
      }

      // For Safari, we have an older flag which only applies to this one
      // browser:
      if (Platform.isApple()) {
        return this.config_.streaming.useNativeHlsOnSafari;
      }

      // In all other cases, we prefer MediaSource.
      return false;
    }

    // Unless there are good reasons to use src= (single-file playback or native
    // HLS), we prefer MediaSource.  So the final return value for choosing src=
    // is false.
    return false;
  }

  /**
   * This should only be called by the load graph when it is time to attach to
   * a media element. The only times this may be called are when we are being
   * asked to re-attach to the current media element, or attach to a new media
   * element while not attached to a media element.
   *
   * This method assumes that it is safe for it to execute, the load-graph is
   * responsible for ensuring all assumptions are true.
   *
   * Attaching to a media element is defined as:
   *  - Registering error listeners to the media element.
   *  - Caching the video element for use outside of the load graph.
   *
   * @param {shaka.routing.Payload} has
   * @param {shaka.routing.Payload} wants
   * @return {!Promise}
   * @private
   */
  onAttach_(has, wants) {
    // If we don't have a media element yet, it means we are entering
    // "attach" from another node.
    //
    // If we have a media element, it should match |wants.mediaElement|
    // because it means we are going from "attach" to "attach".
    //
    // These constraints should be maintained and guaranteed by the routing
    // logic in |getNextStep_|.
    goog.asserts.assert(
        has.mediaElement == null || has.mediaElement == wants.mediaElement,
        'The routing logic failed. MediaElement requirement failed.');

    if (has.mediaElement == null) {
      has.mediaElement = wants.mediaElement;

      const onError = (error) => this.onVideoError_(error);
      this.attachEventManager_.listen(has.mediaElement, 'error', onError);
    }

    this.video_ = has.mediaElement;

    return Promise.resolve();
  }

  /**
   * This should only be called by the load graph when it is time to detach from
   * a media element. The only times this may be called are when we are being
   * asked to detach from the current media element, or detach when we are
   * already detached.
   *
   * This method assumes that it is safe for it to execute, the load-graph is
   * responsible for ensuring all assumptions are true.
   *
   * Detaching from a media element is defined as:
   *  - Removing error listeners from the media element.
   *  - Dropping the cached reference to the video element.
   *
   * @param {shaka.routing.Payload} has
   * @param {shaka.routing.Payload} wants
   * @return {!Promise}
   * @private
   */
  onDetach_(has, wants) {
    // If we were going from "detached" to "detached" we wouldn't have
    // a media element to detach from.
    if (has.mediaElement) {
      this.attachEventManager_.removeAll();
      has.mediaElement = null;
    }

    if (this.adManager_) {
      // The ad manager is specific to the video, so detach it too.
      this.adManager_.release();
    }

    // Clear our cached copy of the media element.
    this.video_ = null;

    return Promise.resolve();
  }

  /**
   * This should only be called by the load graph when it is time to unload all
   * currently initialized playback components. Unlike the other load actions,
   * this action is built to be more general. We need to do this because we
   * don't know what state the player will be in before unloading (including
   * after an error occurred in the middle of a transition).
   *
   * This method assumes that any component could be |null| and should be safe
   * to call from any point in the load graph.
   *
   * @param {shaka.routing.Payload} has
   * @param {shaka.routing.Payload} wants
   * @return {!Promise}
   * @private
   */
  async onUnload_(has, wants) {
    // Set the load mode to unload right away so that all the public methods
    // will stop using the internal components. We need to make sure that we
    // are not overriding the destroyed state because we will unload when we are
    // destroying the player.
    if (this.loadMode_ != shaka.Player.LoadMode.DESTROYED) {
      this.loadMode_ = shaka.Player.LoadMode.NOT_LOADED;
    }

    // Run any general cleanup tasks now.  This should be here at the top, right
    // after setting loadMode_, so that internal components still exist as they
    // did when the cleanup tasks were registered in the array.
    const cleanupTasks = this.cleanupOnUnload_.map((cb) => cb());
    this.cleanupOnUnload_ = [];
    await Promise.all(cleanupTasks);

    // Dispatch the unloading event.
    this.dispatchEvent(
        this.makeEvent_(shaka.util.FakeEvent.EventName.Unloading));

    // Remove everything that has to do with loading content from our payload
    // since we are releasing everything that depended on it.
    has.mimeType = null;
    has.startTime = null;
    has.uri = null;

    // In most cases we should have a media element. The one exception would
    // be if there was an error and we, by chance, did not have a media element.
    if (has.mediaElement) {
      this.loadEventManager_.removeAll();
    }

    // Stop the variant checker timer
    this.checkVariantsTimer_.stop();

    // Some observers use some playback components, shutting down the observers
    // first ensures that they don't try to use the playback components
    // mid-destroy.
    if (this.playheadObservers_) {
      this.playheadObservers_.release();
      this.playheadObservers_ = null;
    }

    if (this.bufferPoller_) {
      this.bufferPoller_.stop();
      this.bufferPoller_ = null;
    }

    // Stop the parser early. Since it is at the start of the pipeline, it
    // should be start early to avoid is pushing new data downstream.
    if (this.parser_) {
      await this.parser_.stop();
      this.parser_ = null;
      this.parserFactory_ = null;
    }

    // Abr Manager will tell streaming engine what to do, so we need to stop
    // it before we destroy streaming engine. Unlike with the other components,
    // we do not release the instance, we will reuse it in later loads.
    if (this.abrManager_) {
      await this.abrManager_.stop();
    }

    // Streaming engine will push new data to media source engine, so we need
    // to shut it down before destroy media source engine.
    if (this.streamingEngine_) {
      await this.streamingEngine_.destroy();
      this.streamingEngine_ = null;
    }

    if (this.playRateController_) {
      this.playRateController_.release();
      this.playRateController_ = null;
    }

    // Playhead is used by StreamingEngine, so we can't destroy this until after
    // StreamingEngine has stopped.
    if (this.playhead_) {
      this.playhead_.release();
      this.playhead_ = null;
    }

    // Media source engine holds onto the media element, and in order to detach
    // the media keys (with drm engine), we need to break the connection between
    // media source engine and the media element.
    if (this.mediaSourceEngine_) {
      await this.mediaSourceEngine_.destroy();
      this.mediaSourceEngine_ = null;
    }

    if (this.adManager_) {
      this.adManager_.onAssetUnload();
    }

    // In order to unload a media element, we need to remove the src attribute
    // and then load again. When we destroy media source engine, this will be
    // done for us, but for src=, we need to do it here.
    //
    // DrmEngine requires this to be done before we destroy DrmEngine itself.
    if (has.mediaElement && has.mediaElement.src) {
      // TODO: Investigate this more.  Only reproduces on Firefox 69.
      // Introduce a delay before detaching the video source.  We are seeing
      // spurious Promise rejections involving an AbortError in our tests
      // otherwise.
      await new Promise(
          (resolve) => new shaka.util.Timer(resolve).tickAfter(0.1));

      has.mediaElement.removeAttribute('src');
      has.mediaElement.load();
      // Remove all track nodes
      while (has.mediaElement.lastChild) {
        has.mediaElement.removeChild(has.mediaElement.firstChild);
      }
    }

    if (this.drmEngine_) {
      await this.drmEngine_.destroy();
      this.drmEngine_ = null;
    }

    this.assetUri_ = null;
    this.bufferObserver_ = null;

    if (this.manifest_) {
      for (const variant of this.manifest_.variants) {
        for (const stream of [variant.audio, variant.video]) {
          if (stream && stream.segmentIndex) {
            stream.segmentIndex.release();
          }
        }
      }
      for (const stream of this.manifest_.textStreams) {
        if (stream.segmentIndex) {
          stream.segmentIndex.release();
        }
      }
    }

    this.manifest_ = null;
    this.stats_ = new shaka.util.Stats(); // Replace with a clean stats object.
    this.lastTextFactory_ = null;

    // Make sure that the app knows of the new buffering state.
    this.updateBufferState_();
  }

  /**
   * This should only be called by the load graph when it is time to initialize
   * media source engine. The only time this may be called is when we are
   * attached to the same media element as in the request.
   *
   * This method assumes that it is safe for it to execute. The load-graph is
   * responsible for ensuring all assumptions are true.
   *
   * @param {shaka.routing.Payload} has
   * @param {shaka.routing.Payload} wants
   *
   * @return {!Promise}
   * @private
   */
  async onInitializeMediaSourceEngine_(has, wants) {
    goog.asserts.assert(
        shaka.util.Platform.supportsMediaSource(),
        'We should not be initializing media source on a platform that does ' +
            'not support media source.');
    goog.asserts.assert(
        has.mediaElement,
        'We should have a media element when initializing media source.');
    goog.asserts.assert(
        has.mediaElement == wants.mediaElement,
        '|has| and |wants| should have the same media element when ' +
            'initializing media source.');

    goog.asserts.assert(
        this.mediaSourceEngine_ == null,
        'We should not have a media source engine yet.');

    const closedCaptionsParser = new shaka.media.ClosedCaptionParser();

    // When changing text visibility we need to update both the text displayer
    // and streaming engine because we don't always stream text. To ensure that
    // text displayer and streaming engine are always in sync, wait until they
    // are both initialized before setting the initial value.
    const textDisplayerFactory = this.config_.textDisplayFactory;
    const textDisplayer = textDisplayerFactory();
    this.lastTextFactory_ = textDisplayerFactory;

    const mediaSourceEngine = this.createMediaSourceEngine(
        has.mediaElement,
        closedCaptionsParser,
        textDisplayer,
        (metadata, offset, endTime) => {
          this.processTimedMetadataMediaSrc_(metadata, offset, endTime);
<<<<<<< HEAD
        },
        this.lcevcDil_);
=======
        });
    mediaSourceEngine.configure(this.config_.mediaSource);
>>>>>>> 3582f0a7
    const {segmentRelativeVttTiming} = this.config_.manifest;
    mediaSourceEngine.setSegmentRelativeVttTiming(segmentRelativeVttTiming);

    // Wait for media source engine to finish opening. This promise should
    // NEVER be rejected as per the media source engine implementation.
    await mediaSourceEngine.open();

    // Wait until it is ready to actually store the reference.
    this.mediaSourceEngine_ = mediaSourceEngine;
  }

  /**
   * Create the parser for the asset located at |wants.uri|. This should only be
   * called as part of the load graph.
   *
   * This method assumes that it is safe for it to execute, the load-graph is
   * responsible for ensuring all assumptions are true.
   *
   * @param {shaka.routing.Payload} has
   * @param {shaka.routing.Payload} wants
   * @return {!Promise}
   * @private
   */
  async onInitializeParser_(has, wants) {
    goog.asserts.assert(
        has.mediaElement,
        'We should have a media element when initializing the parser.');
    goog.asserts.assert(
        has.mediaElement == wants.mediaElement,
        '|has| and |wants| should have the same media element when ' +
            'initializing the parser.');

    goog.asserts.assert(
        this.networkingEngine_,
        'Need networking engine when initializing the parser.');
    goog.asserts.assert(
        this.config_,
        'Need player config when initializing the parser.');

    // We are going to "lock-in" the mime type and uri since they are
    // what we are going to use to create our parser and parse the manifest.
    has.mimeType = wants.mimeType;
    has.uri = wants.uri;

    goog.asserts.assert(
        has.uri,
        'We should have an asset uri when initializing the parsing.');

    // Store references to things we asserted so that we don't need to reassert
    // them again later.
    const assetUri = has.uri;
    const networkingEngine = this.networkingEngine_;

    // Save the uri so that it can be used outside of the load-graph.
    this.assetUri_ = assetUri;

    // Create the parser that we will use to parse the manifest.
    this.parserFactory_ = await shaka.media.ManifestParser.getFactory(
        assetUri,
        networkingEngine,
        this.config_.manifest.retryParameters,
        has.mimeType);
    goog.asserts.assert(this.parserFactory_, 'Must have manifest parser');
    this.parser_ = this.parserFactory_();

    const manifestConfig =
        shaka.util.ObjectUtils.cloneObject(this.config_.manifest);
    // Don't read video segments if the player is attached to an audio element
    if (wants.mediaElement && wants.mediaElement.nodeName === 'AUDIO') {
      manifestConfig.disableVideo = true;
    }

    this.parser_.configure(manifestConfig);
  }

  /**
   * Parse the manifest at |has.uri| using the parser that should have already
   * been created. This should only be called as part of the load graph.
   *
   * This method assumes that it is safe for it to execute, the load-graph is
   * responsible for ensuring all assumptions are true.
   *
   * @param {shaka.routing.Payload} has
   * @param {shaka.routing.Payload} wants
   * @return {!shaka.util.AbortableOperation}
   * @private
   */
  onParseManifest_(has, wants) {
    goog.asserts.assert(
        has.mimeType == wants.mimeType,
        '|has| and |wants| should have the same mime type when parsing.');
    goog.asserts.assert(
        has.uri == wants.uri,
        '|has| and |wants| should have the same uri when parsing.');

    goog.asserts.assert(
        has.uri,
        '|has| should have a valid uri when parsing.');
    goog.asserts.assert(
        has.uri == this.assetUri_,
        '|has.uri| should match the cached asset uri.');

    goog.asserts.assert(
        this.networkingEngine_,
        'Need networking engine to parse manifest.');
    goog.asserts.assert(
        this.cmcdManager_,
        'Need CMCD manager to populate manifest request data.');
    goog.asserts.assert(
        this.config_,
        'Need player config to parse manifest.');

    goog.asserts.assert(
        this.parser_,
        '|this.parser_| should have been set in an earlier step.');

    // Store references to things we asserted so that we don't need to reassert
    // them again later.
    const assetUri = has.uri;
    const networkingEngine = this.networkingEngine_;

    // This will be needed by the parser once it starts parsing, so we will
    // initialize it now even through it appears a little out-of-place.
    this.regionTimeline_ =
        new shaka.media.RegionTimeline(() => this.seekRange());
    this.regionTimeline_.addEventListener('regionadd', (event) => {
      /** @type {shaka.extern.TimelineRegionInfo} */
      const region = event['region'];
      this.onRegionEvent_(
          shaka.util.FakeEvent.EventName.TimelineRegionAdded, region);

      if (this.adManager_) {
        this.adManager_.onDashTimedMetadata(region);
      }
    });

    this.qualityObserver_ = null;
    if (this.config_.streaming.observeQualityChanges) {
      this.qualityObserver_ = new shaka.media.QualityObserver(
          () => this.getBufferedInfo());

      this.qualityObserver_.addEventListener('qualitychange', (event) => {
        /** @type {shaka.extern.MediaQualityInfo} */
        const mediaQualityInfo = event['quality'];
        /** @type {number} */
        const position = event['position'];
        this.onMediaQualityChange_(mediaQualityInfo, position);
      });
    }

    const playerInterface = {
      networkingEngine: networkingEngine,
      modifyManifestRequest: (request, manifestInfo) => {
        this.cmcdManager_.applyManifestData(request, manifestInfo);
      },
      modifySegmentRequest: (request, segmentInfo) => {
        this.cmcdManager_.applySegmentData(request, segmentInfo);
      },
      filter: (manifest) => this.filterManifest_(manifest),
      makeTextStreamsForClosedCaptions: (manifest) => {
        return this.makeTextStreamsForClosedCaptions_(manifest);
      },

      // Called when the parser finds a timeline region. This can be called
      // before we start playback or during playback (live/in-progress
      // manifest).
      onTimelineRegionAdded: (region) => this.regionTimeline_.addRegion(region),

      onEvent: (event) => this.dispatchEvent(event),
      onError: (error) => this.onError_(error),
      isLowLatencyMode: () => this.isLowLatencyMode_(),
      isAutoLowLatencyMode: () => this.isAutoLowLatencyMode_(),
      enableLowLatencyMode: () => {
        this.configure('streaming.lowLatencyMode', true);
      },
      updateDuration: () => {
        if (this.streamingEngine_) {
          this.streamingEngine_.updateDuration();
        }
      },
    };

    const startTime = Date.now() / 1000;

    return new shaka.util.AbortableOperation(/* promise= */ (async () => {
      this.manifest_ = await this.parser_.start(assetUri, playerInterface);

      // This event is fired after the manifest is parsed, but before any
      // filtering takes place.
      const event =
          this.makeEvent_(shaka.util.FakeEvent.EventName.ManifestParsed);
      this.dispatchEvent(event);

      // We require all manifests to have at least one variant.
      if (this.manifest_.variants.length == 0) {
        throw new shaka.util.Error(
            shaka.util.Error.Severity.CRITICAL,
            shaka.util.Error.Category.MANIFEST,
            shaka.util.Error.Code.NO_VARIANTS);
      }

      // Make sure that all variants are either: audio-only, video-only, or
      // audio-video.
      shaka.Player.filterForAVVariants_(this.manifest_);

      const now = Date.now() / 1000;
      const delta = now - startTime;
      this.stats_.setManifestTime(delta);
    })(), /* onAbort= */ () => {
      shaka.log.info('Aborting parser step...');
      return this.parser_.stop();
    });
  }

  /**
   * This should only be called by the load graph when it is time to initialize
   * drmEngine. The only time this may be called is when we are attached a
   * media element and have parsed a manifest.
   *
   * The load-graph is responsible for ensuring all assumptions made by this
   * method are valid before executing it.
   *
   * @param {shaka.routing.Payload} has
   * @param {shaka.routing.Payload} wants
   * @return {!Promise}
   * @private
   */
  async onInitializeDrm_(has, wants) {
    goog.asserts.assert(
        has.mimeType == wants.mimeType,
        'The load graph should have ensured the mime types matched.');
    goog.asserts.assert(
        has.uri == wants.uri,
        'The load graph should have ensured the uris matched');

    goog.asserts.assert(
        this.networkingEngine_,
        '|onInitializeDrm_| should never be called after |destroy|');
    goog.asserts.assert(
        this.config_,
        '|onInitializeDrm_| should never be called after |destroy|');
    goog.asserts.assert(
        this.manifest_,
        '|this.manifest_| should have been set in an earlier step.');
    goog.asserts.assert(
        has.mediaElement,
        'We should have a media element when initializing the DRM Engine.');

    const startTime = Date.now() / 1000;
    let firstEvent = true;

    this.drmEngine_ = this.createDrmEngine({
      netEngine: this.networkingEngine_,
      onError: (e) => {
        this.onError_(e);
      },
      onKeyStatus: (map) => {
        this.onKeyStatus_(map);
      },
      onExpirationUpdated: (id, expiration) => {
        this.onExpirationUpdated_(id, expiration);
      },
      onEvent: (e) => {
        this.dispatchEvent(e);
        if (e.type == shaka.util.FakeEvent.EventName.DrmSessionUpdate &&
            firstEvent) {
          firstEvent = false;
          const now = Date.now() / 1000;
          const delta = now - startTime;
          this.stats_.setDrmTime(delta);
          // LCEVC data by itself is not encrypted in DRM protected streams and
          // can therefore be accessed and decoded as normal. However, the LCEVC
          // decoder needs access to the VideoElement output in order to apply
          // the enhancement. In DRM contexts where the browser CDM restricts
          // access from our decoder, the enhancement cannot be applied and
          // therefore the LCEVC output canvas is hidden accordingly.
          if (this.lcevcDil_) {
            this.lcevcDil_.hideCanvas();
          }
        }
      },
    });

    this.drmEngine_.configure(this.config_.drm);

    await this.drmEngine_.initForPlayback(
        this.manifest_.variants,
        this.manifest_.offlineSessionIds);

    await this.drmEngine_.attach(has.mediaElement);

    // Now that we have drm information, filter the manifest (again) so that we
    // can ensure we only use variants with the selected key system.
    await this.filterManifest_(this.manifest_);
  }

  /**
   * This should only be called by the load graph when it is time to load all
   * playback components needed for playback. The only times this may be called
   * is when we are attached to the same media element as in the request.
   *
   * This method assumes that it is safe for it to execute, the load-graph is
   * responsible for ensuring all assumptions are true.
   *
   * Loading is defined as:
   *  - Attaching all playback-related listeners to the media element
   *  - Initializing playback and observers
   *  - Initializing ABR Manager
   *  - Initializing Streaming Engine
   *  - Starting playback at |wants.startTime|
   *
   * @param {shaka.routing.Payload} has
   * @param {shaka.routing.Payload} wants
   * @private
   */
  async onLoad_(has, wants) {
    goog.asserts.assert(
        has.mimeType == wants.mimeType,
        '|has| and |wants| should have the same mime type when loading.');
    goog.asserts.assert(
        has.uri == wants.uri,
        '|has| and |wants| should have the same uri when loading.');

    goog.asserts.assert(
        has.mediaElement,
        'We should have a media element when loading.');
    goog.asserts.assert(
        !isNaN(wants.startTimeOfLoad),
        '|wants| should tell us when the load was originally requested');

    // Since we are about to start playback, we will lock in the start time as
    // something we are now depending on.
    has.startTime = wants.startTime;

    // If updateStartTime() has been called since load() was invoked use the
    // requested startTime
    if (this.updatedStartTime_ != null) {
      has.startTime = this.updatedStartTime_;
      this.updatedStartTime_ = null;
    }

    // Store a reference to values in |has| after asserting so that closure will
    // know that they will still be non-null between calls to await.
    const mediaElement = has.mediaElement;
    const assetUri = has.uri;

    // Save the uri so that it can be used outside of the load-graph.
    this.assetUri_ = assetUri;

    this.playRateController_ = new shaka.media.PlayRateController({
      getRate: () => mediaElement.playbackRate,
      getDefaultRate: () => mediaElement.defaultPlaybackRate,
      setRate: (rate) => { mediaElement.playbackRate = rate; },
      movePlayhead: (delta) => { mediaElement.currentTime += delta; },
    });

    const updateStateHistory = () => this.updateStateHistory_();
    const onRateChange = () => this.onRateChange_();
    this.loadEventManager_.listen(mediaElement, 'playing', updateStateHistory);
    this.loadEventManager_.listen(mediaElement, 'pause', updateStateHistory);
    this.loadEventManager_.listen(mediaElement, 'ended', updateStateHistory);
    this.loadEventManager_.listen(mediaElement, 'ratechange', onRateChange);

    // Check status of the LCEVC DIL Object and reset or
    // create or close based on config
    this.setupLcevc_(this.config_);

    const abrFactory = this.config_.abrFactory;
    if (!this.abrManager_ || this.abrManagerFactory_ != abrFactory) {
      this.abrManagerFactory_ = abrFactory;
      this.abrManager_ = abrFactory();
      if (typeof this.abrManager_.setMediaElement != 'function') {
        shaka.Deprecate.deprecateFeature(5,
            'AbrManager',
            'Please use an AbrManager with setMediaElement function.');
        this.abrManager_.setMediaElement = () => {};
      }
      this.abrManager_.configure(this.config_.abr);
    }

    // Copy preferred languages from the config again, in case the config was
    // changed between construction and playback.
    this.currentAdaptationSetCriteria_ =
        new shaka.media.PreferenceBasedCriteria(
            this.config_.preferredAudioLanguage,
            this.config_.preferredVariantRole,
            this.config_.preferredAudioChannelCount);

    this.currentTextLanguage_ = this.config_.preferredTextLanguage;
    this.currentTextRole_ = this.config_.preferredTextRole;
    this.currentTextForced_ = this.config_.preferForcedSubs;

    shaka.Player.applyPlayRange_(this.manifest_.presentationTimeline,
        this.config_.playRangeStart,
        this.config_.playRangeEnd);

    this.abrManager_.init((variant, clearBuffer, safeMargin) => {
      return this.switch_(variant, clearBuffer, safeMargin);
    });
    this.abrManager_.setMediaElement(mediaElement);

    this.playhead_ = this.createPlayhead(has.startTime);
    this.playheadObservers_ = this.createPlayheadObserversForMSE_();

    // We need to start the buffer management code near the end because it will
    // set the initial buffering state and that depends on other components
    // being initialized.
    const rebufferThreshold = Math.max(
        this.manifest_.minBufferTime, this.config_.streaming.rebufferingGoal);
    this.startBufferManagement_(rebufferThreshold);

    // If the content is multi-codec and the browser can play more than one of
    // them, choose codecs now before we initialize streaming.
    shaka.util.StreamUtils.chooseCodecsAndFilterManifest(
        this.manifest_,
        this.config_.preferredVideoCodecs,
        this.config_.preferredAudioCodecs,
        this.config_.preferredAudioChannelCount,
        this.config_.preferredDecodingAttributes);

    this.streamingEngine_ = this.createStreamingEngine();
    this.streamingEngine_.configure(this.config_.streaming);

    // Set the load mode to "loaded with media source" as late as possible so
    // that public methods won't try to access internal components until
    // they're all initialized. We MUST switch to loaded before calling
    // "streaming" so that they can access internal information.
    this.loadMode_ = shaka.Player.LoadMode.MEDIA_SOURCE;

    if (mediaElement.textTracks) {
      this.loadEventManager_.listen(
          mediaElement.textTracks, 'addtrack', (e) => {
            const trackEvent = /** @type {!TrackEvent} */(e);
            if (trackEvent.track) {
              const track = trackEvent.track;
              goog.asserts.assert(
                  track instanceof TextTrack, 'Wrong track type!');

              switch (track.kind) {
                case 'chapters':
                  this.activateChaptersTrack_(track);
                  break;
              }
            }
          });
    }

    // The event must be fired after we filter by restrictions but before the
    // active stream is picked to allow those listening for the "streaming"
    // event to make changes before streaming starts.
    this.dispatchEvent(
        this.makeEvent_(shaka.util.FakeEvent.EventName.Streaming));

    // Pick the initial streams to play.
    // however, we would skip switch to initial variant
    // if user already pick variant track (via selectVariantTrack api)
    let initialVariant = null;
    const activeVariantTrack = this.getVariantTracks().find((t) => t.active);

    if (!activeVariantTrack) {
      initialVariant = this.chooseVariant_();
      goog.asserts.assert(initialVariant, 'Must choose an initial variant!');
      this.switchVariant_(initialVariant, /* fromAdaptation= */ true,
          /* clearBuffer= */ false, /* safeMargin= */ 0);

      // Now that we have initial streams, we may adjust the start time to align
      // to a segment boundary.
      if (this.config_.streaming.startAtSegmentBoundary) {
        const startTime = this.playhead_.getTime();
        const adjustedTime =
            await this.adjustStartTime_(initialVariant, startTime);

        this.playhead_.setStartTime(adjustedTime);
      }

      // Since the first streams just became active, send an adaptation event.
      this.onAdaptation_(null,
          shaka.util.StreamUtils.variantToTrack(initialVariant));
    }

    // Decide if text should be shown automatically.
    // similar to video/audio track, we would skip switch initial text track
    // if user already pick text track (via selectTextTrack api)
    const activeTextTrack = this.getTextTracks().find((t) => t.active);

    if (!activeTextTrack) {
      const initialTextStream = this.chooseTextStream_();

      if (initialTextStream) {
        this.addTextStreamToSwitchHistory_(
            initialTextStream, /* fromAdaptation= */ true);
      }

      if (initialVariant) {
        this.setInitialTextState_(initialVariant, initialTextStream);
      }

      // Don't initialize with a text stream unless we should be streaming text.
      if (initialTextStream && this.shouldStreamText_()) {
        this.streamingEngine_.switchTextStream(initialTextStream);
      }
    }


    // Start streaming content. This will start the flow of content down to
    // media source.
    await this.streamingEngine_.start();

    if (this.config_.abr.enabled) {
      this.abrManager_.enable();
      this.onAbrStatusChanged_();
    }

    // Re-filter the manifest after streams have been chosen.
    this.filterManifestByCurrentVariant_();
    // Dispatch a 'trackschanged' event now that all initial filtering is done.
    this.onTracksChanged_();

    // Now that we've filtered out variants that aren't compatible with the
    // active one, update abr manager with filtered variants.
    // NOTE: This may be unnecessary.  We've already chosen one codec in
    // chooseCodecsAndFilterManifest_ before we started streaming.  But it
    // doesn't hurt, and this will all change when we start using
    // MediaCapabilities and codec switching.
    // TODO(#1391): Re-evaluate with MediaCapabilities and codec switching.
    this.updateAbrManagerVariants_();

    const hasPrimary = this.manifest_.variants.some((v) => v.primary);
    if (!this.config_.preferredAudioLanguage && !hasPrimary) {
      shaka.log.warning('No preferred audio language set.  We have chosen an ' +
                        'arbitrary language initially');
    }

    // Wait for the 'loadedmetadata' event to measure load() latency.
    this.loadEventManager_.listenOnce(mediaElement, 'loadedmetadata', () => {
      const now = Date.now() / 1000;
      const delta = now - wants.startTimeOfLoad;
      this.stats_.setLoadLatency(delta);
    });
  }

  /**
   * This should only be called by the load graph when it is time to initialize
   * drmEngine for src= playbacks.
   *
   * The load-graph is responsible for ensuring all assumptions made by this
   * method are valid before executing it.
   *
   * @param {shaka.routing.Payload} has
   * @param {shaka.routing.Payload} wants
   * @return {!Promise}
   * @private
   */
  async onInitializeSrcEqualsDrm_(has, wants) {
    const ContentType = shaka.util.ManifestParserUtils.ContentType;

    goog.asserts.assert(
        this.networkingEngine_,
        '|onInitializeSrcEqualsDrm_| should never be called after |destroy|');
    goog.asserts.assert(
        this.config_,
        '|onInitializeSrcEqualsDrm_| should never be called after |destroy|');

    const startTime = Date.now() / 1000;
    let firstEvent = true;

    this.drmEngine_ = this.createDrmEngine({
      netEngine: this.networkingEngine_,
      onError: (e) => {
        this.onError_(e);
      },
      onKeyStatus: (map) => {
        this.onKeyStatus_(map);
      },
      onExpirationUpdated: (id, expiration) => {
        this.onExpirationUpdated_(id, expiration);
      },
      onEvent: (e) => {
        this.dispatchEvent(e);
        if (e.type == shaka.util.FakeEvent.EventName.DrmSessionUpdate &&
            firstEvent) {
          firstEvent = false;
          const now = Date.now() / 1000;
          const delta = now - startTime;
          this.stats_.setDrmTime(delta);
        }
      },
    });

    this.drmEngine_.configure(this.config_.drm);

    const uri = wants.uri || '';
    const extension = shaka.media.ManifestParser.getExtension(uri);
    let mimeType = shaka.Player.SRC_EQUAL_EXTENSIONS_TO_MIME_TYPES_[extension];
    if (mimeType == 'application/x-mpegurl' && shaka.util.Platform.isApple()) {
      mimeType = 'application/vnd.apple.mpegurl';
    }
    if (!mimeType) {
      mimeType = 'video/mp4';
    }

    // TODO: Instead of feeding DrmEngine with Variants, we should refactor
    // DrmEngine so that it takes a minimal config derived from Variants.  In
    // cases like this one or in removal of stored content, the details are
    // largely unimportant.  We should have a saner way to initialize DrmEngine.
    // That would also insulate DrmEngine from manifest changes in the future.
    // For now, that is time-consuming and this synthetic Variant is easy, so
    // I'm putting it off.  Since this is only expected to be used for native
    // HLS in Safari, this should be safe. -JCP
    /** @type {shaka.extern.Variant} */
    const variant = {
      id: 0,
      language: 'und',
      disabledUntilTime: 0,
      primary: false,
      audio: null,
      video: {
        id: 0,
        originalId: null,
        createSegmentIndex: () => Promise.resolve(),
        segmentIndex: null,
        mimeType: wants.mimeType ?
            shaka.util.MimeUtils.getBasicType(wants.mimeType) : mimeType,
        codecs: wants.mimeType ?
            shaka.util.MimeUtils.getCodecs(wants.mimeType) : '',
        encrypted: true,
        drmInfos: [],  // Filled in by DrmEngine config.
        keyIds: new Set(),
        language: 'und',
        label: null,
        type: ContentType.VIDEO,
        primary: false,
        trickModeVideo: null,
        emsgSchemeIdUris: null,
        roles: [],
        forced: false,
        channelsCount: null,
        audioSamplingRate: null,
        spatialAudio: false,
        closedCaptions: null,
      },
      bandwidth: 100,
      allowedByApplication: true,
      allowedByKeySystem: true,
      decodingInfos: [],
    };

    this.drmEngine_.setSrcEquals(/* srcEquals= */ true);
    await this.drmEngine_.initForPlayback(
        [variant], /* offlineSessionIds= */ []);
    await this.drmEngine_.attach(has.mediaElement);
  }

  /**
   * This should only be called by the load graph when it is time to set-up the
   * media element to play content using src=. The only times this may be called
   * is when we are attached to the same media element as in the request.
   *
   * This method assumes that it is safe for it to execute, the load-graph is
   * responsible for ensuring all assumptions are true.
   *
   * @param {shaka.routing.Payload} has
   * @param {shaka.routing.Payload} wants
   * @return {!shaka.util.AbortableOperation}
   *
   * @private
   */
  onSrcEquals_(has, wants) {
    goog.asserts.assert(
        has.mediaElement,
        'We should have a media element when loading.');
    goog.asserts.assert(
        wants.uri,
        '|has| should have a valid uri when loading.');
    goog.asserts.assert(
        !isNaN(wants.startTimeOfLoad),
        '|wants| should tell us when the load was originally requested');
    goog.asserts.assert(
        this.video_ == has.mediaElement,
        'The video element should match our media element');

    // Lock-in the values that we are using so that the routing logic knows what
    // we have.
    has.uri = wants.uri;
    has.startTime = wants.startTime;

    // Save the uri so that it can be used outside of the load-graph.
    this.assetUri_ = has.uri;

    const mediaElement = has.mediaElement;

    this.playhead_ = new shaka.media.SrcEqualsPlayhead(mediaElement);

    // This flag is used below in the language preference setup to check if
    // this load was canceled before the necessary awaits completed.
    let unloaded = false;
    this.cleanupOnUnload_.push(() => {
      unloaded = true;
    });

    if (has.startTime != null) {
      this.playhead_.setStartTime(has.startTime);
    }

    this.playRateController_ = new shaka.media.PlayRateController({
      getRate: () => mediaElement.playbackRate,
      getDefaultRate: () => mediaElement.defaultPlaybackRate,
      setRate: (rate) => { mediaElement.playbackRate = rate; },
      movePlayhead: (delta) => { mediaElement.currentTime += delta; },
    });

    // We need to start the buffer management code near the end because it will
    // set the initial buffering state and that depends on other components
    // being initialized.
    const rebufferThreshold = this.config_.streaming.rebufferingGoal;
    this.startBufferManagement_(rebufferThreshold);

    // Add all media element listeners.
    const updateStateHistory = () => this.updateStateHistory_();
    const onRateChange = () => this.onRateChange_();
    this.loadEventManager_.listen(mediaElement, 'playing', updateStateHistory);
    this.loadEventManager_.listen(mediaElement, 'pause', updateStateHistory);
    this.loadEventManager_.listen(mediaElement, 'ended', updateStateHistory);
    this.loadEventManager_.listen(mediaElement, 'ratechange', onRateChange);

    // Wait for the 'loadedmetadata' event to measure load() latency, but only
    // if preload is set in a way that would result in this event firing
    // automatically.
    // See https://github.com/shaka-project/shaka-player/issues/2483
    if (mediaElement.preload != 'none') {
      this.loadEventManager_.listenOnce(mediaElement, 'loadedmetadata', () => {
        const now = Date.now() / 1000;
        const delta = now - wants.startTimeOfLoad;
        this.stats_.setLoadLatency(delta);
      });
    }

    // The audio tracks are only available on Safari at the moment, but this
    // drives the tracks API for Safari's native HLS. So when they change,
    // fire the corresponding Shaka Player event.
    if (mediaElement.audioTracks) {
      this.loadEventManager_.listen(
          mediaElement.audioTracks, 'addtrack', () => this.onTracksChanged_());
      this.loadEventManager_.listen(
          mediaElement.audioTracks, 'removetrack',
          () => this.onTracksChanged_());
      this.loadEventManager_.listen(
          mediaElement.audioTracks, 'change', () => this.onTracksChanged_());
    }

    if (mediaElement.textTracks) {
      this.loadEventManager_.listen(
          mediaElement.textTracks, 'addtrack', (e) => {
            const trackEvent = /** @type {!TrackEvent} */(e);
            if (trackEvent.track) {
              const track = trackEvent.track;
              goog.asserts.assert(
                  track instanceof TextTrack, 'Wrong track type!');

              switch (track.kind) {
                case 'metadata':
                  this.processTimedMetadataSrcEqls_(track);
                  break;

                case 'chapters':
                  this.activateChaptersTrack_(track);
                  break;

                default:
                  this.onTracksChanged_();
                  break;
              }
            }
          });

      this.loadEventManager_.listen(
          mediaElement.textTracks, 'removetrack',
          () => this.onTracksChanged_());
      this.loadEventManager_.listen(
          mediaElement.textTracks, 'change',
          () => this.onTracksChanged_());
    }

    const extension = shaka.media.ManifestParser.getExtension(has.uri);
    const mimeType =
      shaka.Player.SRC_EQUAL_EXTENSIONS_TO_MIME_TYPES_[extension];

    // By setting |src| we are done "loading" with src=. We don't need to set
    // the current time because |playhead| will do that for us.
    mediaElement.src = this.cmcdManager_.appendSrcData(has.uri, mimeType);

    // Tizen 3 / WebOS won't load anything unless you call load() explicitly,
    // no matter the value of the preload attribute.  This is harmful on some
    // other platforms by triggering unbounded loading of media data, but is
    // necessary here.
    if (shaka.util.Platform.isTizen() || shaka.util.Platform.isWebOS()) {
      mediaElement.load();
    }

    // Set the load mode last so that we know that all our components are
    // initialized.
    this.loadMode_ = shaka.Player.LoadMode.SRC_EQUALS;

    // The event doesn't mean as much for src= playback, since we don't control
    // streaming.  But we should fire it in this path anyway since some
    // applications may be expecting it as a life-cycle event.
    this.dispatchEvent(
        this.makeEvent_(shaka.util.FakeEvent.EventName.Streaming));

    // The "load" Promise is resolved when we have loaded the metadata.  If we
    // wait for the full data, that won't happen on Safari until the play button
    // is hit.
    const fullyLoaded = new shaka.util.PublicPromise();
    shaka.util.MediaReadyState.waitForReadyState(mediaElement,
        HTMLMediaElement.HAVE_METADATA,
        this.loadEventManager_,
        () => {
          fullyLoaded.resolve();
        });

    // We can't switch to preferred languages, though, until the data is loaded.
    shaka.util.MediaReadyState.waitForReadyState(mediaElement,
        HTMLMediaElement.HAVE_CURRENT_DATA,
        this.loadEventManager_,
        async () => {
          this.setupPreferredAudioOnSrc_();

          // Applying the text preference too soon can result in it being
          // reverted.  Wait for native HLS to pick something first.
          const textTracks = this.getFilteredTextTracks_();
          if (!textTracks.find((t) => t.mode != 'disabled')) {
            await new Promise((resolve) => {
              this.loadEventManager_.listenOnce(
                  mediaElement.textTracks, 'change', resolve);

              // We expect the event to fire because it does on Safari.
              // But in case it doesn't on some other platform or future
              // version, move on in 1 second no matter what.  This keeps the
              // language settings from being completely ignored if something
              // goes wrong.
              new shaka.util.Timer(resolve).tickAfter(1);
            });
          }

          // If we have moved on to another piece of content while waiting for
          // the above event/timer, we should not change tracks here.
          if (unloaded) {
            return;
          }

          this.setupPreferredTextOnSrc_();
        });

    if (mediaElement.error) {
      // Already failed!
      fullyLoaded.reject(this.videoErrorToShakaError_());
    } else if (mediaElement.preload == 'none') {
      shaka.log.alwaysWarn(
          'With <video preload="none">, the browser will not load anything ' +
          'until play() is called. We are unable to measure load latency in ' +
          'a meaningful way, and we cannot provide track info yet. Please do ' +
          'not use preload="none" with Shaka Player.');
      // We can't wait for an event load loadedmetadata, since that will be
      // blocked until a user interaction.  So resolve the Promise now.
      fullyLoaded.resolve();
    }

    this.loadEventManager_.listenOnce(mediaElement, 'error', () => {
      fullyLoaded.reject(this.videoErrorToShakaError_());
    });

    return new shaka.util.AbortableOperation(fullyLoaded, /* onAbort= */ () => {
      const abortedError = new shaka.util.Error(
          shaka.util.Error.Severity.CRITICAL,
          shaka.util.Error.Category.PLAYER,
          shaka.util.Error.Code.OPERATION_ABORTED);
      fullyLoaded.reject(abortedError);
      return Promise.resolve();  // Abort complete.
    });
  }

  /**
   * This method setup the preferred audio using src=..
   *
   * @private
   */
  setupPreferredAudioOnSrc_() {
    const preferredAudioLanguage = this.config_.preferredAudioLanguage;

    // If the user has not selected a preference, the browser preference is
    // left.
    if (preferredAudioLanguage == '') {
      return;
    }

    this.selectAudioLanguage(preferredAudioLanguage);

    const preferredVariantRole = this.config_.preferredVariantRole;

    // If the user has not selected a role preference, the previous match is
    // selected.
    if (preferredVariantRole == '') {
      return;
    }

    this.selectAudioLanguage(preferredAudioLanguage, preferredVariantRole);
  }

  /**
   * This method setup the preferred text using src=.
   *
   * @private
   */
  setupPreferredTextOnSrc_() {
    const preferredTextLanguage = this.config_.preferredTextLanguage;
    const preferForcedSubs = this.config_.preferForcedSubs;

    // If the user has not selected a preference, the browser preference is
    // left.
    if (preferredTextLanguage == '') {
      return;
    }

    this.selectTextLanguage(preferredTextLanguage, '', preferForcedSubs);

    const preferredTextRole = this.config_.preferredTextRole;

    // If the user has not selected a role preference, the previous match is
    // selected.
    if (preferredTextRole == '') {
      return;
    }

    this.selectTextLanguage(preferredTextLanguage, preferredTextRole,
        preferForcedSubs);
  }

  /**
   * We're looking for metadata tracks to process id3 tags. One of the uses is
   * for ad info on LIVE streams
   *
   * @param {!TextTrack} track
   * @private
   */
  processTimedMetadataSrcEqls_(track) {
    if (track.kind != 'metadata') {
      return;
    }

    // Hidden mode is required for the cuechange event to launch correctly
    track.mode = 'hidden';
    this.loadEventManager_.listen(track, 'cuechange', () => {
      if (!track.activeCues) {
        return;
      }

      for (const cue of track.activeCues) {
        this.dispatchMetadataEvent_(cue.startTime, cue.endTime,
            cue.type, cue.value);

        if (this.adManager_) {
          this.adManager_.onCueMetadataChange(cue.value);
        }
      }
    });

    // In Safari the initial assignment does not always work, so we schedule
    // this process to be repeated several times to ensure that it has been put
    // in the correct mode.
    const timer = new shaka.util.Timer(() => {
      const textTracks = this.getMetadataTracks_();
      for (const textTrack of textTracks) {
        textTrack.mode = 'hidden';
      }
    }).tickNow().tickAfter(0.5);

    this.cleanupOnUnload_.push(() => {
      timer.stop();
    });
  }


  /**
   * @param {!Array.<shaka.extern.ID3Metadata>} metadata
   * @param {number} offset
   * @param {?number} segmentEndTime
   * @private
   */
  processTimedMetadataMediaSrc_(metadata, offset, segmentEndTime) {
    for (const sample of metadata) {
      if (sample['data'] && sample['cueTime'] && sample['frames']) {
        const start = sample['cueTime'] + offset;
        const end = segmentEndTime;
        const metadataType = 'ID3';
        for (const frame of sample['frames']) {
          const payload = frame;
          this.dispatchMetadataEvent_(start, end, metadataType, payload);
        }

        if (this.adManager_) {
          this.adManager_.onHlsTimedMetadata(sample, start);
        }
      }
    }
  }


  /**
   * Construct and fire a Player.Metadata event
   *
   * @param {number} startTime
   * @param {?number} endTime
   * @param {string} metadataType
   * @param {shaka.extern.ID3Metadata} payload
   * @private
   */
  dispatchMetadataEvent_(startTime, endTime, metadataType, payload) {
    goog.asserts.assert(!endTime || startTime <= endTime,
        'Metadata start time should be less or equal to the end time!');
    const eventName = shaka.util.FakeEvent.EventName.Metadata;
    const data = new Map()
        .set('startTime', startTime)
        .set('endTime', endTime)
        .set('metadataType', metadataType)
        .set('payload', payload);
    this.dispatchEvent(this.makeEvent_(eventName, data));
  }

  /**
   * Set the mode on a chapters track so that it loads.
   *
   * @param {?TextTrack} track
   * @private
   */
  activateChaptersTrack_(track) {
    if (!track || track.kind != 'chapters') {
      return;
    }

    // Hidden mode is required for the cuechange event to launch correctly and
    // get the cues and the activeCues
    track.mode = 'hidden';

    // In Safari the initial assignment does not always work, so we schedule
    // this process to be repeated several times to ensure that it has been put
    // in the correct mode.
    const timer = new shaka.util.Timer(() => {
      track.mode = 'hidden';
    }).tickNow().tickAfter(0.5);

    this.cleanupOnUnload_.push(() => {
      timer.stop();
    });
  }

  /**
   * Take a series of variants and ensure that they only contain one type of
   * variant. The different options are:
   *  1. Audio-Video
   *  2. Audio-Only
   *  3. Video-Only
   *
   * A manifest can only contain a single type because once we initialize media
   * source to expect specific streams, it must always have content for those
   * streams. If we were to start with audio+video and switch to an audio-only
   * variant, media source would block waiting for video content.
   *
   * @param {shaka.extern.Manifest} manifest
   * @private
   */
  static filterForAVVariants_(manifest) {
    const isAVVariant = (variant) => {
      // Audio-video variants may include both streams separately or may be
      // single multiplexed streams with multiple codecs.
      return (variant.video && variant.audio) ||
             (variant.video && variant.video.codecs.includes(','));
    };
    if (manifest.variants.some(isAVVariant)) {
      shaka.log.debug('Found variant with audio and video content, ' +
          'so filtering out audio-only content.');
      manifest.variants = manifest.variants.filter(isAVVariant);
    }
  }

  /**
   * Create a new DrmEngine instance. This may be replaced by tests to create
   * fake instances. Configuration and initialization will be handled after
   * |createDrmEngine|.
   *
   * @param {shaka.media.DrmEngine.PlayerInterface} playerInterface
   * @return {!shaka.media.DrmEngine}
   */
  createDrmEngine(playerInterface) {
    const updateExpirationTime = this.config_.drm.updateExpirationTime;
    return new shaka.media.DrmEngine(playerInterface, updateExpirationTime);
  }

  /**
   * Creates a new instance of NetworkingEngine.  This can be replaced by tests
   * to create fake instances instead.
   *
   * @return {!shaka.net.NetworkingEngine}
   */
  createNetworkingEngine() {
    /** @type {function(number, number)} */
    const onProgressUpdated_ = (deltaTimeMs, bytesDownloaded) => {
      // In some situations, such as during offline storage, the abr manager
      // might not yet exist. Therefore, we need to check if abr manager has
      // been initialized before using it.
      if (this.abrManager_) {
        this.abrManager_.segmentDownloaded(deltaTimeMs, bytesDownloaded);
      }
    };
    /** @type {shaka.net.NetworkingEngine.OnHeadersReceived} */
    const onHeadersReceived_ = (headers, request, requestType) => {
      // Release a 'downloadheadersreceived' event.
      const name = shaka.util.FakeEvent.EventName.DownloadHeadersReceived;
      const data = new Map()
          .set('headers', headers)
          .set('request', request)
          .set('requestType', requestType);
      this.dispatchEvent(this.makeEvent_(name, data));
    };
    /** @type {shaka.net.NetworkingEngine.OnDownloadFailed} */
    const onDownloadFailed_ = (request, error, httpResponseCode, aborted) => {
      // Release a 'downloadfailed' event.
      const name = shaka.util.FakeEvent.EventName.DownloadFailed;
      const data = new Map()
          .set('request', request)
          .set('error', error)
          .set('httpResponseCode', httpResponseCode)
          .set('aborted', aborted);
      this.dispatchEvent(this.makeEvent_(name, data));
    };

    return new shaka.net.NetworkingEngine(
        onProgressUpdated_, onHeadersReceived_, onDownloadFailed_);
  }

  /**
   * Creates a new instance of Playhead.  This can be replaced by tests to
   * create fake instances instead.
   *
   * @param {?number} startTime
   * @return {!shaka.media.Playhead}
   */
  createPlayhead(startTime) {
    goog.asserts.assert(this.manifest_, 'Must have manifest');
    goog.asserts.assert(this.video_, 'Must have video');
    return new shaka.media.MediaSourcePlayhead(
        this.video_,
        this.manifest_,
        this.config_.streaming,
        startTime,
        () => this.onSeek_(),
        (event) => this.dispatchEvent(event));
  }

  /**
   * Create the observers for MSE playback. These observers are responsible for
   * notifying the app and player of specific events during MSE playback.
   *
   * @return {!shaka.media.PlayheadObserverManager}
   * @private
   */
  createPlayheadObserversForMSE_() {
    goog.asserts.assert(this.manifest_, 'Must have manifest');
    goog.asserts.assert(this.regionTimeline_, 'Must have region timeline');
    goog.asserts.assert(this.video_, 'Must have video element');

    // Create the region observer. This will allow us to notify the app when we
    // move in and out of timeline regions.
    const regionObserver = new shaka.media.RegionObserver(this.regionTimeline_);

    regionObserver.addEventListener('enter', (event) => {
      /** @type {shaka.extern.TimelineRegionInfo} */
      const region = event['region'];
      this.onRegionEvent_(
          shaka.util.FakeEvent.EventName.TimelineRegionEnter, region);
    });

    regionObserver.addEventListener('exit', (event) => {
      /** @type {shaka.extern.TimelineRegionInfo} */
      const region = event['region'];
      this.onRegionEvent_(
          shaka.util.FakeEvent.EventName.TimelineRegionExit, region);
    });

    regionObserver.addEventListener('skip', (event) => {
      /** @type {shaka.extern.TimelineRegionInfo} */
      const region = event['region'];
      /** @type {boolean} */
      const seeking = event['seeking'];
      // If we are seeking, we don't want to surface the enter/exit events since
      // they didn't play through them.
      if (!seeking) {
        this.onRegionEvent_(
            shaka.util.FakeEvent.EventName.TimelineRegionEnter, region);
        this.onRegionEvent_(
            shaka.util.FakeEvent.EventName.TimelineRegionExit, region);
      }
    });

    // Now that we have all our observers, create a manager for them.
    const manager = new shaka.media.PlayheadObserverManager(this.video_);
    manager.manage(regionObserver);
    if (this.qualityObserver_) {
      manager.manage(this.qualityObserver_);
    }
    return manager;
  }

  /**
   * Initialize and start the buffering system (observer and timer) so that we
   * can monitor our buffer lead during playback.
   *
   * @param {number} rebufferingGoal
   * @private
   */
  startBufferManagement_(rebufferingGoal) {
    goog.asserts.assert(
        !this.bufferObserver_,
        'No buffering observer should exist before initialization.');

    goog.asserts.assert(
        !this.bufferPoller_,
        'No buffer timer should exist before initialization.');

    // Give dummy values, will be updated below.
    this.bufferObserver_ = new shaka.media.BufferingObserver(1, 2);

    // Force us back to a buffering state. This ensure everything is starting in
    // the same state.
    this.bufferObserver_.setState(shaka.media.BufferingObserver.State.STARVING);
    this.updateBufferingSettings_(rebufferingGoal);
    this.updateBufferState_();

    // TODO: We should take some time to look into the effects of our
    //       quarter-second refresh practice. We often use a quarter-second
    //       but we have no documentation about why.
    this.bufferPoller_ = new shaka.util.Timer(() => {
      this.pollBufferState_();
    }).tickEvery(/* seconds= */ 0.25);
  }

  /**
   * Updates the buffering thresholds based on the new rebuffering goal.
   *
   * @param {number} rebufferingGoal
   * @private
   */
  updateBufferingSettings_(rebufferingGoal) {
    // The threshold to transition back to satisfied when starving.
    const starvingThreshold = rebufferingGoal;
    // The threshold to transition into starving when satisfied.
    // We use a "typical" threshold, unless the rebufferingGoal is unusually
    // low.
    // Then we force the value down to half the rebufferingGoal, since
    // starvingThreshold must be strictly larger than satisfiedThreshold for the
    // logic in BufferingObserver to work correctly.
    const satisfiedThreshold = Math.min(
        shaka.Player.TYPICAL_BUFFERING_THRESHOLD_, rebufferingGoal / 2);

    this.bufferObserver_.setThresholds(starvingThreshold, satisfiedThreshold);
  }

  /**
   * This method is called periodically to check what the buffering observer
   * says so that we can update the rest of the buffering behaviours.
   *
   * @private
   */
  pollBufferState_() {
    goog.asserts.assert(
        this.video_,
        'Need a media element to update the buffering observer');

    goog.asserts.assert(
        this.bufferObserver_,
        'Need a buffering observer to update');

    let bufferedToEnd;
    switch (this.loadMode_) {
      case shaka.Player.LoadMode.SRC_EQUALS:
        bufferedToEnd = this.isBufferedToEndSrc_();
        break;
      case shaka.Player.LoadMode.MEDIA_SOURCE:
        bufferedToEnd = this.isBufferedToEndMS_();
        break;
      default:
        bufferedToEnd = false;
        break;
    }

    const bufferLead = shaka.media.TimeRangesUtils.bufferedAheadOf(
        this.video_.buffered,
        this.video_.currentTime);

    const stateChanged = this.bufferObserver_.update(bufferLead, bufferedToEnd);

    // If the state changed, we need to surface the event.
    if (stateChanged) {
      this.updateBufferState_();
    }
  }

  /**
   * Create a new media source engine. This will ONLY be replaced by tests as a
   * way to inject fake media source engine instances.
   *
   * @param {!HTMLMediaElement} mediaElement
   * @param {!shaka.media.IClosedCaptionParser} closedCaptionsParser
   * @param {!shaka.extern.TextDisplayer} textDisplayer
   * @param {!function(!Array.<shaka.extern.ID3Metadata>, number, ?number)}
   *  onMetadata
   * @param {shaka.lcevc.Dil} lcevcDil
   *
   * @return {!shaka.media.MediaSourceEngine}
   */
  createMediaSourceEngine(mediaElement, closedCaptionsParser, textDisplayer,
      onMetadata, lcevcDil) {
    return new shaka.media.MediaSourceEngine(
        mediaElement,
        closedCaptionsParser,
        textDisplayer,
        onMetadata,
        lcevcDil);
  }

  /**
   * Create a new CMCD manager.
   *
   * @private
   */
  createCmcd_() {
    /** @type {shaka.util.CmcdManager.PlayerInterface} */
    const playerInterface = {
      getBandwidthEstimate: () => this.abrManager_ ?
        this.abrManager_.getBandwidthEstimate() : NaN,
      getBufferedInfo: () => this.getBufferedInfo(),
      getCurrentTime: () => this.video_ ? this.video_.currentTime : 0,
      getVariantTracks: () => this.getVariantTracks(),
      getPlaybackRate: () => this.getPlaybackRate(),
      isLive: () => this.isLive(),
    };

    return new shaka.util.CmcdManager(playerInterface, this.config_.cmcd);
  }

  /**
   * Creates a new instance of StreamingEngine.  This can be replaced by tests
   * to create fake instances instead.
   *
   * @return {!shaka.media.StreamingEngine}
   */
  createStreamingEngine() {
    goog.asserts.assert(
        this.playhead_ && this.abrManager_ && this.mediaSourceEngine_ &&
        this.cmcdManager_ && this.manifest_,
        'Must not be destroyed');

    /** @type {shaka.media.StreamingEngine.PlayerInterface} */
    const playerInterface = {
      getPresentationTime: () => this.playhead_.getTime(),
      getBandwidthEstimate: () => this.abrManager_.getBandwidthEstimate(),
      modifySegmentRequest: (request, segmentInfo) => {
        this.cmcdManager_.applySegmentData(request, segmentInfo);
      },
      mediaSourceEngine: this.mediaSourceEngine_,
      netEngine: this.networkingEngine_,
      onError: (error) => this.onError_(error),
      onEvent: (event) => this.dispatchEvent(event),
      onManifestUpdate: () => this.onManifestUpdate_(),
      onSegmentAppended: (start, end, contentType) => {
        this.onSegmentAppended_(start, end, contentType);
      },
      onInitSegmentAppended: (position, initSegment) => {
        const mediaQuality = initSegment.getMediaQuality();
        if (mediaQuality && this.qualityObserver_) {
          this.qualityObserver_.addMediaQualityChange(mediaQuality, position);
        }
      },
    };

    return new shaka.media.StreamingEngine(this.manifest_, playerInterface);
  }

  /**
   * Changes configuration settings on the Player.  This checks the names of
   * keys and the types of values to avoid coding errors.  If there are errors,
   * this logs them to the console and returns false.  Correct fields are still
   * applied even if there are other errors.  You can pass an explicit
   * <code>undefined</code> value to restore the default value.  This has two
   * modes of operation:
   *
   * <p>
   * First, this can be passed a single "plain" object.  This object should
   * follow the {@link shaka.extern.PlayerConfiguration} object.  Not all fields
   * need to be set; unset fields retain their old values.
   *
   * <p>
   * Second, this can be passed two arguments.  The first is the name of the key
   * to set.  This should be a '.' separated path to the key.  For example,
   * <code>'streaming.alwaysStreamText'</code>.  The second argument is the
   * value to set.
   *
   * @param {string|!Object} config This should either be a field name or an
   *   object.
   * @param {*=} value In the second mode, this is the value to set.
   * @return {boolean} True if the passed config object was valid, false if
   *   there were invalid entries.
   * @export
   */
  configure(config, value) {
    goog.asserts.assert(this.config_, 'Config must not be null!');
    goog.asserts.assert(typeof(config) == 'object' || arguments.length == 2,
        'String configs should have values!');

    // ('fieldName', value) format
    if (arguments.length == 2 && typeof(config) == 'string') {
      config = shaka.util.ConfigUtils.convertToConfigObject(config, value);
    }

    goog.asserts.assert(typeof(config) == 'object', 'Should be an object!');

    // If lowLatencyMode is enabled, and inaccurateManifestTolerance and
    // rebufferingGoal are not specified, set inaccurateManifestTolerance to 0
    // and rebufferingGoal to 0.01 by default for low latency streaming.
    if (config['streaming'] && config['streaming']['lowLatencyMode']) {
      if (config['streaming']['inaccurateManifestTolerance'] == undefined) {
        config['streaming']['inaccurateManifestTolerance'] = 0;
      }
      if (config['streaming']['rebufferingGoal'] == undefined) {
        config['streaming']['rebufferingGoal'] = 0.01;
      }
    }
    const ret = shaka.util.PlayerConfiguration.mergeConfigObjects(
        this.config_, config, this.defaultConfig_());

    this.applyConfig_();
    return ret;
  }

  /**
   * Apply config changes.
   * @private
   */
  applyConfig_() {
    if (this.parser_) {
      const manifestConfig =
          shaka.util.ObjectUtils.cloneObject(this.config_.manifest);
      // Don't read video segments if the player is attached to an audio element
      if (this.video_ && this.video_.nodeName === 'AUDIO') {
        manifestConfig.disableVideo = true;
      }
      this.parser_.configure(manifestConfig);
    }
    if (this.drmEngine_) {
      this.drmEngine_.configure(this.config_.drm);
    }
    if (this.streamingEngine_) {
      this.streamingEngine_.configure(this.config_.streaming);

      // Need to apply the restrictions.
      try {
        // this.filterManifestWithRestrictions_() may throw.
        this.filterManifestWithRestrictions_(this.manifest_);
      } catch (error) {
        this.onError_(error);
      }

      if (this.abrManager_) {
        // Update AbrManager variants to match these new settings.
        this.updateAbrManagerVariants_();
      }

      // If the streams we are playing are restricted, we need to switch.
      const activeVariant = this.streamingEngine_.getCurrentVariant();
      if (activeVariant) {
        if (!activeVariant.allowedByApplication ||
            !activeVariant.allowedByKeySystem) {
          shaka.log.debug('Choosing new variant after changing configuration');
          this.chooseVariantAndSwitch_();
        }
      }
    }
    if (this.networkingEngine_) {
      this.networkingEngine_.setForceHTTPS(this.config_.streaming.forceHTTPS);
    }

    if (this.mediaSourceEngine_) {
      this.mediaSourceEngine_.configure(this.config_.mediaSource);
      const {segmentRelativeVttTiming} = this.config_.manifest;
      this.mediaSourceEngine_.setSegmentRelativeVttTiming(
          segmentRelativeVttTiming);

      const textDisplayerFactory = this.config_.textDisplayFactory;
      if (this.lastTextFactory_ != textDisplayerFactory) {
        const displayer = textDisplayerFactory();
        this.mediaSourceEngine_.setTextDisplayer(displayer);
        this.lastTextFactory_ = textDisplayerFactory;

        if (this.streamingEngine_) {
          // Reload the text stream, so the cues will load again.
          this.streamingEngine_.reloadTextStream();
        }
      }
    }
    if (this.abrManager_) {
      this.abrManager_.configure(this.config_.abr);
      // Simply enable/disable ABR with each call, since multiple calls to these
      // methods have no effect.
      if (this.config_.abr.enabled) {
        this.abrManager_.enable();
      } else {
        this.abrManager_.disable();
      }

      this.onAbrStatusChanged_();
    }
    if (this.bufferObserver_) {
      let rebufferThreshold = this.config_.streaming.rebufferingGoal;
      if (this.manifest_) {
        rebufferThreshold =
            Math.max(rebufferThreshold, this.manifest_.minBufferTime);
      }
      this.updateBufferingSettings_(rebufferThreshold);
    }

    if (this.manifest_) {
      shaka.Player.applyPlayRange_(this.manifest_.presentationTimeline,
          this.config_.playRangeStart,
          this.config_.playRangeEnd);
    }
  }

  /**
   * Return a copy of the current configuration.  Modifications of the returned
   * value will not affect the Player's active configuration.  You must call
   * <code>player.configure()</code> to make changes.
   *
   * @return {shaka.extern.PlayerConfiguration}
   * @export
   */
  getConfiguration() {
    goog.asserts.assert(this.config_, 'Config must not be null!');

    const ret = this.defaultConfig_();
    shaka.util.PlayerConfiguration.mergeConfigObjects(
        ret, this.config_, this.defaultConfig_());
    return ret;
  }

  /**
   * Return a reference to the current configuration. Modifications to the
   * returned value will affect the Player's active configuration. This method
   * is not exported as sharing configuration with external objects is not
   * supported.
   *
   * @return {shaka.extern.PlayerConfiguration}
   */
  getSharedConfiguration() {
    goog.asserts.assert(
        this.config_, 'Cannot call getSharedConfiguration after call destroy!');
    return this.config_;
  }

  /**
   * Returns the ratio of video length buffered compared to buffering Goal
   * @return {number}
   * @export
   */
  getBufferFullness() {
    if (this.video_) {
      const bufferedLength = this.video_.buffered.length;
      const bufferedEnd =
          bufferedLength ? this.video_.buffered.end(bufferedLength - 1) : 0;
      const bufferingGoal = this.getConfiguration().streaming.bufferingGoal;
      const lengthToBeBuffered = Math.min(this.video_.currentTime +
          bufferingGoal, this.seekRange().end);

      if (bufferedEnd >= lengthToBeBuffered) {
        return 1;
      } else if (bufferedEnd <= this.video_.currentTime) {
        return 0;
      } else if (bufferedEnd < lengthToBeBuffered) {
        return ((bufferedEnd - this.video_.currentTime) /
            (lengthToBeBuffered - this.video_.currentTime));
      }
    }
    return 0;
  }

  /**
   * Reset configuration to default.
   * @export
   */
  resetConfiguration() {
    goog.asserts.assert(this.config_, 'Cannot be destroyed');
    // Remove the old keys so we remove open-ended dictionaries like drm.servers
    // but keeps the same object reference.
    for (const key in this.config_) {
      delete this.config_[key];
    }

    shaka.util.PlayerConfiguration.mergeConfigObjects(
        this.config_, this.defaultConfig_(), this.defaultConfig_());
    this.applyConfig_();
  }

  /**
   * Get the current load mode.
   *
   * @return {shaka.Player.LoadMode}
   * @export
   */
  getLoadMode() {
    return this.loadMode_;
  }

  /**
   * Get the media element that the player is currently using to play loaded
   * content. If the player has not loaded content, this will return
   * <code>null</code>.
   *
   * @return {HTMLMediaElement}
   * @export
   */
  getMediaElement() {
    return this.video_;
  }

  /**
   * @return {shaka.net.NetworkingEngine} A reference to the Player's networking
   *     engine.  Applications may use this to make requests through Shaka's
   *     networking plugins.
   * @export
   */
  getNetworkingEngine() {
    return this.networkingEngine_;
  }

  /**
   * Get the uri to the asset that the player has loaded. If the player has not
   * loaded content, this will return <code>null</code>.
   *
   * @return {?string}
   * @export
   */
  getAssetUri() {
    return this.assetUri_;
  }

  /**
   * Returns a shaka.ads.AdManager instance, responsible for Dynamic
   * Ad Insertion functionality.
   *
   * @return {shaka.extern.IAdManager}
   * @export
   */
  getAdManager() {
    // NOTE: this clause is redundant, but it keeps the compiler from
    // inlining this function. Inlining leads to setting the adManager
    // not taking effect in the compiled build.
    // Closure has a @noinline flag, but apparently not all cases are
    // supported by it, and ours isn't.
    // If they expand support, we might be able to get rid of this
    // clause.
    if (!this.adManager_) {
      return null;
    }

    return this.adManager_;
  }

  /**
   * Get if the player is playing live content. If the player has not loaded
   * content, this will return <code>false</code>.
   *
   * @return {boolean}
   * @export
   */
  isLive() {
    if (this.manifest_) {
      return this.manifest_.presentationTimeline.isLive();
    }

    // For native HLS, the duration for live streams seems to be Infinity.
    if (this.video_ && this.video_.src) {
      return this.video_.duration == Infinity;
    }

    return false;
  }

  /**
   * Get if the player is playing in-progress content. If the player has not
   * loaded content, this will return <code>false</code>.
   *
   * @return {boolean}
   * @export
   */
  isInProgress() {
    return this.manifest_ ?
           this.manifest_.presentationTimeline.isInProgress() :
           false;
  }

  /**
   * Check if the manifest contains only audio-only content. If the player has
   * not loaded content, this will return <code>false</code>.
   *
   * <p>
   * The player does not support content that contain more than one type of
   * variants (i.e. mixing audio-only, video-only, audio-video). Content will be
   * filtered to only contain one type of variant.
   *
   * @return {boolean}
   * @export
   */
  isAudioOnly() {
    if (this.manifest_) {
      const variants = this.manifest_.variants;
      if (!variants.length) {
        return false;
      }

      // Note that if there are some audio-only variants and some audio-video
      // variants, the audio-only variants are removed during filtering.
      // Therefore if the first variant has no video, that's sufficient to say
      // it is audio-only content.
      return !variants[0].video;
    } else if (this.video_ && this.video_.src) {
      // If we have video track info, use that.  It will be the least
      // error-prone way with native HLS.  In contrast, videoHeight might be
      // unset until the first frame is loaded.  Since isAudioOnly is queried
      // by the UI on the 'trackschanged' event, the videoTracks info should be
      // up-to-date.
      if (this.video_.videoTracks) {
        return this.video_.videoTracks.length == 0;
      }

      // We cast to the more specific HTMLVideoElement to access videoHeight.
      // This might be an audio element, though, in which case videoHeight will
      // be undefined at runtime.  For audio elements, this will always return
      // true.
      const video = /** @type {HTMLVideoElement} */(this.video_);
      return video.videoHeight == 0;
    } else {
      return false;
    }
  }

  /**
   * Return the value of lowLatencyMode configuration.
   * @return {boolean}
   * @private
   */
  isLowLatencyMode_() {
    return this.config_.streaming.lowLatencyMode;
  }

  /**
   * Return the value of autoLowLatencyMode configuration.
   * @return {boolean}
   * @private
   */
  isAutoLowLatencyMode_() {
    return this.config_.streaming.autoLowLatencyMode;
  }

  /**
   * Get the range of time (in seconds) that seeking is allowed. If the player
   * has not loaded content, this will return a range from 0 to 0.
   *
   * @return {{start: number, end: number}}
   * @export
   */
  seekRange() {
    if (this.manifest_) {
      const timeline = this.manifest_.presentationTimeline;

      return {
        'start': timeline.getSeekRangeStart(),
        'end': timeline.getSeekRangeEnd(),
      };
    }

    // If we have loaded content with src=, we ask the video element for its
    // seekable range.  This covers both plain mp4s and native HLS playbacks.
    if (this.video_ && this.video_.src) {
      const seekable = this.video_.seekable;
      if (seekable.length) {
        return {
          'start': seekable.start(0),
          'end': seekable.end(seekable.length - 1),
        };
      }
    }

    return {'start': 0, 'end': 0};
  }

  /**
   * Go to live in a live stream.
   *
   * @export
   */
  goToLive() {
    if (this.isLive()) {
      this.video_.currentTime = this.seekRange().end;
    } else {
      shaka.log.warning('goToLive is for live streams!');
    }
  }

  /**
   * Get the key system currently used by EME. If EME is not being used, this
   * will return an empty string. If the player has not loaded content, this
   * will return an empty string.
   *
   * @return {string}
   * @export
   */
  keySystem() {
    return shaka.media.DrmEngine.keySystem(this.drmInfo());
  }

  /**
   * Get the drm info used to initialize EME. If EME is not being used, this
   * will return <code>null</code>. If the player is idle or has not initialized
   * EME yet, this will return <code>null</code>.
   *
   * @return {?shaka.extern.DrmInfo}
   * @export
   */
  drmInfo() {
    return this.drmEngine_ ? this.drmEngine_.getDrmInfo() : null;
  }


  /**
   * Get the drm engine.
   * This method should only be used for testing. Applications SHOULD NOT
   * use this in production.
   *
   * @return {?shaka.media.DrmEngine}
   */
  getDrmEngine() {
    return this.drmEngine_;
  }


  /**
   * Get the next known expiration time for any EME session. If the session
   * never expires, this will return <code>Infinity</code>. If there are no EME
   * sessions, this will return <code>Infinity</code>. If the player has not
   * loaded content, this will return <code>Infinity</code>.
   *
   * @return {number}
   * @export
   */
  getExpiration() {
    return this.drmEngine_ ? this.drmEngine_.getExpiration() : Infinity;
  }

  /**
   * Gets a map of EME key ID to the current key status.
   *
   * @return {!Object<string, string>}
   * @export
   */
  getKeyStatuses() {
    return this.drmEngine_ ? this.drmEngine_.getKeyStatuses() : {};
  }

  /**
   * Check if the player is currently in a buffering state (has too little
   * content to play smoothly). If the player has not loaded content, this will
   * return <code>false</code>.
   *
   * @return {boolean}
   * @export
   */
  isBuffering() {
    const State = shaka.media.BufferingObserver.State;
    return this.bufferObserver_ ?
           this.bufferObserver_.getState() == State.STARVING :
           false;
  }

  /**
   * Get the playback rate of what is playing right now. If we are using trick
   * play, this will return the trick play rate.
   * If no content is playing, this will return 0.
   * If content is buffering, this will return the expected playback rate once
   * the video starts playing.
   *
   * <p>
   * If the player has not loaded content, this will return a playback rate of
   * 0.
   *
   * @return {number}
   * @export
   */
  getPlaybackRate() {
    if (!this.video_) {
      return 0;
    }
    return this.playRateController_ ?
           this.playRateController_.getRealRate() :
           1;
  }

  /**
   * Enable trick play to skip through content without playing by repeatedly
   * seeking. For example, a rate of 2.5 would result in 2.5 seconds of content
   * being skipped every second. A negative rate will result in moving
   * backwards.
   *
   * <p>
   * If the player has not loaded content or is still loading content this will
   * be a no-op. Wait until <code>load</code> has completed before calling.
   *
   * <p>
   * Trick play will be canceled automatically if the playhead hits the
   * beginning or end of the seekable range for the content.
   *
   * @param {number} rate
   * @export
   */
  trickPlay(rate) {
    // A playbackRate of 0 is used internally when we are in a buffering state,
    // and doesn't make sense for trick play.  If you set a rate of 0 for trick
    // play, we will reject it and issue a warning.  If it happens during a
    // test, we will fail the test through this assertion.
    goog.asserts.assert(rate != 0, 'Should never set a trick play rate of 0!');
    if (rate == 0) {
      shaka.log.alwaysWarn('A trick play rate of 0 is unsupported!');
      return;
    }

    if (this.video_.paused) {
      // Our fast forward is implemented with playbackRate and needs the video
      // to be playing (to not be paused) to take immediate effect.
      // If the video is paused, "unpause" it.
      this.video_.play();
    }
    this.playRateController_.set(rate);

    if (this.loadMode_ == shaka.Player.LoadMode.MEDIA_SOURCE) {
      this.abrManager_.playbackRateChanged(rate);
      this.streamingEngine_.setTrickPlay(Math.abs(rate) > 1);
    }
  }

  /**
   * Cancel trick-play. If the player has not loaded content or is still loading
   * content this will be a no-op.
   *
   * @export
   */
  cancelTrickPlay() {
    const defaultPlaybackRate = this.playRateController_.getDefaultRate();
    if (this.loadMode_ == shaka.Player.LoadMode.SRC_EQUALS) {
      this.playRateController_.set(defaultPlaybackRate);
    }

    if (this.loadMode_ == shaka.Player.LoadMode.MEDIA_SOURCE) {
      this.playRateController_.set(defaultPlaybackRate);
      this.abrManager_.playbackRateChanged(defaultPlaybackRate);
      this.streamingEngine_.setTrickPlay(false);
    }
  }

  /**
   * Return a list of variant tracks that can be switched to.
   *
   * <p>
   * If the player has not loaded content, this will return an empty list.
   *
   * @return {!Array.<shaka.extern.Track>}
   * @export
   */
  getVariantTracks() {
    if (this.manifest_) {
      const currentVariant = this.streamingEngine_ ?
          this.streamingEngine_.getCurrentVariant() : null;

      const tracks = [];

      let activeTracks = 0;

      // Convert each variant to a track.
      for (const variant of this.manifest_.variants) {
        if (!shaka.util.StreamUtils.isPlayable(variant)) {
          continue;
        }

        const track = shaka.util.StreamUtils.variantToTrack(variant);
        track.active = variant == currentVariant;
        if (!track.active && activeTracks != 1 && currentVariant != null &&
          variant.video == currentVariant.video &&
          variant.audio == currentVariant.audio) {
          track.active = true;
        }

        if (track.active) {
          activeTracks++;
        }

        tracks.push(track);
      }

      goog.asserts.assert(activeTracks <= 1,
          'It should only have one active track');

      return tracks;
    } else if (this.video_ && this.video_.audioTracks) {
      // Safari's native HLS always shows a single element in videoTracks.
      // You can't use that API to change resolutions.  But we can use
      // audioTracks to generate a variant list that is usable for changing
      // languages.
      const audioTracks = Array.from(this.video_.audioTracks);
      return audioTracks.map((audio) =>
        shaka.util.StreamUtils.html5AudioTrackToTrack(audio));
    } else {
      return [];
    }
  }

  /**
   * Return a list of text tracks that can be switched to.
   *
   * <p>
   * If the player has not loaded content, this will return an empty list.
   *
   * @return {!Array.<shaka.extern.Track>}
   * @export
   */
  getTextTracks() {
    if (this.manifest_) {
      const currentTextStream = this.streamingEngine_ ?
          this.streamingEngine_.getCurrentTextStream() : null;
      const tracks = [];

      // Convert all selectable text streams to tracks.
      for (const text of this.manifest_.textStreams) {
        const track = shaka.util.StreamUtils.textStreamToTrack(text);
        track.active = text == currentTextStream;

        tracks.push(track);
      }

      return tracks;
    } else if (this.video_ && this.video_.src && this.video_.textTracks) {
      const textTracks = this.getFilteredTextTracks_();
      const StreamUtils = shaka.util.StreamUtils;
      return textTracks.map((text) => StreamUtils.html5TextTrackToTrack(text));
    } else {
      return [];
    }
  }

  /**
   * Return a list of image tracks that can be switched to.
   *
   * If the player has not loaded content, this will return an empty list.
   *
   * @return {!Array.<shaka.extern.Track>}
   * @export
   */
  getImageTracks() {
    if (this.manifest_) {
      const imageStreams = this.manifest_.imageStreams;
      const StreamUtils = shaka.util.StreamUtils;
      return imageStreams.map((image) => StreamUtils.imageStreamToTrack(image));
    } else {
      return [];
    }
  }

  /**
   * Return a Thumbnail object from a image track Id and time.
   *
   * If the player has not loaded content, this will return a null.
   *
   * @param {number} trackId
   * @param {number} time
   * @return {!Promise.<?shaka.extern.Thumbnail>}
   * @export
   */
  async getThumbnails(trackId, time) {
    if (this.manifest_) {
      const imageStream = this.manifest_.imageStreams.find(
          (stream) => stream.id == trackId);
      if (!imageStream) {
        return null;
      }
      if (!imageStream.segmentIndex) {
        await imageStream.createSegmentIndex();
      }
      const referencePosition = imageStream.segmentIndex.find(time);
      if (referencePosition == null) {
        return null;
      }
      const reference = imageStream.segmentIndex.get(referencePosition);
      const tilesLayout =
          reference.getTilesLayout() || imageStream.tilesLayout;
      // This expression is used to detect one or more numbers (0-9) followed
      // by an x and after one or more numbers (0-9)
      const match = /(\d+)x(\d+)/.exec(tilesLayout);
      if (!match) {
        shaka.log.warning('Tiles layout does not contain a valid format ' +
            ' (columns x rows)');
        return null;
      }
      const fullImageWidth = imageStream.width || 0;
      const fullImageHeight = imageStream.height || 0;
      const columns = parseInt(match[1], 10);
      const rows = parseInt(match[2], 10);
      const width = fullImageWidth / columns;
      const height = fullImageHeight / rows;
      const totalImages = columns * rows;
      const segmentDuration = reference.trueEndTime - reference.startTime;
      const thumbnailDuration =
          reference.getTileDuration() || (segmentDuration / totalImages);
      let thumbnailTime = reference.startTime;
      let positionX = 0;
      let positionY = 0;
      // If the number of images in the segment is greater than 1, we have to
      // find the correct image. For that we will return to the app the
      // coordinates of the position of the correct image.
      // Image search is always from left to right and top to bottom.
      // Note: The time between images within the segment is always
      // equidistant.
      //
      // Eg: Total images 5, tileLayout 5x1, segmentDuration 5, thumbnailTime 2
      // positionX = 0.4 * fullImageWidth
      // positionY = 0
      if (totalImages > 1) {
        const thumbnailPosition =
            Math.floor((time - reference.startTime) / thumbnailDuration);
        thumbnailTime = reference.startTime +
            (thumbnailPosition * thumbnailDuration);
        positionX = (thumbnailPosition % columns) * width;
        positionY = Math.floor(thumbnailPosition / columns) * height;
      }
      return {
        imageHeight: fullImageHeight,
        imageWidth: fullImageWidth,
        height: height,
        positionX: positionX,
        positionY: positionY,
        startTime: thumbnailTime,
        duration: thumbnailDuration,
        uris: reference.getUris(),
        width: width,
      };
    }
    return null;
  }

  /**
   * Select a specific text track. <code>track</code> should come from a call to
   * <code>getTextTracks</code>. If the track is not found, this will be a
   * no-op. If the player has not loaded content, this will be a no-op.
   *
   * <p>
   * Note that <code>AdaptationEvents</code> are not fired for manual track
   * selections.
   *
   * @param {shaka.extern.Track} track
   * @export
   */
  selectTextTrack(track) {
    if (this.manifest_ && this.streamingEngine_) {
      const stream = this.manifest_.textStreams.find(
          (stream) => stream.id == track.id);

      if (!stream) {
        shaka.log.error('No stream with id', track.id);
        return;
      }

      if (stream == this.streamingEngine_.getCurrentTextStream()) {
        shaka.log.debug('Text track already selected.');
        return;
      }

      // Add entries to the history.
      this.addTextStreamToSwitchHistory_(stream, /* fromAdaptation= */ false);
      this.streamingEngine_.switchTextStream(stream);
      this.onTextChanged_();

      // Workaround for
      // https://github.com/shaka-project/shaka-player/issues/1299
      // When track is selected, back-propagate the language to
      // currentTextLanguage_.
      this.currentTextLanguage_ = stream.language;
    } else if (this.video_ && this.video_.src && this.video_.textTracks) {
      const textTracks = this.getFilteredTextTracks_();
      for (const textTrack of textTracks) {
        if (shaka.util.StreamUtils.html5TrackId(textTrack) == track.id) {
          // Leave the track in 'hidden' if it's selected but not showing.
          textTrack.mode = this.isTextVisible_ ? 'showing' : 'hidden';
        } else {
          // Safari allows multiple text tracks to have mode == 'showing', so be
          // explicit in resetting the others.
          textTrack.mode = 'disabled';
        }
      }
      this.onTextChanged_();
    }
  }

  /**
   * Select a specific variant track to play.  <code>track</code> should come
   * from a call to <code>getVariantTracks</code>. If <code>track</code> cannot
   * be found, this will be a no-op. If the player has not loaded content, this
   * will be a no-op.
   *
   * <p>
   * Changing variants will take effect once the currently buffered content has
   * been played. To force the change to happen sooner, use
   * <code>clearBuffer</code> with <code>safeMargin</code>. Setting
   * <code>clearBuffer</code> to <code>true</code> will clear all buffered
   * content after <code>safeMargin</code>, allowing the new variant to start
   * playing sooner.
   *
   * <p>
   * Note that <code>AdaptationEvents</code> are not fired for manual track
   * selections.
   *
   * @param {shaka.extern.Track} track
   * @param {boolean=} clearBuffer
   * @param {number=} safeMargin Optional amount of buffer (in seconds) to
   *   retain when clearing the buffer. Useful for switching variant quickly
   *   without causing a buffering event. Defaults to 0 if not provided. Ignored
   *   if clearBuffer is false. Can cause hiccups on some browsers if chosen too
   *   small, e.g. The amount of two segments is a fair minimum to consider as
   *   safeMargin value.
   * @export
   */
  selectVariantTrack(track, clearBuffer = false, safeMargin = 0) {
    if (this.manifest_ && this.streamingEngine_) {
      if (this.config_.abr.enabled) {
        shaka.log.alwaysWarn('Changing tracks while abr manager is enabled ' +
                             'will likely result in the selected track ' +
                             'being overriden. Consider disabling abr before ' +
                             'calling selectVariantTrack().');
      }

      const variant = this.manifest_.variants.find(
          (variant) => variant.id == track.id);
      if (!variant) {
        shaka.log.error('No variant with id', track.id);
        return;
      }

      // Double check that the track is allowed to be played. The track list
      // should only contain playable variants, but if restrictions change and
      // |selectVariantTrack| is called before the track list is updated, we
      // could get a now-restricted variant.
      if (!shaka.util.StreamUtils.isPlayable(variant)) {
        shaka.log.error('Unable to switch to restricted track', track.id);
        return;
      }

      this.switchVariant_(variant, /* fromAdaptation= */ false, clearBuffer,
          safeMargin);

      // Workaround for
      // https://github.com/shaka-project/shaka-player/issues/1299
      // When track is selected, back-propagate the language to
      // currentAudioLanguage_.
      this.currentAdaptationSetCriteria_ = new shaka.media.ExampleBasedCriteria(
          variant);

      // Update AbrManager variants to match these new settings.
      this.updateAbrManagerVariants_();
    } else if (this.video_ && this.video_.audioTracks) {
      // Safari's native HLS won't let you choose an explicit variant, though
      // you can choose audio languages this way.
      const audioTracks = Array.from(this.video_.audioTracks);
      for (const audioTrack of audioTracks) {
        if (shaka.util.StreamUtils.html5TrackId(audioTrack) == track.id) {
          // This will reset the "enabled" of other tracks to false.
          this.switchHtml5Track_(audioTrack);
          return;
        }
      }
    }
  }

  /**
   * Return a list of audio language-role combinations available.  If the
   * player has not loaded any content, this will return an empty list.
   *
   * @return {!Array.<shaka.extern.LanguageRole>}
   * @export
   */
  getAudioLanguagesAndRoles() {
    return shaka.Player.getLanguageAndRolesFrom_(this.getVariantTracks());
  }

  /**
   * Return a list of text language-role combinations available.  If the player
   * has not loaded any content, this will be return an empty list.
   *
   * @return {!Array.<shaka.extern.LanguageRole>}
   * @export
   */
  getTextLanguagesAndRoles() {
    return shaka.Player.getLanguageAndRolesFrom_(this.getTextTracks());
  }

  /**
   * Return a list of audio languages available. If the player has not loaded
   * any content, this will return an empty list.
   *
   * @return {!Array.<string>}
   * @export
   */
  getAudioLanguages() {
    return Array.from(shaka.Player.getLanguagesFrom_(this.getVariantTracks()));
  }

  /**
   * Return a list of text languages available. If the player has not loaded
   * any content, this will return an empty list.
   *
   * @return {!Array.<string>}
   * @export
   */
  getTextLanguages() {
    return Array.from(shaka.Player.getLanguagesFrom_(this.getTextTracks()));
  }

  /**
   * Sets the current audio language and current variant role to the selected
   * language and role, and chooses a new variant if need be. If the player has
   * not loaded any content, this will be a no-op.
   *
   * @param {string} language
   * @param {string=} role
   * @export
   */
  selectAudioLanguage(language, role) {
    const LanguageUtils = shaka.util.LanguageUtils;

    if (this.manifest_ && this.playhead_) {
      this.currentAdaptationSetCriteria_ =
          new shaka.media.PreferenceBasedCriteria(language, role || '',
          /* channelCount= */ 0, /* label= */ '');

      const diff = (a, b) => {
        if (!a.video && !b.video) {
          return 0;
        } else if (!a.video || !b.video) {
          return Infinity;
        } else {
          return Math.abs((a.video.height || 0) - (b.video.height || 0)) +
                Math.abs((a.video.width || 0) - (b.video.width || 0));
        }
      };
        // Find the variant whose size is closest to the active variant.  This
        // ensures we stay at about the same resolution when just changing the
        // language/role.
      const active = this.streamingEngine_.getCurrentVariant();
      const set =
            this.currentAdaptationSetCriteria_.create(this.manifest_.variants);
      let bestVariant = null;
      for (const curVariant of set.values()) {
        if (!bestVariant ||
              diff(bestVariant, active) > diff(curVariant, active)) {
          bestVariant = curVariant;
        }
      }
      if (bestVariant) {
        const track = shaka.util.StreamUtils.variantToTrack(bestVariant);
        this.selectVariantTrack(track, /* clearBuffer= */ true);
        return;
      }

      // If we haven't switched yet, just use ABR to find a new track.
      this.chooseVariantAndSwitch_();
    } else if (this.video_ && this.video_.audioTracks) {
      const audioTracks = Array.from(this.video_.audioTracks);
      const selectedLanguage = LanguageUtils.normalize(language);

      let languageMatch = null;
      let languageAndRoleMatch = null;

      for (const audioTrack of audioTracks) {
        const track = shaka.util.StreamUtils.html5AudioTrackToTrack(audioTrack);

        if (LanguageUtils.normalize(track.language) == selectedLanguage) {
          languageMatch = audioTrack;

          if (role) {
            if (track.roles.includes(role)) {
              languageAndRoleMatch = audioTrack;
            }
          } else {  // no role
            if (track.roles.length == 0) {
              languageAndRoleMatch = audioTrack;
            }
          }
        }
      }
      if (languageAndRoleMatch) {
        this.switchHtml5Track_(languageAndRoleMatch);
      } else if (languageMatch) {
        this.switchHtml5Track_(languageMatch);
      }
    }
  }

  /**
   * Sets the current text language and current text role to the selected
   * language and role, and chooses a new variant if need be. If the player has
   * not loaded any content, this will be a no-op.
   *
   * @param {string} language
   * @param {string=} role
   * @param {boolean=} forced
   * @export
   */
  selectTextLanguage(language, role, forced = false) {
    const LanguageUtils = shaka.util.LanguageUtils;

    if (this.manifest_ && this.playhead_) {
      this.currentTextLanguage_ = language;
      this.currentTextRole_ = role || '';
      this.currentTextForced_ = forced;

      const chosenText = this.chooseTextStream_();
      if (chosenText) {
        if (chosenText == this.streamingEngine_.getCurrentTextStream()) {
          shaka.log.debug('Text track already selected.');
          return;
        }

        this.addTextStreamToSwitchHistory_(
            chosenText, /* fromAdaptation= */ false);
        if (this.shouldStreamText_()) {
          this.streamingEngine_.switchTextStream(chosenText);
          this.onTextChanged_();
        }
      }
    } else {
      const selectedLanguage = LanguageUtils.normalize(language);

      const track = this.getTextTracks().find((t) => {
        return LanguageUtils.normalize(t.language) == selectedLanguage &&
          (!role || t.roles.includes(role)) && t.forced == forced;
      });

      if (track) {
        this.selectTextTrack(track);
      }
    }
  }

  /**
   * Select variant tracks that have a given label. This assumes the
   * label uniquely identifies an audio stream, so all the variants
   * are expected to have the same variant.audio.
   *
   * @param {string} label
   * @export
   */
  selectVariantsByLabel(label) {
    if (this.manifest_ && this.playhead_) {
      let firstVariantWithLabel = null;
      for (const variant of this.manifest_.variants) {
        if (variant.audio.label == label) {
          firstVariantWithLabel = variant;
          break;
        }
      }

      if (firstVariantWithLabel == null) {
        shaka.log.warning('No variants were found with label: ' +
            label + '. Ignoring the request to switch.');

        return;
      }

      // Label is a unique identifier of a variant's audio stream.
      // Because of that we assume that all the variants with the same
      // label have the same language.
      this.currentAdaptationSetCriteria_ =
          new shaka.media.PreferenceBasedCriteria(
              firstVariantWithLabel.language, '', 0, label);

      this.chooseVariantAndSwitch_();
    }
  }

  /**
   * Check if the text displayer is enabled.
   *
   * @return {boolean}
   * @export
   */
  isTextTrackVisible() {
    const expected = this.isTextVisible_;

    if (this.mediaSourceEngine_) {
      // Make sure our values are still in-sync.
      const actual = this.mediaSourceEngine_.getTextDisplayer().isTextVisible();
      goog.asserts.assert(
          actual == expected, 'text visibility has fallen out of sync');

      // Always return the actual value so that the app has the most accurate
      // information (in the case that the values come out of sync in prod).
      return actual;
    } else if (this.video_ && this.video_.src && this.video_.textTracks) {
      const textTracks = this.getFilteredTextTracks_();
      return textTracks.some((t) => t.mode == 'showing');
    }

    return expected;
  }

  /**
   * Return a list of chapters tracks.
   *
   * @return {!Array.<shaka.extern.Track>}
   * @export
   */
  getChaptersTracks() {
    if (this.video_ && this.video_.src && this.video_.textTracks) {
      const textTracks = this.getChaptersTracks_();
      const StreamUtils = shaka.util.StreamUtils;
      return textTracks.map((text) => StreamUtils.html5TextTrackToTrack(text));
    } else {
      return [];
    }
  }

  /**
   * This returns the list of chapters.
   *
   * @param {string} language
   * @return {!Array.<shaka.extern.Chapter>}
   * @export
   */
  getChapters(language) {
    const LanguageUtils = shaka.util.LanguageUtils;
    const inputlanguage = LanguageUtils.normalize(language);
    const chaptersTracks = this.getChaptersTracks_();
    const chaptersTracksWithLanguage = chaptersTracks
        .filter((t) => LanguageUtils.normalize(t.language) == inputlanguage);
    if (!chaptersTracksWithLanguage || !chaptersTracksWithLanguage.length) {
      return [];
    }
    const chapters = [];
    for (const chaptersTrack of chaptersTracksWithLanguage) {
      if (chaptersTrack && chaptersTrack.cues) {
        for (const cue of chaptersTrack.cues) {
          let id = cue.id;
          if (!id || id == '') {
            id = cue.startTime + '-' + cue.endTime + '-' + cue.text;
          }
          /** @type {shaka.extern.Chapter} */
          const chapter = {
            id: id,
            title: cue.text,
            startTime: cue.startTime,
            endTime: cue.endTime,
          };
          chapters.push(chapter);
        }
      }
    }
    return chapters;
  }

  /**
   * Ignore the TextTracks with the 'metadata' or 'chapters' kind, or the one
   * generated by the SimpleTextDisplayer.
   *
   * @return {!Array.<TextTrack>}
   * @private
   */
  getFilteredTextTracks_() {
    goog.asserts.assert(this.video_.textTracks,
        'TextTracks should be valid.');
    return Array.from(this.video_.textTracks)
        .filter((t) => t.kind != 'metadata' && t.kind != 'chapters' &&
                       t.label != shaka.Player.TextTrackLabel);
  }

  /**
   * Get the TextTracks with the 'metadata' kind.
   *
   * @return {!Array.<TextTrack>}
   * @private
   */
  getMetadataTracks_() {
    goog.asserts.assert(this.video_.textTracks,
        'TextTracks should be valid.');
    return Array.from(this.video_.textTracks)
        .filter((t) => t.kind == 'metadata');
  }

  /**
   * Get the TextTracks with the 'chapters' kind.
   *
   * @return {!Array.<TextTrack>}
   * @private
   */
  getChaptersTracks_() {
    goog.asserts.assert(this.video_.textTracks,
        'TextTracks should be valid.');
    return Array.from(this.video_.textTracks)
        .filter((t) => t.kind == 'chapters');
  }

  /**
   * Enable or disable the text displayer.  If the player is in an unloaded
   * state, the request will be applied next time content is loaded.
   *
   * @param {boolean} isVisible
   * @export
   */
  setTextTrackVisibility(isVisible) {
    const oldVisibilty = this.isTextVisible_;
    // Convert to boolean in case apps pass 0/1 instead false/true.
    const newVisibility = !!isVisible;

    if (oldVisibilty == newVisibility) {
      return;
    }

    this.isTextVisible_ = newVisibility;

    // Hold of on setting the text visibility until we have all the components
    // we need. This ensures that they stay in-sync.
    if (this.loadMode_ == shaka.Player.LoadMode.MEDIA_SOURCE) {
      this.mediaSourceEngine_.getTextDisplayer()
          .setTextVisibility(newVisibility);

      // When the user wants to see captions, we stream captions. When the user
      // doesn't want to see captions, we don't stream captions. This is to
      // avoid bandwidth consumption by an unused resource. The app developer
      // can override this and configure us to always stream captions.
      if (!this.config_.streaming.alwaysStreamText) {
        if (newVisibility) {
          if (this.streamingEngine_.getCurrentTextStream()) {
            // We already have a selected text stream.
          } else {
            // Find the text stream that best matches the user's preferences.
            const streams =
                shaka.util.StreamUtils.filterStreamsByLanguageAndRole(
                    this.manifest_.textStreams,
                    this.currentTextLanguage_,
                    this.currentTextRole_,
                    this.currentTextForced_);

            // It is possible that there are no streams to play.
            if (streams.length > 0) {
              this.streamingEngine_.switchTextStream(streams[0]);
              this.onTextChanged_();
            }
          }
        } else {
          this.streamingEngine_.unloadTextStream();
        }
      }
    } else if (this.video_ && this.video_.src && this.video_.textTracks) {
      const textTracks = this.getFilteredTextTracks_();
      // Find the active track by looking for one which is not disabled.  This
      // is the only way to identify the track which is currently displayed.
      // Set it to 'showing' or 'hidden' based on newVisibility.
      for (const textTrack of textTracks) {
        if (textTrack.mode != 'disabled') {
          textTrack.mode = newVisibility ? 'showing' : 'hidden';
        }
      }
    }

    // We need to fire the event after we have updated everything so that
    // everything will be in a stable state when the app responds to the
    // event.
    this.onTextTrackVisibility_();
  }

  /**
   * Get the current playhead position as a date. This should only be called
   * when the player has loaded a live stream. If the player has not loaded a
   * live stream, this will return <code>null</code>.
   *
   * @return {Date}
   * @export
   */
  getPlayheadTimeAsDate() {
    if (!this.isLive()) {
      shaka.log.warning('getPlayheadTimeAsDate is for live streams!');
      return null;
    }

    const walkerPayload = this.walker_.getCurrentPayload();

    let presentationTime = 0;
    if (this.playhead_) {
      presentationTime = this.playhead_.getTime();
    } else if (walkerPayload) {
      if (walkerPayload.startTime == null) {
        // A live stream with no requested start time and no playhead yet.  We
        // would start at the live edge, but we don't have that yet, so return
        // the current date & time.
        return new Date();
      } else {
        // A specific start time has been requested.  This is what Playhead will
        // use once it is created.
        presentationTime = walkerPayload.startTime;
      }
    }

    if (this.manifest_) {
      const timeline = this.manifest_.presentationTimeline;
      const startTime = timeline.getPresentationStartTime();
      return new Date(/* ms= */ (startTime + presentationTime) * 1000);
    } else if (this.video_ && this.video_.getStartDate) {
      // Apple's native HLS gives us getStartDate(), which is only available if
      // EXT-X-PROGRAM-DATETIME is in the playlist.
      const startDate = this.video_.getStartDate();
      if (isNaN(startDate.getTime())) {
        shaka.log.warning(
            'EXT-X-PROGRAM-DATETIME required to get playhead time as Date!');
        return null;
      }
      return new Date(startDate.getTime() + (presentationTime * 1000));
    } else {
      shaka.log.warning('No way to get playhead time as Date!');
      return null;
    }
  }

  /**
   * Get the presentation start time as a date. This should only be called when
   * the player has loaded a live stream. If the player has not loaded a live
   * stream, this will return <code>null</code>.
   *
   * @return {Date}
   * @export
   */
  getPresentationStartTimeAsDate() {
    if (!this.isLive()) {
      shaka.log.warning('getPresentationStartTimeAsDate is for live streams!');
      return null;
    }

    if (this.manifest_) {
      const timeline = this.manifest_.presentationTimeline;
      const startTime = timeline.getPresentationStartTime();
      goog.asserts.assert(startTime != null,
          'Presentation start time should not be null!');
      return new Date(/* ms= */ startTime * 1000);
    } else if (this.video_ && this.video_.getStartDate) {
      // Apple's native HLS gives us getStartDate(), which is only available if
      // EXT-X-PROGRAM-DATETIME is in the playlist.
      const startDate = this.video_.getStartDate();
      if (isNaN(startDate.getTime())) {
        shaka.log.warning(
            'EXT-X-PROGRAM-DATETIME required to get presentation start time ' +
            'as Date!');
        return null;
      }
      return startDate;
    } else {
      shaka.log.warning('No way to get presentation start time as Date!');
      return null;
    }
  }

  /**
   * Get information about what the player has buffered. If the player has not
   * loaded content or is currently loading content, the buffered content will
   * be empty.
   *
   * @return {shaka.extern.BufferedInfo}
   * @export
   */
  getBufferedInfo() {
    if (this.loadMode_ == shaka.Player.LoadMode.MEDIA_SOURCE) {
      return this.mediaSourceEngine_.getBufferedInfo();
    }

    const info = {
      total: [],
      audio: [],
      video: [],
      text: [],
    };

    if (this.loadMode_ == shaka.Player.LoadMode.SRC_EQUALS) {
      const TimeRangesUtils = shaka.media.TimeRangesUtils;
      info.total = TimeRangesUtils.getBufferedInfo(this.video_.buffered);
    }

    return info;
  }

  /**
   * Get statistics for the current playback session. If the player is not
   * playing content, this will return an empty stats object.
   *
   * @return {shaka.extern.Stats}
   * @export
   */
  getStats() {
    // If the Player is not in a fully-loaded state, then return an empty stats
    // blob so that this call will never fail.
    const loaded = this.loadMode_ == shaka.Player.LoadMode.MEDIA_SOURCE ||
                   this.loadMode_ == shaka.Player.LoadMode.SRC_EQUALS;
    if (!loaded) {
      return shaka.util.Stats.getEmptyBlob();
    }

    this.updateStateHistory_();

    goog.asserts.assert(this.video_, 'If we have stats, we should have video_');
    const element = /** @type {!HTMLVideoElement} */ (this.video_);

    const completionRatio = element.currentTime / element.duration;
    if (!isNaN(completionRatio)) {
      this.stats_.setCompletionPercent(Math.round(100 * completionRatio));
    }

    if (this.playhead_) {
      this.stats_.setGapsJumped(this.playhead_.getGapsJumped());
      this.stats_.setStallsDetected(this.playhead_.getStallsDetected());
    }

    if (element.getVideoPlaybackQuality) {
      const info = element.getVideoPlaybackQuality();

      this.stats_.setDroppedFrames(
          Number(info.droppedVideoFrames),
          Number(info.totalVideoFrames));
      this.stats_.setCorruptedFrames(Number(info.corruptedVideoFrames));
    }

    const licenseSeconds =
        this.drmEngine_ ? this.drmEngine_.getLicenseTime() : NaN;
    this.stats_.setLicenseTime(licenseSeconds);

    if (this.loadMode_ == shaka.Player.LoadMode.MEDIA_SOURCE) {
      // Event through we are loaded, it is still possible that we don't have a
      // variant yet because we set the load mode before we select the first
      // variant to stream.
      const variant = this.streamingEngine_.getCurrentVariant();

      if (variant) {
        const rate = this.playRateController_ ?
           this.playRateController_.getRealRate() : 1;
        const variantBandwidth = rate * variant.bandwidth;
        // TODO: Should include text bandwidth if it enabled.
        const currentStreamBandwidth = variantBandwidth;
        this.stats_.setCurrentStreamBandwidth(currentStreamBandwidth);
      }

      if (variant && variant.video) {
        this.stats_.setResolution(
            /* width= */ variant.video.width || NaN,
            /* height= */ variant.video.height || NaN);
      }

      if (this.isLive()) {
        const now = this.getPresentationStartTimeAsDate().valueOf() +
            this.seekRange().end * 1000;
        const latency = (Date.now() - now) / 1000;
        this.stats_.setLiveLatency(latency);
      }

      if (this.manifest_ && this.manifest_.presentationTimeline) {
        const maxSegmentDuration =
            this.manifest_.presentationTimeline.getMaxSegmentDuration();
        this.stats_.setMaxSegmentDuration(maxSegmentDuration);
      }

      const estimate = this.abrManager_.getBandwidthEstimate();
      this.stats_.setBandwidthEstimate(estimate);
    }

    if (this.loadMode_ == shaka.Player.LoadMode.SRC_EQUALS) {
      this.stats_.setResolution(
          /* width= */ element.videoWidth || NaN,
          /* height= */ element.videoHeight || NaN);
    }

    return this.stats_.getBlob();
  }

  /**
   * Adds the given text track to the loaded manifest.  <code>load()</code> must
   * resolve before calling.  The presentation must have a duration.
   *
   * This returns the created track, which can immediately be selected by the
   * application.  The track will not be automatically selected.
   *
   * @param {string} uri
   * @param {string} language
   * @param {string} kind
   * @param {string=} mimeType
   * @param {string=} codec
   * @param {string=} label
   * @param {boolean=} forced
   * @return {!Promise.<shaka.extern.Track>}
   * @export
   */
  async addTextTrackAsync(uri, language, kind, mimeType, codec, label,
      forced = false) {
    if (this.loadMode_ != shaka.Player.LoadMode.MEDIA_SOURCE &&
        this.loadMode_ != shaka.Player.LoadMode.SRC_EQUALS) {
      shaka.log.error(
          'Must call load() and wait for it to resolve before adding text ' +
          'tracks.');
      throw new shaka.util.Error(
          shaka.util.Error.Severity.RECOVERABLE,
          shaka.util.Error.Category.PLAYER,
          shaka.util.Error.Code.CONTENT_NOT_LOADED);
    }

    if (!mimeType) {
      mimeType = await this.getTextMimetype_(uri);
    }

    let adCuePoints = [];
    if (this.adManager_) {
      try {
        adCuePoints = this.adManager_.getServerSideCuePoints();
      } catch (error) {}
    }

    if (this.loadMode_ == shaka.Player.LoadMode.SRC_EQUALS) {
      if (forced) {
        // See: https://github.com/whatwg/html/issues/4472
        kind = 'forced';
      }
      await this.addSrcTrackElement_(uri, language, kind, mimeType, label || '',
          adCuePoints);
      const textTracks = this.getTextTracks();
      const srcTrack = textTracks.find((t) => {
        return t.language == language &&
            t.label == (label || '') &&
            t.kind == kind;
      });
      if (srcTrack) {
        this.onTracksChanged_();
        return srcTrack;
      }
      // This should not happen, but there are browser implementations that may
      // not support the Track element.
      shaka.log.error('Cannot add this text when loaded with src=');
      throw new shaka.util.Error(
          shaka.util.Error.Severity.RECOVERABLE,
          shaka.util.Error.Category.TEXT,
          shaka.util.Error.Code.CANNOT_ADD_EXTERNAL_TEXT_TO_SRC_EQUALS);
    }

    const ContentType = shaka.util.ManifestParserUtils.ContentType;

    const duration = this.manifest_.presentationTimeline.getDuration();
    if (duration == Infinity) {
      throw new shaka.util.Error(
          shaka.util.Error.Severity.RECOVERABLE,
          shaka.util.Error.Category.MANIFEST,
          shaka.util.Error.Code.CANNOT_ADD_EXTERNAL_TEXT_TO_LIVE_STREAM);
    }

    if (adCuePoints.length) {
      goog.asserts.assert(
          this.networkingEngine_, 'Need networking engine.');
      const data = await this.getTextData_(uri,
          this.networkingEngine_,
          this.config_.streaming.retryParameters);
      const vvtText = this.convertToWebVTT_(data, mimeType, adCuePoints);
      const blob = new Blob([vvtText], {type: 'text/vtt'});
      uri = shaka.media.MediaSourceEngine.createObjectURL(blob);
      mimeType = 'text/vtt';
    }

    /** @type {shaka.extern.Stream} */
    const stream = {
      id: this.nextExternalStreamId_++,
      originalId: null,
      createSegmentIndex: () => Promise.resolve(),
      segmentIndex: shaka.media.SegmentIndex.forSingleSegment(
          /* startTime= */ 0,
          /* duration= */ duration,
          /* uris= */ [uri]),
      mimeType: mimeType || '',
      codecs: codec || '',
      kind: kind,
      encrypted: false,
      drmInfos: [],
      keyIds: new Set(),
      language: language,
      label: label || null,
      type: ContentType.TEXT,
      primary: false,
      trickModeVideo: null,
      emsgSchemeIdUris: null,
      roles: [],
      forced: !!forced,
      channelsCount: null,
      audioSamplingRate: null,
      spatialAudio: false,
      closedCaptions: null,
    };

    const fullMimeType = shaka.util.MimeUtils.getFullType(
        stream.mimeType, stream.codecs);
    const supported = shaka.text.TextEngine.isTypeSupported(fullMimeType);
    if (!supported) {
      throw new shaka.util.Error(
          shaka.util.Error.Severity.CRITICAL,
          shaka.util.Error.Category.TEXT,
          shaka.util.Error.Code.MISSING_TEXT_PLUGIN,
          mimeType);
    }

    this.manifest_.textStreams.push(stream);
    this.onTracksChanged_();
    return shaka.util.StreamUtils.textStreamToTrack(stream);
  }

  /**
   * Adds the given thumbnails track to the loaded manifest.
   * <code>load()</code> must resolve before calling.  The presentation must
   * have a duration.
   *
   * This returns the created track, which can immediately be used by the
   * application.
   *
   * @param {string} uri
   * @param {string=} mimeType
   * @return {!Promise.<shaka.extern.Track>}
   * @export
   */
  async addThumbnailsTrack(uri, mimeType) {
    if (this.loadMode_ != shaka.Player.LoadMode.MEDIA_SOURCE &&
        this.loadMode_ != shaka.Player.LoadMode.SRC_EQUALS) {
      shaka.log.error(
          'Must call load() and wait for it to resolve before adding image ' +
          'tracks.');
      throw new shaka.util.Error(
          shaka.util.Error.Severity.RECOVERABLE,
          shaka.util.Error.Category.PLAYER,
          shaka.util.Error.Code.CONTENT_NOT_LOADED);
    }

    if (this.loadMode_ == shaka.Player.LoadMode.SRC_EQUALS) {
      shaka.log.error('Cannot add this thumbnail track when loaded with src=');
      throw new shaka.util.Error(
          shaka.util.Error.Severity.RECOVERABLE,
          shaka.util.Error.Category.TEXT,
          shaka.util.Error.Code.CANNOT_ADD_EXTERNAL_THUMBNAILS_TO_SRC_EQUALS);
    }

    if (!mimeType) {
      mimeType = await this.getTextMimetype_(uri);
    }

    if (mimeType != 'text/vtt') {
      throw new shaka.util.Error(
          shaka.util.Error.Severity.RECOVERABLE,
          shaka.util.Error.Category.TEXT,
          shaka.util.Error.Code.UNSUPPORTED_EXTERNAL_THUMBNAILS_URI,
          uri);
    }

    const ContentType = shaka.util.ManifestParserUtils.ContentType;

    const duration = this.manifest_.presentationTimeline.getDuration();
    if (duration == Infinity) {
      throw new shaka.util.Error(
          shaka.util.Error.Severity.RECOVERABLE,
          shaka.util.Error.Category.MANIFEST,
          shaka.util.Error.Code.CANNOT_ADD_EXTERNAL_THUMBNAILS_TO_LIVE_STREAM);
    }

    goog.asserts.assert(
        this.networkingEngine_, 'Need networking engine.');
    const buffer = await this.getTextData_(uri,
        this.networkingEngine_,
        this.config_.streaming.retryParameters);

    const factory = shaka.text.TextEngine.findParser(mimeType);
    if (!factory) {
      throw new shaka.util.Error(
          shaka.util.Error.Severity.CRITICAL,
          shaka.util.Error.Category.TEXT,
          shaka.util.Error.Code.MISSING_TEXT_PLUGIN,
          mimeType);
    }
    const TextParser = factory();
    const time = {
      periodStart: 0,
      segmentStart: 0,
      segmentEnd: duration,
      vttOffset: 0,
    };
    const data = shaka.util.BufferUtils.toUint8(buffer);
    const cues = TextParser.parseMedia(data, time);

    const references = [];
    for (const cue of cues) {
      const imageUri = shaka.util.ManifestParserUtils.resolveUris(
          [uri], [cue.payload])[0];
      if (imageUri.includes('#xywh')) {
        shaka.log.alwaysWarn('Unsupported image uri', imageUri);
        continue;
      }
      references.push(new shaka.media.SegmentReference(
          cue.startTime,
          cue.endTime,
          () => [imageUri],
          /* startByte= */ 0,
          /* endByte= */ null,
          /* initSegmentReference= */ null,
          /* timestampOffset= */ 0,
          /* appendWindowStart= */ 0,
          /* appendWindowEnd= */ Infinity,
      ));
    }

    /** @type {shaka.extern.Stream} */
    const stream = {
      id: this.nextExternalStreamId_++,
      originalId: null,
      createSegmentIndex: () => Promise.resolve(),
      segmentIndex: new shaka.media.SegmentIndex(references),
      mimeType: mimeType || '',
      codecs: '',
      kind: '',
      encrypted: false,
      drmInfos: [],
      keyIds: new Set(),
      language: 'und',
      label: null,
      type: ContentType.IMAGE,
      primary: false,
      trickModeVideo: null,
      emsgSchemeIdUris: null,
      roles: [],
      forced: false,
      channelsCount: null,
      audioSamplingRate: null,
      spatialAudio: false,
      closedCaptions: null,
      tilesLayout: '1x1',
    };

    this.manifest_.imageStreams.push(stream);
    this.onTracksChanged_();
    return shaka.util.StreamUtils.imageStreamToTrack(stream);
  }

  /**
   * Adds the given chapters track to the loaded manifest.  <code>load()</code>
   * must resolve before calling.  The presentation must have a duration.
   *
   * This returns the created track.
   *
   * @param {string} uri
   * @param {string} language
   * @param {string=} mimeType
   * @return {!Promise.<shaka.extern.Track>}
   * @export
   */
  async addChaptersTrack(uri, language, mimeType) {
    if (this.loadMode_ != shaka.Player.LoadMode.MEDIA_SOURCE &&
        this.loadMode_ != shaka.Player.LoadMode.SRC_EQUALS) {
      shaka.log.error(
          'Must call load() and wait for it to resolve before adding ' +
          'chapters tracks.');
      throw new shaka.util.Error(
          shaka.util.Error.Severity.RECOVERABLE,
          shaka.util.Error.Category.PLAYER,
          shaka.util.Error.Code.CONTENT_NOT_LOADED);
    }

    if (!mimeType) {
      mimeType = await this.getTextMimetype_(uri);
    }

    let adCuePoints = [];
    if (this.adManager_) {
      try {
        adCuePoints = this.adManager_.getServerSideCuePoints();
      } catch (error) {}
    }

    /** @type {!HTMLTrackElement} */
    const trackElement = await this.addSrcTrackElement_(
        uri, language, /* kind= */ 'chapters', mimeType, /* label= */ '',
        adCuePoints);

    const chaptersTracks = this.getChaptersTracks();
    const chaptersTrack = chaptersTracks.find((t) => {
      return t.language == language;
    });

    if (chaptersTrack) {
      await new Promise((resolve, reject) => {
        // The chapter data isn't available until the 'load' event fires, and
        // that won't happen until the chapters track is activated by the
        // activateChaptersTrack_ method.
        this.loadEventManager_.listenOnce(trackElement, 'load', resolve);
        this.loadEventManager_.listenOnce(trackElement, 'error', (event) => {
          reject(new shaka.util.Error(
              shaka.util.Error.Severity.RECOVERABLE,
              shaka.util.Error.Category.TEXT,
              shaka.util.Error.Code.CHAPTERS_TRACK_FAILED));
        });
      });

      return chaptersTrack;
    }

    // This should not happen, but there are browser implementations that may
    // not support the Track element.
    shaka.log.error('Cannot add this text when loaded with src=');
    throw new shaka.util.Error(
        shaka.util.Error.Severity.RECOVERABLE,
        shaka.util.Error.Category.TEXT,
        shaka.util.Error.Code.CANNOT_ADD_EXTERNAL_TEXT_TO_SRC_EQUALS);
  }

  /**
   * @param {string} uri
   * @return {!Promise.<string>}
   * @private
   */
  async getTextMimetype_(uri) {
    // Try using the uri extension.
    const extension = shaka.media.ManifestParser.getExtension(uri);
    let mimeType = shaka.Player.TEXT_EXTENSIONS_TO_MIME_TYPES_[extension];

    if (mimeType) {
      return mimeType;
    }

    try {
      goog.asserts.assert(
          this.networkingEngine_, 'Need networking engine.');
      // eslint-disable-next-line require-atomic-updates
      mimeType = await shaka.media.ManifestParser.getMimeType(uri,
          this.networkingEngine_,
          this.config_.streaming.retryParameters);
    } catch (error) {}

    if (mimeType) {
      return mimeType;
    }

    shaka.log.error(
        'The mimeType has not been provided and it could not be deduced ' +
        'from its extension.');
    throw new shaka.util.Error(
        shaka.util.Error.Severity.RECOVERABLE,
        shaka.util.Error.Category.TEXT,
        shaka.util.Error.Code.TEXT_COULD_NOT_GUESS_MIME_TYPE,
        extension);
  }

  /**
   * @param {string} uri
   * @param {string} language
   * @param {string} kind
   * @param {string} mimeType
   * @param {string} label
   * @param {!Array.<!shaka.extern.AdCuePoint>} adCuePoints
   * @return {!Promise.<!HTMLTrackElement>}
   * @private
   */
  async addSrcTrackElement_(uri, language, kind, mimeType, label,
      adCuePoints) {
    if (mimeType != 'text/vtt' || adCuePoints.length) {
      goog.asserts.assert(
          this.networkingEngine_, 'Need networking engine.');
      const data = await this.getTextData_(uri,
          this.networkingEngine_,
          this.config_.streaming.retryParameters);
      const vvtText = this.convertToWebVTT_(data, mimeType, adCuePoints);
      const blob = new Blob([vvtText], {type: 'text/vtt'});
      uri = shaka.media.MediaSourceEngine.createObjectURL(blob);
      mimeType = 'text/vtt';
    }

    const trackElement =
      /** @type {!HTMLTrackElement} */(document.createElement('track'));
    trackElement.src = this.cmcdManager_.appendTextTrackData(uri);
    trackElement.label = label;
    trackElement.kind = kind;
    trackElement.srclang = language;

    // Because we're pulling in the text track file via Javascript, the
    // same-origin policy applies. If you'd like to have a player served
    // from one domain, but the text track served from another, you'll
    // need to enable CORS in order to do so. In addition to enabling CORS
    // on the server serving the text tracks, you will need to add the
    // crossorigin attribute to the video element itself.
    if (!this.video_.getAttribute('crossorigin')) {
      this.video_.setAttribute('crossorigin', 'anonymous');
    }

    this.video_.appendChild(trackElement);
    return trackElement;
  }

  /**
   * @param {string} uri
   * @param {!shaka.net.NetworkingEngine} netEngine
   * @param {shaka.extern.RetryParameters} retryParams
   * @return {!Promise.<BufferSource>}
   * @private
   */
  async getTextData_(uri, netEngine, retryParams) {
    const type = shaka.net.NetworkingEngine.RequestType.SEGMENT;

    const request = shaka.net.NetworkingEngine.makeRequest([uri], retryParams);
    request.method = 'GET';

    this.cmcdManager_.applyTextData(request);

    const response = await netEngine.request(type, request).promise;

    return response.data;
  }


  /**
   * Converts an input string to a WebVTT format string.
   *
   * @param {BufferSource} buffer
   * @param {string} mimeType
   * @param {!Array.<!shaka.extern.AdCuePoint>} adCuePoints
   * @return {string}
   * @private
   */
  convertToWebVTT_(buffer, mimeType, adCuePoints) {
    const factory = shaka.text.TextEngine.findParser(mimeType);
    if (factory) {
      const obj = factory();
      const time = {
        periodStart: 0,
        segmentStart: 0,
        segmentEnd: this.video_.duration,
        vttOffset: 0,
      };
      const data = shaka.util.BufferUtils.toUint8(buffer);
      const cues = obj.parseMedia(data, time);
      return shaka.text.WebVttGenerator.convert(cues, adCuePoints);
    }
    throw new shaka.util.Error(
        shaka.util.Error.Severity.CRITICAL,
        shaka.util.Error.Category.TEXT,
        shaka.util.Error.Code.MISSING_TEXT_PLUGIN,
        mimeType);
  }

  /**
   * Set the maximum resolution that the platform's hardware can handle.
   * This will be called automatically by <code>shaka.cast.CastReceiver</code>
   * to enforce limitations of the Chromecast hardware.
   *
   * @param {number} width
   * @param {number} height
   * @export
   */
  setMaxHardwareResolution(width, height) {
    this.maxHwRes_.width = width;
    this.maxHwRes_.height = height;
  }

  /**
   * Retry streaming after a streaming failure has occurred. When the player has
   * not loaded content or is loading content, this will be a no-op and will
   * return <code>false</code>.
   *
   * <p>
   * If the player has loaded content, and streaming has not seen an error, this
   * will return <code>false</code>.
   *
   * <p>
   * If the player has loaded content, and streaming seen an error, but the
   * could not resume streaming, this will return <code>false</code>.
   *
   * @return {boolean}
   * @export
   */
  retryStreaming() {
    return this.loadMode_ == shaka.Player.LoadMode.MEDIA_SOURCE ?
           this.streamingEngine_.retry() :
           false;
  }

  /**
   * Get the manifest that the player has loaded. If the player has not loaded
   * any content, this will return <code>null</code>.
   *
   * NOTE: This structure is NOT covered by semantic versioning compatibility
   * guarantees.  It may change at any time!
   *
   * This is marked as deprecated to warn Closure Compiler users at compile-time
   * to avoid using this method.
   *
   * @return {?shaka.extern.Manifest}
   * @export
   * @deprecated
   */
  getManifest() {
    shaka.log.alwaysWarn(
        'Shaka Player\'s internal Manifest structure is NOT covered by ' +
        'semantic versioning compatibility guarantees.  It may change at any ' +
        'time!  Please consider filing a feature request for whatever you ' +
        'use getManifest() for.');
    return this.manifest_;
  }

  /**
   * Get the type of manifest parser that the player is using. If the player has
   * not loaded any content, this will return <code>null</code>.
   *
   * @return {?shaka.extern.ManifestParser.Factory}
   * @export
   */
  getManifestParserFactory() {
    return this.parserFactory_;
  }

  /**
   * @param {shaka.extern.Variant} variant
   * @param {boolean} fromAdaptation
   * @private
   */
  addVariantToSwitchHistory_(variant, fromAdaptation) {
    const switchHistory = this.stats_.getSwitchHistory();
    switchHistory.updateCurrentVariant(variant, fromAdaptation);
  }

  /**
   * @param {shaka.extern.Stream} textStream
   * @param {boolean} fromAdaptation
   * @private
   */
  addTextStreamToSwitchHistory_(textStream, fromAdaptation) {
    const switchHistory = this.stats_.getSwitchHistory();
    switchHistory.updateCurrentText(textStream, fromAdaptation);
  }

  /**
   * @return {shaka.extern.PlayerConfiguration}
   * @private
   */
  defaultConfig_() {
    const config = shaka.util.PlayerConfiguration.createDefault();

    config.streaming.failureCallback = (error) => {
      this.defaultStreamingFailureCallback_(error);
    };

    // Because this.video_ may not be set when the config is built, the default
    // TextDisplay factory must capture a reference to "this".
    config.textDisplayFactory = () => {
      if (this.videoContainer_) {
        return new shaka.text.UITextDisplayer(
            this.video_, this.videoContainer_);
      } else {
        return new shaka.text.SimpleTextDisplayer(this.video_);
      }
    };
    return config;
  }

  /**
   * Set the videoContainer to construct UITextDisplayer.
   * @param {HTMLElement} videoContainer
   * @export
   */
  setVideoContainer(videoContainer) {
    this.videoContainer_ = videoContainer;
  }

  /**
   * @param {!shaka.util.Error} error
   * @private
   */
  defaultStreamingFailureCallback_(error) {
    const retryErrorCodes = [
      shaka.util.Error.Code.BAD_HTTP_STATUS,
      shaka.util.Error.Code.HTTP_ERROR,
      shaka.util.Error.Code.TIMEOUT,
    ];

    if (this.isLive() && retryErrorCodes.includes(error.code)) {
      error.severity = shaka.util.Error.Severity.RECOVERABLE;

      shaka.log.warning('Live streaming error.  Retrying automatically...');
      this.retryStreaming();
    }
  }

  /**
   * For CEA closed captions embedded in the video streams, create dummy text
   * stream.  This can be safely called again on existing manifests, for
   * manifest updates.
   * @param {!shaka.extern.Manifest} manifest
   * @private
   */
  makeTextStreamsForClosedCaptions_(manifest) {
    const ContentType = shaka.util.ManifestParserUtils.ContentType;
    const TextStreamKind = shaka.util.ManifestParserUtils.TextStreamKind;
    const CEA608_MIME = shaka.util.MimeUtils.CEA608_CLOSED_CAPTION_MIMETYPE;
    const CEA708_MIME = shaka.util.MimeUtils.CEA708_CLOSED_CAPTION_MIMETYPE;

    // A set, to make sure we don't create two text streams for the same video.
    const closedCaptionsSet = new Set();
    for (const textStream of manifest.textStreams) {
      if (textStream.mimeType == CEA608_MIME ||
          textStream.mimeType == CEA708_MIME) {
        // This function might be called on a manifest update, so don't make a
        // new text stream for closed caption streams we have seen before.
        closedCaptionsSet.add(textStream.originalId);
      }
    }
    for (const variant of manifest.variants) {
      const video = variant.video;
      if (video && video.closedCaptions) {
        for (const id of video.closedCaptions.keys()) {
          if (!closedCaptionsSet.has(id)) {
            const mimeType = id.startsWith('CC') ? CEA608_MIME : CEA708_MIME;

            // Add an empty segmentIndex, for the benefit of the period combiner
            // in our builtin DASH parser.
            const segmentIndex = new shaka.media.MetaSegmentIndex();
            const textStream = {
              id: this.nextExternalStreamId_++,  // A globally unique ID.
              originalId: id, // The CC ID string, like 'CC1', 'CC3', etc.
              createSegmentIndex: () => Promise.resolve(),
              segmentIndex,
              mimeType,
              codecs: '',
              kind: TextStreamKind.CLOSED_CAPTION,
              encrypted: false,
              drmInfos: [],
              keyIds: new Set(),
              language: video.closedCaptions.get(id),
              label: null,
              type: ContentType.TEXT,
              primary: false,
              trickModeVideo: null,
              emsgSchemeIdUris: null,
              roles: video.roles,
              forced: false,
              channelsCount: null,
              audioSamplingRate: null,
              spatialAudio: false,
              closedCaptions: null,
            };
            manifest.textStreams.push(textStream);
            closedCaptionsSet.add(id);
          }
        }
      }
    }
  }

  /**
   * Filters a manifest, removing unplayable streams/variants.
   *
   * @param {?shaka.extern.Manifest} manifest
   * @private
   */
  async filterManifest_(manifest) {
    await this.filterManifestWithStreamUtils_(manifest);
    this.filterManifestWithRestrictions_(manifest);
  }

  /**
   * Filters a manifest, removing unplayable streams/variants.
   *
   * @param {?shaka.extern.Manifest} manifest
   * @private
   */
  async filterManifestWithStreamUtils_(manifest) {
    goog.asserts.assert(manifest, 'Manifest should exist!');
    goog.asserts.assert(this.video_, 'Must not be destroyed');

    /** @type {?shaka.extern.Variant} */
    const currentVariant = this.streamingEngine_ ?
        this.streamingEngine_.getCurrentVariant() : null;

    await shaka.util.StreamUtils.filterManifest(
        this.drmEngine_, currentVariant, manifest);
    this.checkPlayableVariants_(manifest);
  }


  /**
   * Apply the restrictions configuration to the manifest, and check if there's
   * a variant that meets the restrictions.
   *
   * @param {?shaka.extern.Manifest} manifest
   * @private
   */
  filterManifestWithRestrictions_(manifest) {
    // Return if |destroy| is called.
    if (this.loadMode_ == shaka.Player.LoadMode.DESTROYED) {
      return;
    }
    const tracksChanged = shaka.util.StreamUtils.applyRestrictions(
        manifest.variants, this.config_.restrictions, this.maxHwRes_);
    if (tracksChanged && this.streamingEngine_) {
      this.onTracksChanged_();
    }

    // We may need to create new sessions for any new init data.
    const curDrmInfo = this.drmEngine_ ? this.drmEngine_.getDrmInfo() : null;
    // DrmEngine.newInitData() requires mediaKeys to be available.
    if (curDrmInfo && this.drmEngine_.getMediaKeys()) {
      for (const variant of manifest.variants) {
        const videoDrmInfos = variant.video ? variant.video.drmInfos : [];
        const audioDrmInfos = variant.audio ? variant.audio.drmInfos : [];
        const drmInfos = videoDrmInfos.concat(audioDrmInfos);
        for (const drmInfo of drmInfos) {
          // Ignore any data for different key systems.
          if (drmInfo.keySystem == curDrmInfo.keySystem) {
            for (const initData of (drmInfo.initData || [])) {
              this.drmEngine_.newInitData(
                  initData.initDataType, initData.initData);
            }
          }
        }
      }
    }
    this.checkRestrictedVariants_(manifest);
  }

  /**
   * @private
   */
  filterManifestByCurrentVariant_() {
    goog.asserts.assert(this.manifest_, 'Manifest should be valid');
    goog.asserts.assert(this.streamingEngine_,
        'StreamingEngine should be valid');

    const currentVariant = this.streamingEngine_ ?
        this.streamingEngine_.getCurrentVariant() : null;
    shaka.util.StreamUtils.filterManifestByCurrentVariant(currentVariant,
        this.manifest_);
    this.checkPlayableVariants_(this.manifest_);
  }

  /**
   * @param {shaka.extern.Variant} initialVariant
   * @param {number} time
   * @return {!Promise.<number>}
   * @private
   */
  async adjustStartTime_(initialVariant, time) {
    /** @type {?shaka.extern.Stream} */
    const activeAudio = initialVariant.audio;
    /** @type {?shaka.extern.Stream} */
    const activeVideo = initialVariant.video;

    /**
     * @param {?shaka.extern.Stream} stream
     * @param {number} time
     * @return {!Promise.<?number>}
     */
    const getAdjustedTime = async (stream, time) => {
      if (!stream) {
        return null;
      }

      await stream.createSegmentIndex();
      const iter = stream.segmentIndex.getIteratorForTime(time);
      const ref = iter ? iter.next().value : null;
      if (!ref) {
        return null;
      }

      const refTime = ref.startTime;
      goog.asserts.assert(refTime <= time,
          'Segment should start before target time!');
      return refTime;
    };

    const audioStartTime = await getAdjustedTime(activeAudio, time);
    const videoStartTime = await getAdjustedTime(activeVideo, time);

    // If we have both video and audio times, pick the larger one.  If we picked
    // the smaller one, that one will download an entire segment to buffer the
    // difference.
    if (videoStartTime != null && audioStartTime != null) {
      return Math.max(videoStartTime, audioStartTime);
    } else if (videoStartTime != null) {
      return videoStartTime;
    } else if (audioStartTime != null) {
      return audioStartTime;
    } else {
      return time;
    }
  }

  /**
   * Update the buffering state to be either "we are buffering" or "we are not
   * buffering", firing events to the app as needed.
   *
   * @private
   */
  updateBufferState_() {
    const isBuffering = this.isBuffering();
    shaka.log.v2('Player changing buffering state to', isBuffering);

    // Make sure we have all the components we need before we consider ourselves
    // as being loaded.
    // TODO: Make the check for "loaded" simpler.
    const loaded = this.stats_ && this.bufferObserver_ && this.playhead_;

    if (loaded) {
      this.playRateController_.setBuffering(isBuffering);
      if (this.cmcdManager_) {
        this.cmcdManager_.setBuffering(isBuffering);
      }
      this.updateStateHistory_();
    }

    // Surface the buffering event so that the app knows if/when we are
    // buffering.
    const eventName = shaka.util.FakeEvent.EventName.Buffering;
    const data = (new Map()).set('buffering', isBuffering);
    this.dispatchEvent(this.makeEvent_(eventName, data));
  }

  /**
   * A callback for when the playback rate changes. We need to watch the
   * playback rate so that if the playback rate on the media element changes
   * (that was not caused by our play rate controller) we can notify the
   * controller so that it can stay in-sync with the change.
   *
   * @private
   */
  onRateChange_() {
    /** @type {number} */
    const newRate = this.video_.playbackRate;

    // On Edge, when someone seeks using the native controls, it will set the
    // playback rate to zero until they finish seeking, after which it will
    // return the playback rate.
    //
    // If the playback rate changes while seeking, Edge will cache the playback
    // rate and use it after seeking.
    //
    // https://github.com/shaka-project/shaka-player/issues/951
    if (newRate == 0) {
      return;
    }

    if (this.playRateController_) {
      // The playback rate has changed. This could be us or someone else.
      // If this was us, setting the rate again will be a no-op.
      this.playRateController_.set(newRate);
    }

    const event = this.makeEvent_(shaka.util.FakeEvent.EventName.RateChange);
    this.dispatchEvent(event);
  }

  /**
   * Try updating the state history. If the player has not finished
   * initializing, this will be a no-op.
   *
   * @private
   */
  updateStateHistory_() {
    // If we have not finish initializing, this will be a no-op.
    if (!this.stats_) {
      return;
    }
    if (!this.bufferObserver_) {
      return;
    }

    const State = shaka.media.BufferingObserver.State;

    const history = this.stats_.getStateHistory();

    if (this.bufferObserver_.getState() == State.STARVING) {
      history.update('buffering');
    } else if (this.video_.paused) {
      history.update('paused');
    } else if (this.video_.ended) {
      history.update('ended');
    } else {
      history.update('playing');
    }
  }

  /**
   * Callback from Playhead.
   *
   * @private
   */
  onSeek_() {
    if (this.playheadObservers_) {
      this.playheadObservers_.notifyOfSeek();
    }
    if (this.streamingEngine_) {
      this.streamingEngine_.seeked();
    }
    if (this.bufferObserver_) {
      // If we seek into an unbuffered range, we should fire a 'buffering' event
      // immediately.  If StreamingEngine can buffer fast enough, we may not
      // update our buffering tracking otherwise.
      this.pollBufferState_();
    }
  }

  /**
   * Update AbrManager with variants while taking into account restrictions,
   * preferences, and ABR.
   *
   * On error, this dispatches an error event and returns false.
   *
   * @return {boolean} True if successful.
   * @private
   */
  updateAbrManagerVariants_() {
    try {
      goog.asserts.assert(this.manifest_, 'Manifest should exist by now!');
      this.checkRestrictedVariants_(this.manifest_);
    } catch (e) {
      this.onError_(e);
      return false;
    }

    const playableVariants = this.manifest_.variants.filter((variant) => {
      return shaka.util.StreamUtils.isPlayable(variant);
    });

    // Update the abr manager with newly filtered variants.
    const adaptationSet = this.currentAdaptationSetCriteria_.create(
        playableVariants);
    this.abrManager_.setVariants(Array.from(adaptationSet.values()));
    return true;
  }

  /**
   * Chooses a variant from all possible variants while taking into account
   * restrictions, preferences, and ABR.
   *
   * On error, this dispatches an error event and returns null.
   *
   * @return {?shaka.extern.Variant}
   * @private
   */
  chooseVariant_() {
    if (this.updateAbrManagerVariants_()) {
      return this.abrManager_.chooseVariant();
    } else {
      return null;
    }
  }

  /**
   * Re-apply restrictions to the variants, to re-enable variants that were
   * temporarily disabled due to network errors.
   * If any variants are enabled this way, a new variant might be chosen for
   * playback.
   * @private
   */
  checkVariants_() {
    const tracksChanged = shaka.util.StreamUtils.applyRestrictions(
        this.manifest_.variants, this.config_.restrictions, this.maxHwRes_);
    if (tracksChanged) {
      this.chooseVariant_();
    }
  }

  /**
   * Choose a text stream from all possible text streams while taking into
   * account user preference.
   *
   * @return {?shaka.extern.Stream}
   * @private
   */
  chooseTextStream_() {
    const subset = shaka.util.StreamUtils.filterStreamsByLanguageAndRole(
        this.manifest_.textStreams,
        this.currentTextLanguage_,
        this.currentTextRole_,
        this.currentTextForced_);
    return subset[0] || null;
  }

  /**
   * Chooses a new Variant.  If the new variant differs from the old one, it
   * adds the new one to the switch history and switches to it.
   *
   * Called after a config change, a key status event, or an explicit language
   * change.
   *
   * @private
   */
  chooseVariantAndSwitch_() {
    goog.asserts.assert(this.config_, 'Must not be destroyed');

    // Because we're running this after a config change (manual language
    // change) or a key status event, it is always okay to clear the buffer
    // here.
    const chosenVariant = this.chooseVariant_();
    if (chosenVariant) {
      this.switchVariant_(chosenVariant, /* fromAdaptation= */ true,
          /* clearBuffers= */ true, /* safeMargin= */ 0);
    }
  }

  /**
   * @param {shaka.extern.Variant} variant
   * @param {boolean} fromAdaptation
   * @param {boolean} clearBuffer
   * @param {number} safeMargin
   * @private
   */
  switchVariant_(variant, fromAdaptation, clearBuffer, safeMargin) {
    const currentVariant = this.streamingEngine_.getCurrentVariant();
    if (variant == currentVariant) {
      shaka.log.debug('Variant already selected.');
      // If you want to clear the buffer, we force to reselect the same variant
      if (clearBuffer) {
        this.streamingEngine_.switchVariant(variant, clearBuffer, safeMargin,
            /* force= */ true);
      }
      return;
    }

    // Add entries to the history.
    this.addVariantToSwitchHistory_(variant, fromAdaptation);
    this.streamingEngine_.switchVariant(variant, clearBuffer, safeMargin);
    let oldTrack = null;
    if (currentVariant) {
      oldTrack = shaka.util.StreamUtils.variantToTrack(currentVariant);
    }
    const newTrack = shaka.util.StreamUtils.variantToTrack(variant);

    if (fromAdaptation) {
      // Dispatch an 'adaptation' event
      this.onAdaptation_(oldTrack, newTrack);
    } else {
      // Dispatch a 'variantchanged' event
      this.onVariantChanged_(oldTrack, newTrack);
    }
  }

  /**
   * @param {AudioTrack} track
   * @private
   */
  switchHtml5Track_(track) {
    goog.asserts.assert(this.video_ && this.video_.audioTracks,
        'Video and video.audioTracks should not be null!');
    const audioTracks = Array.from(this.video_.audioTracks);
    const currentTrack = audioTracks.find((t) => t.enabled);

    // This will reset the "enabled" of other tracks to false.
    track.enabled = true;

    // AirPlay does not reset the "enabled" of other tracks to false, so
    // it must be changed by hand.
    if (track.id !== currentTrack.id) {
      currentTrack.enabled = false;
    }

    const oldTrack =
      shaka.util.StreamUtils.html5AudioTrackToTrack(currentTrack);
    const newTrack =
      shaka.util.StreamUtils.html5AudioTrackToTrack(track);
    this.onVariantChanged_(oldTrack, newTrack);
  }

  /**
   * Decide during startup if text should be streamed/shown.
   * @private
   */
  setInitialTextState_(initialVariant, initialTextStream) {
    // Check if we should show text (based on difference between audio and text
    // languages).
    if (initialTextStream) {
      if (initialVariant.audio && this.shouldInitiallyShowText_(
          initialVariant.audio, initialTextStream)) {
        this.isTextVisible_ = true;
      }
      if (this.isTextVisible_) {
        // If the cached value says to show text, then update the text displayer
        // since it defaults to not shown.
        this.mediaSourceEngine_.getTextDisplayer().setTextVisibility(true);
        goog.asserts.assert(this.shouldStreamText_(),
            'Should be streaming text');
      }
      this.onTextTrackVisibility_();
    } else {
      this.isTextVisible_ = false;
    }
  }

  /**
   * Check if we should show text on screen automatically.
   *
   * @param {shaka.extern.Stream} audioStream
   * @param {shaka.extern.Stream} textStream
   * @return {boolean}
   * @private
   */
  shouldInitiallyShowText_(audioStream, textStream) {
    const AutoShowText = shaka.config.AutoShowText;

    if (this.config_.autoShowText == AutoShowText.NEVER) {
      return false;
    }
    if (this.config_.autoShowText == AutoShowText.ALWAYS) {
      return true;
    }

    const LanguageUtils = shaka.util.LanguageUtils;

    /** @type {string} */
    const preferredTextLocale =
        LanguageUtils.normalize(this.config_.preferredTextLanguage);
    /** @type {string} */
    const textLocale = LanguageUtils.normalize(textStream.language);

    if (this.config_.autoShowText == AutoShowText.IF_PREFERRED_TEXT_LANGUAGE) {
      // Only the text language match matters.
      return LanguageUtils.areLanguageCompatible(
          textLocale,
          preferredTextLocale);
    }

    if (this.config_.autoShowText == AutoShowText.IF_SUBTITLES_MAY_BE_NEEDED) {
      /* The text should automatically be shown if the text is
       * language-compatible with the user's text language preference, but not
       * compatible with the audio.  These are cases where we deduce that
       * subtitles may be needed.
       *
       * For example:
       *   preferred | chosen | chosen |
       *   text      | text   | audio  | show
       *   -----------------------------------
       *   en-CA     | en     | jp     | true
       *   en        | en-US  | fr     | true
       *   fr-CA     | en-US  | jp     | false
       *   en-CA     | en-US  | en-US  | false
       *
       */
      /** @type {string} */
      const audioLocale = LanguageUtils.normalize(audioStream.language);

      return (
        LanguageUtils.areLanguageCompatible(textLocale, preferredTextLocale) &&
        !LanguageUtils.areLanguageCompatible(audioLocale, textLocale));
    }

    shaka.log.alwaysWarn('Invalid autoShowText setting!');
    return false;
  }

  /**
   * Callback from StreamingEngine.
   *
   * @private
   */
  onManifestUpdate_() {
    if (this.parser_ && this.parser_.update) {
      this.parser_.update();
    }
  }

  /**
   * Callback from StreamingEngine.
   *
   * @private
   */
  onSegmentAppended_(start, end, contentType) {
    // When we append a segment to media source (via streaming engine) we are
    // changing what data we have buffered, so notify the playhead of the
    // change.
    if (this.playhead_) {
      this.playhead_.notifyOfBufferingChange();
    }
    this.pollBufferState_();

    // Dispatch an event for users to consume, too.
    const data = new Map()
        .set('start', start)
        .set('end', end)
        .set('contentType', contentType);
    this.dispatchEvent(this.makeEvent_(
        shaka.util.FakeEvent.EventName.SegmentAppended, data));
  }

  /**
   * Callback from AbrManager.
   *
   * @param {shaka.extern.Variant} variant
   * @param {boolean=} clearBuffer
   * @param {number=} safeMargin Optional amount of buffer (in seconds) to
   *   retain when clearing the buffer.
   *   Defaults to 0 if not provided. Ignored if clearBuffer is false.
   * @private
   */
  switch_(variant, clearBuffer = false, safeMargin = 0) {
    shaka.log.debug('switch_');
    goog.asserts.assert(this.config_.abr.enabled,
        'AbrManager should not call switch while disabled!');
    goog.asserts.assert(this.manifest_, 'We need a manifest to switch ' +
                                        'variants.');

    if (!this.streamingEngine_) {
      // There's no way to change it.
      return;
    }

    if (variant == this.streamingEngine_.getCurrentVariant()) {
      // This isn't a change.
      return;
    }

    this.switchVariant_(variant, /* fromAdaptation= */ true,
        clearBuffer, safeMargin);
  }

  /**
   * Dispatches an 'adaptation' event.
   * @param {?shaka.extern.Track} from
   * @param {shaka.extern.Track} to
   * @private
   */
  onAdaptation_(from, to) {
    // Delay the 'adaptation' event so that StreamingEngine has time to absorb
    // the changes before the user tries to query it.
    const data = new Map()
        .set('oldTrack', from)
        .set('newTrack', to);
    if (this.lcevcDil_) {
      this.lcevcDil_.updateVariant(to);
    }
    const event =
        this.makeEvent_(shaka.util.FakeEvent.EventName.Adaptation, data);
    this.delayDispatchEvent_(event);
  }

  /**
   * Dispatches a 'trackschanged' event.
   * @private
   */
  onTracksChanged_() {
    // Delay the 'trackschanged' event so StreamingEngine has time to absorb the
    // changes before the user tries to query it.
    const event = this.makeEvent_(shaka.util.FakeEvent.EventName.TracksChanged);
    this.delayDispatchEvent_(event);
  }

  /**
   * Dispatches a 'variantchanged' event.
   * @param {?shaka.extern.Track} from
   * @param {shaka.extern.Track} to
   * @private
   */
  onVariantChanged_(from, to) {
    // Delay the 'variantchanged' event so StreamingEngine has time to absorb
    // the changes before the user tries to query it.
    const data = new Map()
        .set('oldTrack', from)
        .set('newTrack', to);
    if (this.lcevcDil_) {
      this.lcevcDil_.updateVariant(to);
    }

    const event =
        this.makeEvent_(shaka.util.FakeEvent.EventName.VariantChanged, data);
    this.delayDispatchEvent_(event);
  }

  /**
   * Dispatches a 'textchanged' event.
   * @private
   */
  onTextChanged_() {
    // Delay the 'textchanged' event so StreamingEngine time to absorb the
    // changes before the user tries to query it.
    const event = this.makeEvent_(shaka.util.FakeEvent.EventName.TextChanged);
    this.delayDispatchEvent_(event);
  }

  /** @private */
  onTextTrackVisibility_() {
    const event =
        this.makeEvent_(shaka.util.FakeEvent.EventName.TextTrackVisibility);
    this.delayDispatchEvent_(event);
  }

  /** @private */
  onAbrStatusChanged_() {
    const data = (new Map()).set('newStatus', this.config_.abr.enabled);
    this.delayDispatchEvent_(this.makeEvent_(
        shaka.util.FakeEvent.EventName.AbrStatusChanged, data));
  }

  /**
   * Tries to recover from NETWORK HTTP_ERROR, temporary disabling the current
   * problematic variant.
   * @param {!shaka.util.Error} error
   * @return {boolean}
   * @private
   */
  tryToRecoverFromError_(error) {
    if ((error.code != shaka.util.Error.Code.HTTP_ERROR &&
      error.code != shaka.util.Error.Code.SEGMENT_MISSING) ||
      error.category != shaka.util.Error.Category.NETWORK) {
      return false;
    }

    if (!navigator.onLine) {
      // Don't restrict variants if we're completely offline, or else we end up
      // rapidly restricting all of them.
      return false;
    }

    let maxDisabledTime = this.config_.streaming.maxDisabledTime;
    if (maxDisabledTime == 0) {
      if (error.code == shaka.util.Error.Code.SEGMENT_MISSING) {
        // Spec: https://datatracker.ietf.org/doc/html/draft-pantos-hls-rfc8216bis#section-6.3.3
        // The client SHOULD NOT attempt to load Media Segments that have been
        // marked with an EXT-X-GAP tag, or to load Partial Segments with a
        // GAP=YES attribute. Instead, clients are encouraged to look for
        // another Variant Stream of the same Rendition which does not have the
        // same gap, and play that instead.
        maxDisabledTime = 1;
      } else {
        return false;
      }
    }

    if (error.code == shaka.util.Error.Code.HTTP_ERROR) {
      shaka.log.debug('Recoverable NETWORK HTTP_ERROR, trying to recover...');
    }

    // Obtain the active variant and disable it from manifest variants
    const activeVariantTrack = this.getVariantTracks().find((t) => t.active);
    goog.asserts.assert(activeVariantTrack, 'Active variant should be found');
    const manifest = this.manifest_;
    for (const variant of manifest.variants) {
      if (variant.id === activeVariantTrack.id) {
        variant.disabledUntilTime = (Date.now() / 1000) + maxDisabledTime;
      }
    }

    // Apply restrictions in order to disable variants
    shaka.util.StreamUtils.applyRestrictions(
        manifest.variants, this.config_.restrictions, this.maxHwRes_);

    // Select for a new variant
    const chosenVariant = this.chooseVariant_();
    if (!chosenVariant) {
      shaka.log.warning('Not enough variants to recover from error');
      return false;
    }

    // Get the safeMargin to ensure a seamless playback
    const {video} = this.getBufferedInfo();
    const safeMargin =
        video.reduce((size, {start, end}) => size + end - start, 0);

    this.switchVariant_(chosenVariant, /* fromAdaptation= */ false,
        /* clearBuffers= */ true, /* safeMargin= */ safeMargin);

    this.checkVariantsTimer_.tickAfter(maxDisabledTime);
    return true;
  }

  /**
   * @param {!shaka.util.Error} error
   * @private
   */
  onError_(error) {
    goog.asserts.assert(error instanceof shaka.util.Error, 'Wrong error type!');

    // Errors dispatched after |destroy| is called are not meaningful and should
    // be safe to ignore.
    if (this.loadMode_ == shaka.Player.LoadMode.DESTROYED) {
      return;
    }


    if (this.tryToRecoverFromError_(error)) {
      error.handled = true;
      return;
    }

    const eventName = shaka.util.FakeEvent.EventName.Error;
    const event = this.makeEvent_(eventName, (new Map()).set('detail', error));
    this.dispatchEvent(event);
    if (event.defaultPrevented) {
      error.handled = true;
    }
  }

  /**
   * When we fire region events, we need to copy the information out of the
   * region to break the connection with the player's internal data. We do the
   * copy here because this is the transition point between the player and the
   * app.
   *
   * @param {!shaka.util.FakeEvent.EventName} eventName
   * @param {shaka.extern.TimelineRegionInfo} region
   *
   * @private
   */
  onRegionEvent_(eventName, region) {
    // Always make a copy to avoid exposing our internal data to the app.
    const clone = {
      schemeIdUri: region.schemeIdUri,
      value: region.value,
      startTime: region.startTime,
      endTime: region.endTime,
      id: region.id,
      eventElement: region.eventElement,
    };

    const data = (new Map()).set('detail', clone);
    this.dispatchEvent(this.makeEvent_(eventName, data));
  }

  /**
   * When notified of a media quality change we need to emit a
   * MediaQualityChange event to the app.
   *
   * @param {shaka.extern.MediaQualityInfo} mediaQuality
   * @param {number} position
   *
   * @private
   */
  onMediaQualityChange_(mediaQuality, position) {
    // Always make a copy to avoid exposing our internal data to the app.
    const clone = {
      bandwidth: mediaQuality.bandwidth,
      audioSamplingRate: mediaQuality.audioSamplingRate,
      codecs: mediaQuality.codecs,
      contentType: mediaQuality.contentType,
      frameRate: mediaQuality.frameRate,
      height: mediaQuality.height,
      mimeType: mediaQuality.mimeType,
      channelsCount: mediaQuality.channelsCount,
      pixelAspectRatio: mediaQuality.pixelAspectRatio,
      width: mediaQuality.width,
    };

    const data = new Map()
        .set('mediaQuality', clone)
        .set('position', position);

    this.dispatchEvent(this.makeEvent_(
        shaka.util.FakeEvent.EventName.MediaQualityChanged, data));
  }

  /**
   * Turn the media element's error object into a Shaka Player error object.
   *
   * @return {shaka.util.Error}
   * @private
   */
  videoErrorToShakaError_() {
    goog.asserts.assert(this.video_.error,
        'Video error expected, but missing!');
    if (!this.video_.error) {
      return null;
    }

    const code = this.video_.error.code;
    if (code == 1 /* MEDIA_ERR_ABORTED */) {
      // Ignore this error code, which should only occur when navigating away or
      // deliberately stopping playback of HTTP content.
      return null;
    }

    // Extra error information from MS Edge:
    let extended = this.video_.error.msExtendedCode;
    if (extended) {
      // Convert to unsigned:
      if (extended < 0) {
        extended += Math.pow(2, 32);
      }
      // Format as hex:
      extended = extended.toString(16);
    }

    // Extra error information from Chrome:
    const message = this.video_.error.message;

    return new shaka.util.Error(
        shaka.util.Error.Severity.CRITICAL,
        shaka.util.Error.Category.MEDIA,
        shaka.util.Error.Code.VIDEO_ERROR,
        code, extended, message);
  }

  /**
   * @param {!Event} event
   * @private
   */
  onVideoError_(event) {
    const error = this.videoErrorToShakaError_();
    if (!error) {
      return;
    }
    this.onError_(error);
  }

  /**
   * @param {!Object.<string, string>} keyStatusMap A map of hex key IDs to
   *   statuses.
   * @private
   */
  onKeyStatus_(keyStatusMap) {
    if (!this.streamingEngine_) {
      // We can't use this info to manage restrictions in src= mode, so ignore
      // it.
      return;
    }

    const keyIds = Object.keys(keyStatusMap);
    if (keyIds.length == 0) {
      shaka.log.warning(
          'Got a key status event without any key statuses, so we don\'t ' +
          'know the real key statuses. If we don\'t have all the keys, ' +
          'you\'ll need to set restrictions so we don\'t select those tracks.');
    }

    // If EME is using a synthetic key ID, the only key ID is '00' (a single 0
    // byte).  In this case, it is only used to report global success/failure.
    // See note about old platforms in: https://bit.ly/2tpez5Z
    const isGlobalStatus = keyIds.length == 1 && keyIds[0] == '00';
    if (isGlobalStatus) {
      shaka.log.warning(
          'Got a synthetic key status event, so we don\'t know the real key ' +
          'statuses. If we don\'t have all the keys, you\'ll need to set ' +
          'restrictions so we don\'t select those tracks.');
    }

    const restrictedStatuses = shaka.Player.restrictedStatuses_;
    let tracksChanged = false;

    // Only filter tracks for keys if we have some key statuses to look at.
    if (keyIds.length) {
      for (const variant of this.manifest_.variants) {
        const streams = shaka.util.StreamUtils.getVariantStreams(variant);

        for (const stream of streams) {
          const originalAllowed = variant.allowedByKeySystem;

          // Only update if we have key IDs for the stream.  If the keys aren't
          // all present, then the track should be restricted.
          if (stream.keyIds.size) {
            variant.allowedByKeySystem = true;

            for (const keyId of stream.keyIds) {
              const keyStatus = keyStatusMap[isGlobalStatus ? '00' : keyId];
              variant.allowedByKeySystem = variant.allowedByKeySystem &&
                  !!keyStatus && !restrictedStatuses.includes(keyStatus);
            }
          }

          if (originalAllowed != variant.allowedByKeySystem) {
            tracksChanged = true;
          }
        }  // for (const stream of streams)
      }  // for (const variant of this.manifest_.variants)
    }  // if (keyIds.size)

    if (tracksChanged) {
      const variantsUpdated = this.updateAbrManagerVariants_();
      if (!variantsUpdated) {
        return;
      }
    }

    const currentVariant = this.streamingEngine_.getCurrentVariant();
    if (currentVariant && !currentVariant.allowedByKeySystem) {
      shaka.log.debug('Choosing new streams after key status changed');
      this.chooseVariantAndSwitch_();
    }

    if (tracksChanged) {
      this.onTracksChanged_();
    }
  }

  /**
   * Callback from DrmEngine
   * @param {string} keyId
   * @param {number} expiration
   * @private
   */
  onExpirationUpdated_(keyId, expiration) {
    if (this.parser_ && this.parser_.onExpirationUpdated) {
      this.parser_.onExpirationUpdated(keyId, expiration);
    }

    const event =
        this.makeEvent_(shaka.util.FakeEvent.EventName.ExpirationUpdated);
    this.dispatchEvent(event);
  }

  /**
   * @return {boolean} true if we should stream text right now.
   * @private
   */
  shouldStreamText_() {
    return this.config_.streaming.alwaysStreamText || this.isTextTrackVisible();
  }

  /**
   * Applies playRangeStart and playRangeEnd to the given timeline. This will
   * only affect non-live content.
   *
   * @param {shaka.media.PresentationTimeline} timeline
   * @param {number} playRangeStart
   * @param {number} playRangeEnd
   *
   * @private
   */
  static applyPlayRange_(timeline, playRangeStart, playRangeEnd) {
    if (playRangeStart > 0) {
      if (timeline.isLive()) {
        shaka.log.warning(
            '|playRangeStart| has been configured for live content. ' +
            'Ignoring the setting.');
      } else {
        timeline.setUserSeekStart(playRangeStart);
      }
    }

    // If the playback has been configured to end before the end of the
    // presentation, update the duration unless it's live content.
    const fullDuration = timeline.getDuration();
    if (playRangeEnd < fullDuration) {
      if (timeline.isLive()) {
        shaka.log.warning(
            '|playRangeEnd| has been configured for live content. ' +
            'Ignoring the setting.');
      } else {
        timeline.setDuration(playRangeEnd);
      }
    }
  }

  /**
   * Checks if the variants are all restricted, and throw an appropriate
   * exception if so.
   *
   * @param {shaka.extern.Manifest} manifest
   *
   * @private
   */
  checkRestrictedVariants_(manifest) {
    const restrictedStatuses = shaka.Player.restrictedStatuses_;
    const keyStatusMap =
        this.drmEngine_ ? this.drmEngine_.getKeyStatuses() : {};
    const keyIds = Object.keys(keyStatusMap);
    const isGlobalStatus = keyIds.length && keyIds[0] == '00';

    let hasPlayable = false;
    let hasAppRestrictions = false;

    /** @type {!Set.<string>} */
    const missingKeys = new Set();

    /** @type {!Set.<string>} */
    const badKeyStatuses = new Set();

    for (const variant of manifest.variants) {
      // TODO: Combine with onKeyStatus_.
      const streams = [];
      if (variant.audio) {
        streams.push(variant.audio);
      }
      if (variant.video) {
        streams.push(variant.video);
      }

      for (const stream of streams) {
        if (stream.keyIds.size) {
          for (const keyId of stream.keyIds) {
            const keyStatus = keyStatusMap[isGlobalStatus ? '00' : keyId];
            if (!keyStatus) {
              missingKeys.add(keyId);
            } else if (restrictedStatuses.includes(keyStatus)) {
              badKeyStatuses.add(keyStatus);
            }
          }
        }  // if (stream.keyIds.size)
      }

      if (!variant.allowedByApplication) {
        hasAppRestrictions = true;
      } else if (variant.allowedByKeySystem) {
        hasPlayable = true;
      }
    }

    if (!hasPlayable) {
      /** @type {shaka.extern.RestrictionInfo} */
      const data = {
        hasAppRestrictions,
        missingKeys: Array.from(missingKeys),
        restrictedKeyStatuses: Array.from(badKeyStatuses),
      };
      throw new shaka.util.Error(
          shaka.util.Error.Severity.CRITICAL,
          shaka.util.Error.Category.MANIFEST,
          shaka.util.Error.Code.RESTRICTIONS_CANNOT_BE_MET,
          data);
    }
  }

  /**
   * Confirm some variants are playable. Otherwise, throw an exception.
   * @param {!shaka.extern.Manifest} manifest
   * @private
   */
  checkPlayableVariants_(manifest) {
    const valid = manifest.variants.some(shaka.util.StreamUtils.isPlayable);

    // If none of the variants are playable, throw
    // CONTENT_UNSUPPORTED_BY_BROWSER.
    if (!valid) {
      throw new shaka.util.Error(
          shaka.util.Error.Severity.CRITICAL,
          shaka.util.Error.Category.MANIFEST,
          shaka.util.Error.Code.CONTENT_UNSUPPORTED_BY_BROWSER);
    }
  }

  /**
   * Fire an event, but wait a little bit so that the immediate execution can
   * complete before the event is handled.
   *
   * @param {!shaka.util.FakeEvent} event
   * @private
   */
  async delayDispatchEvent_(event) {
    // Wait until the next interpreter cycle.
    await Promise.resolve();

    // Only dispatch the event if we are still alive.
    if (this.loadMode_ != shaka.Player.LoadMode.DESTROYED) {
      this.dispatchEvent(event);
    }
  }

  /**
   * Get the normalized languages for a group of tracks.
   *
   * @param {!Array.<?shaka.extern.Track>} tracks
   * @return {!Set.<string>}
   * @private
   */
  static getLanguagesFrom_(tracks) {
    const languages = new Set();

    for (const track of tracks) {
      if (track.language) {
        languages.add(shaka.util.LanguageUtils.normalize(track.language));
      } else {
        languages.add('und');
      }
    }

    return languages;
  }

  /**
   * Get all permutations of normalized languages and role for a group of
   * tracks.
   *
   * @param {!Array.<?shaka.extern.Track>} tracks
   * @return {!Array.<shaka.extern.LanguageRole>}
   * @private
   */
  static getLanguageAndRolesFrom_(tracks) {
    /** @type {!Map.<string, !Set>} */
    const languageToRoles = new Map();
    /** @type {!Map.<string, !Map.<string, string>>} */
    const languageRoleToLabel = new Map();

    for (const track of tracks) {
      let language = 'und';
      let roles = [];

      if (track.language) {
        language = shaka.util.LanguageUtils.normalize(track.language);
      }

      if (track.type == 'variant') {
        roles = track.audioRoles;
      } else {
        roles = track.roles;
      }

      if (!roles || !roles.length) {
        // We must have an empty role so that we will still get a language-role
        // entry from our Map.
        roles = [''];
      }

      if (!languageToRoles.has(language)) {
        languageToRoles.set(language, new Set());
      }

      for (const role of roles) {
        languageToRoles.get(language).add(role);
        if (track.label) {
          if (!languageRoleToLabel.has(language)) {
            languageRoleToLabel.set(language, new Map());
          }
          languageRoleToLabel.get(language).set(role, track.label);
        }
      }
    }

    // Flatten our map to an array of language-role pairs.
    const pairings = [];
    languageToRoles.forEach((roles, language) => {
      for (const role of roles) {
        let label = null;
        if (languageRoleToLabel.has(language) &&
            languageRoleToLabel.get(language).has(role)) {
          label = languageRoleToLabel.get(language).get(role);
        }
        pairings.push({language, role, label});
      }
    });
    return pairings;
  }

  /**
   * Assuming the player is playing content with media source, check if the
   * player has buffered enough content to make it to the end of the
   * presentation.
   *
   * @return {boolean}
   * @private
   */
  isBufferedToEndMS_() {
    goog.asserts.assert(
        this.video_,
        'We need a video element to get buffering information');
    goog.asserts.assert(
        this.mediaSourceEngine_,
        'We need a media source engine to get buffering information');
    goog.asserts.assert(
        this.manifest_,
        'We need a manifest to get buffering information');

    // This is a strong guarantee that we are buffered to the end, because it
    // means the playhead is already at that end.
    if (this.video_.ended) {
      return true;
    }

    // This means that MediaSource has buffered the final segment in all
    // SourceBuffers and is no longer accepting additional segments.
    if (this.mediaSourceEngine_.ended()) {
      return true;
    }

    // Live streams are "buffered to the end" when they have buffered to the
    // live edge or beyond (into the region covered by the presentation delay).
    if (this.manifest_.presentationTimeline.isLive()) {
      const liveEdge =
          this.manifest_.presentationTimeline.getSegmentAvailabilityEnd();
      const bufferEnd =
          shaka.media.TimeRangesUtils.bufferEnd(this.video_.buffered);

      if (bufferEnd != null && bufferEnd >= liveEdge) {
        return true;
      }
    }

    return false;
  }

  /**
   * Assuming the player is playing content with src=, check if the player has
   * buffered enough content to make it to the end of the presentation.
   *
   * @return {boolean}
   * @private
   */
  isBufferedToEndSrc_() {
    goog.asserts.assert(
        this.video_,
        'We need a video element to get buffering information');

    // This is a strong guarantee that we are buffered to the end, because it
    // means the playhead is already at that end.
    if (this.video_.ended) {
      return true;
    }

    // If we have buffered to the duration of the content, it means we will have
    // enough content to buffer to the end of the presentation.
    const bufferEnd =
        shaka.media.TimeRangesUtils.bufferEnd(this.video_.buffered);

    // Because Safari's native HLS reports slightly inaccurate values for
    // bufferEnd here, we use a fudge factor.  Without this, we can end up in a
    // buffering state at the end of the stream.  See issue #2117.
    // TODO: Try to remove the fudge here once we no longer manage buffering
    // state above the browser with playbackRate=0.
    const fudge = 1;  // 1000 ms
    return bufferEnd != null && bufferEnd >= this.video_.duration - fudge;
  }

  /**
   * Create an error for when we purposely interrupt a load operation.
   *
   * @return {!shaka.util.Error}
   * @private
   */
  createAbortLoadError_() {
    return new shaka.util.Error(
        shaka.util.Error.Severity.CRITICAL,
        shaka.util.Error.Category.PLAYER,
        shaka.util.Error.Code.LOAD_INTERRUPTED);
  }

  /**
   * Key
   * ----------------------
   * D   : Detach Node
   * A   : Attach Node
   * MS  : Media Source Node
   * P   : Manifest Parser Node
   * M   : Manifest Node
   * DRM : Drm Engine Node
   * L   : Load Node
   * U   : Unloading Node
   * SRC : Src Equals Node
   *
   * Graph Topology
   * ----------------------
   *
   *        [SRC]-----+
   *         ^        |
   *         |        v
   * [D]<-->[A]<-----[U]
   *         |        ^
   *         v        |
   *        [MS]------+
   *         |        |
   *         v        |
   *        [P]-------+
   *         |        |
   *         v        |
   *        [M]-------+
   *         |        |
   *         v        |
   *        [DRM]-----+
   *         |        |
   *         v        |
   *        [L]-------+
   *
   * @param {!shaka.routing.Node} currentlyAt
   * @param {shaka.routing.Payload} currentlyWith
   * @param {!shaka.routing.Node} wantsToBeAt
   * @param {shaka.routing.Payload} wantsToHave
   * @return {?shaka.routing.Node}
   * @private
   */
  getNextStep_(currentlyAt, currentlyWith, wantsToBeAt, wantsToHave) {
    let next = null;

    // Detach is very simple, either stay in detach (because |detach| was called
    // while in detached) or go somewhere that requires us to attach to an
    // element.
    if (currentlyAt == this.detachNode_) {
      next = wantsToBeAt == this.detachNode_ ?
             this.detachNode_ :
             this.attachNode_;
    }

    if (currentlyAt == this.attachNode_) {
      next = this.getNextAfterAttach_(wantsToBeAt, currentlyWith, wantsToHave);
    }

    if (currentlyAt == this.mediaSourceNode_) {
      next = this.getNextAfterMediaSource_(
          wantsToBeAt, currentlyWith, wantsToHave);
    }

    if (currentlyAt == this.parserNode_) {
      next = this.getNextMatchingAllDependencies_(
          /* destination= */ this.loadNode_,
          /* next= */ this.manifestNode_,
          /* reset= */ this.unloadNode_,
          /* goingTo= */ wantsToBeAt,
          /* has= */ currentlyWith,
          /* wants= */ wantsToHave);
    }

    if (currentlyAt == this.manifestNode_) {
      next = this.getNextMatchingAllDependencies_(
          /* destination= */ this.loadNode_,
          /* next= */ this.drmNode_,
          /* reset= */ this.unloadNode_,
          /* goingTo= */ wantsToBeAt,
          /* has= */ currentlyWith,
          /* wants= */ wantsToHave);
    }

    // For DRM, we have two options "load" or "unload". If all our constraints
    // are met, we can go to "load". If anything is off, we must go back to
    // "unload" to reset.
    if (currentlyAt == this.drmNode_) {
      next = this.getNextMatchingAllDependencies_(
          /* destination= */ this.loadNode_,
          /* next= */ this.loadNode_,
          /* reset= */ this.unloadNode_,
          /* goingTo= */ wantsToBeAt,
          /* has= */ currentlyWith,
          /* wants= */ wantsToHave);
    }

    // For DRM w/ src= playback, we only care about destination and media
    // element.
    if (currentlyAt == this.srcEqualsDrmNode_) {
      if (wantsToBeAt == this.srcEqualsNode_ &&
          currentlyWith.mediaElement == wantsToHave.mediaElement) {
        next = this.srcEqualsNode_;
      } else {
        next = this.unloadNode_;
      }
    }

    // After we load content, always go through unload because we can't safely
    // use components after we have started playback.
    if (currentlyAt == this.loadNode_ || currentlyAt == this.srcEqualsNode_) {
      next = this.unloadNode_;
    }

    if (currentlyAt == this.unloadNode_) {
      next = this.getNextAfterUnload_(wantsToBeAt, currentlyWith, wantsToHave);
    }

    goog.asserts.assert(next, 'Missing next step!');
    return next;
  }

  /**
   * @param {!shaka.routing.Node} goingTo
   * @param {shaka.routing.Payload} has
   * @param {shaka.routing.Payload} wants
   * @return {?shaka.routing.Node}
   * @private
   */
  getNextAfterAttach_(goingTo, has, wants) {
    // Attach and detach are the only two nodes that we can directly go
    // back-and-forth between.
    if (goingTo == this.detachNode_) {
      return this.detachNode_;
    }

    // If we are going anywhere other than detach, then we need the media
    // element to match, if they don't match, we need to go through detach
    // first.
    if (has.mediaElement != wants.mediaElement) {
      return this.detachNode_;
    }

    // If we are already in attached, and someone calls |attach| again (to the
    // same video element), we can handle the redundant request by re-entering
    // our current state.
    if (goingTo == this.attachNode_) {
      return this.attachNode_;
    }

    // The next step from attached to loaded is through media source.
    if (goingTo == this.mediaSourceNode_ || goingTo == this.loadNode_) {
      return this.mediaSourceNode_;
    }

    // If we are going to src=, then we should set up DRM first.  This will
    // support cases like FairPlay HLS on Safari.
    if (goingTo == this.srcEqualsNode_) {
      return this.srcEqualsDrmNode_;
    }

    // We are missing a rule, the null will get caught by a common check in
    // the routing system.
    return null;
  }

  /**
   * @param {!shaka.routing.Node} goingTo
   * @param {shaka.routing.Payload} has
   * @param {shaka.routing.Payload} wants
   * @return {?shaka.routing.Node}
   * @private
   */
  getNextAfterMediaSource_(goingTo, has, wants) {
    // We can only go to parse manifest or unload. If we want to go to load and
    // we have the right media element, we can go to parse manifest. If we
    // don't, no matter where we want to go, we must go through unload.
    if (goingTo == this.loadNode_ && has.mediaElement == wants.mediaElement) {
      return this.parserNode_;
    }

    // Right now the unload node is responsible for tearing down all playback
    // components (including media source). So since we have created media
    // source, we need to unload since our dependencies are not compatible.
    //
    // TODO: We are structured this way to maintain a historic structure. Going
    //       forward, there is no reason to restrict ourselves to this. Going
    //       forward we should explore breaking apart |onUnload| and develop
    //       more meaningful terminology around tearing down playback resources.
    return this.unloadNode_;
  }

  /**
   * After unload there are only two options, attached or detached. This choice
   * is based on whether or not we have a media element. If we have a media
   * element, then we go to attach. If we don't have a media element, we go to
   * detach.
   *
   * @param {!shaka.routing.Node} goingTo
   * @param {shaka.routing.Payload} has
   * @param {shaka.routing.Payload} wants
   * @return {?shaka.routing.Node}
   * @private
   */
  getNextAfterUnload_(goingTo, has, wants) {
    // If we don't want a media element, detach.
    // If we have the wrong media element, detach.
    // Otherwise it means we want to attach to a media element and it is safe to
    // do so.
    return !wants.mediaElement || has.mediaElement != wants.mediaElement ?
           this.detachNode_ :
           this.attachNode_;
  }

  /**
   * A general method used to handle routing when we can either than one step
   * toward our destination (while all our dependencies match) or go to a node
   * that will reset us so we can try again.
   *
   * @param {!shaka.routing.Node} destinationNode
   *   What |goingTo| must be for us to step toward |nextNode|. Otherwise we
   *   will go to |resetNode|.
   * @param {!shaka.routing.Node} nextNode
   *   The node we will go to next if |goingTo == destinationNode| and all
   *   dependencies match.
   * @param {!shaka.routing.Node} resetNode
   *   The node we will go to next if |goingTo != destinationNode| or any
   *   dependency does not match.
   * @param {!shaka.routing.Node} goingTo
   *   The node that the walker is trying to go to.
   * @param {shaka.routing.Payload} has
   *   The payload that the walker currently has.
   * @param {shaka.routing.Payload} wants
   *   The payload that the walker wants to have when iy gets to |goingTo|.
   * @return {shaka.routing.Node}
   * @private
   */
  getNextMatchingAllDependencies_(destinationNode, nextNode, resetNode, goingTo,
      has, wants) {
    if (goingTo == destinationNode &&
        has.mediaElement == wants.mediaElement &&
        has.uri == wants.uri &&
        has.mimeType == wants.mimeType) {
      return nextNode;
    }

    return resetNode;
  }

  /**
   * @return {shaka.routing.Payload}
   * @private
   */
  static createEmptyPayload_() {
    return {
      mediaElement: null,
      mimeType: null,
      startTime: null,
      startTimeOfLoad: NaN,
      uri: null,
    };
  }

  /**
   * Using a promise, wrap the listeners returned by |Walker.startNewRoute|.
   * This will work for most usages in |Player| but should not be used for
   * special cases.
   *
   * This will connect |onCancel|, |onEnd|, |onError|, and |onSkip| with
   * |resolve| and |reject| but will leave |onStart| unset.
   *
   * @param {shaka.routing.Walker.Listeners} listeners
   * @return {!Promise}
   * @private
   */
  wrapWalkerListenersWithPromise_(listeners) {
    return new Promise((resolve, reject) => {
      listeners.onCancel = () => reject(this.createAbortLoadError_());
      listeners.onEnd = () => resolve();
      listeners.onError = (e) => reject(e);
      listeners.onSkip = () => reject(this.createAbortLoadError_());
    });
  }
};

/**
 * In order to know what method of loading the player used for some content, we
 * have this enum. It lets us know if content has not been loaded, loaded with
 * media source, or loaded with src equals.
 *
 * This enum has a low resolution, because it is only meant to express the
 * outer limits of the various states that the player is in. For example, when
 * someone calls a public method on player, it should not matter if they have
 * initialized drm engine, it should only matter if they finished loading
 * content.
 *
 * @enum {number}
 * @export
 */
shaka.Player.LoadMode = {
  'DESTROYED': 0,
  'NOT_LOADED': 1,
  'MEDIA_SOURCE': 2,
  'SRC_EQUALS': 3,
};

/**
 * The typical buffering threshold.  When we have less than this buffered (in
 * seconds), we enter a buffering state.  This specific value is based on manual
 * testing and evaluation across a variety of platforms.
 *
 * To make the buffering logic work in all cases, this "typical" threshold will
 * be overridden if the rebufferingGoal configuration is too low.
 *
 * @const {number}
 * @private
 */
shaka.Player.TYPICAL_BUFFERING_THRESHOLD_ = 0.5;

/**
 * @define {string} A version number taken from git at compile time.
 * @export
 */
shaka.Player.version = 'v4.2.0-uncompiled';

// Initialize the deprecation system using the version string we just set
// on the player.
shaka.Deprecate.init(shaka.Player.version);


/**
 * These are the EME key statuses that represent restricted playback.
 * 'usable', 'released', 'output-downscaled', 'status-pending' are statuses
 * of the usable keys.  'expired' status is being handled separately in
 * DrmEngine.
 *
 * @const {!Array.<string>}
 * @private
 */
shaka.Player.restrictedStatuses_ = ['output-restricted', 'internal-error'];


/** @private {!Object.<string, function():*>} */
shaka.Player.supportPlugins_ = {};


/** @private {?shaka.extern.IAdManager.Factory} */
shaka.Player.adManagerFactory_ = null;


/**
 * @const {!Object.<string, string>}
 * @private
 */
shaka.Player.SRC_EQUAL_EXTENSIONS_TO_MIME_TYPES_ = {
  'mp4': 'video/mp4',
  'm4v': 'video/mp4',
  'm4a': 'audio/mp4',
  'webm': 'video/webm',
  'weba': 'audio/webm',
  'mkv': 'video/webm', // Chromium browsers supports it.
  'ts': 'video/mp2t',
  'ogv': 'video/ogg',
  'ogg': 'audio/ogg',
  'mpg': 'video/mpeg',
  'mpeg': 'video/mpeg',
  'm3u8': 'application/x-mpegurl',
  'mpd': 'application/dash+xml',
  'mp3': 'audio/mpeg',
  'aac': 'audio/aac',
  'flac': 'audio/flac',
  'wav': 'audio/wav',
};


/**
 * @const {!Object.<string, string>}
 * @private
 */
shaka.Player.TEXT_EXTENSIONS_TO_MIME_TYPES_ = {
  'sbv': 'text/x-subviewer',
  'srt': 'text/srt',
  'vtt': 'text/vtt',
  'webvtt': 'text/vtt',
  'ttml': 'application/ttml+xml',
  'lrc': 'application/x-subtitle-lrc',
  'ssa': 'text/x-ssa',
  'ass': 'text/x-ssa',
};


/**
 * @const {string}
 */
shaka.Player.TextTrackLabel = 'Shaka Player TextTrack';<|MERGE_RESOLUTION|>--- conflicted
+++ resolved
@@ -1695,13 +1695,9 @@
         textDisplayer,
         (metadata, offset, endTime) => {
           this.processTimedMetadataMediaSrc_(metadata, offset, endTime);
-<<<<<<< HEAD
         },
         this.lcevcDil_);
-=======
-        });
     mediaSourceEngine.configure(this.config_.mediaSource);
->>>>>>> 3582f0a7
     const {segmentRelativeVttTiming} = this.config_.manifest;
     mediaSourceEngine.setSegmentRelativeVttTiming(segmentRelativeVttTiming);
 
