/**
 * @license
 * Copyright 2016 Google Inc.
 *
 * Licensed under the Apache License, Version 2.0 (the "License");
 * you may not use this file except in compliance with the License.
 * You may obtain a copy of the License at
 *
 *     http://www.apache.org/licenses/LICENSE-2.0
 *
 * Unless required by applicable law or agreed to in writing, software
 * distributed under the License is distributed on an "AS IS" BASIS,
 * WITHOUT WARRANTIES OR CONDITIONS OF ANY KIND, either express or implied.
 * See the License for the specific language governing permissions and
 * limitations under the License.
 */

goog.provide('shaka.net.NetworkingEngine');

goog.require('goog.Uri');
goog.require('goog.asserts');
goog.require('shaka.log');
goog.require('shaka.net.Backoff');
goog.require('shaka.util.AbortableOperation');
goog.require('shaka.util.ArrayUtils');
goog.require('shaka.util.ConfigUtils');
goog.require('shaka.util.Error');
goog.require('shaka.util.IDestroyable');
goog.require('shaka.util.OperationManager');


/**
 * NetworkingEngine wraps all networking operations.  This accepts plugins that
 * handle the actual request.  A plugin is registered using registerScheme.
 * Each scheme has at most one plugin to handle the request.
 *
 * @param {function(number, number)=} onSegmentDownloaded Called
 *   when a segment is downloaded. Passed the duration, in milliseconds, that
 *   the request took, and the total number of bytes transferred.
 *
 * @struct
 * @constructor
 * @implements {shaka.util.IDestroyable}
 * @export
 */
shaka.net.NetworkingEngine = function(onSegmentDownloaded) {
  /** @private {boolean} */
  this.destroyed_ = false;

  /** @private {!shaka.util.OperationManager} */
  this.operationManager_ = new shaka.util.OperationManager();

  /** @private {!Array.<shaka.extern.RequestFilter>} */
  this.requestFilters_ = [];

  /** @private {!Array.<shaka.extern.ResponseFilter>} */
  this.responseFilters_ = [];

  /** @private {?function(number, number)} */
  this.onSegmentDownloaded_ = onSegmentDownloaded || null;
};


/**
 * Request types.  Allows a filter to decide which requests to read/alter.
 *
 * @enum {number}
 * @export
 */
shaka.net.NetworkingEngine.RequestType = {
  'MANIFEST': 0,
  'SEGMENT': 1,
  'LICENSE': 2,
  'APP': 3,
  'TIMING': 4,
};


/**
 * Priority level for network scheme plugins.
 * If multiple plugins are provided for the same scheme, only the
 * highest-priority one is used.
 *
 * @enum {number}
 * @export
 */
shaka.net.NetworkingEngine.PluginPriority = {
  'FALLBACK': 1,
  'PREFERRED': 2,
<<<<<<< HEAD
  'APPLICATION': 3
=======
  'APPLICATION': 3,
>>>>>>> e9f6e58d
};


/**
 * @typedef {{
 *   plugin: shaka.extern.SchemePlugin,
 *   priority: number
 * }}
 * @property {shaka.extern.SchemePlugin} plugin
 *   The associated plugin.
 * @property {number} priority
 *   The plugin's priority.
 */
shaka.net.NetworkingEngine.SchemeObject;


/**
 * Contains the scheme plugins.
 *
 * @private {!Object.<string, shaka.net.NetworkingEngine.SchemeObject>}
 */
shaka.net.NetworkingEngine.schemes_ = {};


/**
 * Registers a scheme plugin.  This plugin will handle all requests with the
 * given scheme.  If a plugin with the same scheme already exists, it is
 * replaced, unless the existing plugin is of higher priority.
 * If no priority is provided, this defaults to the highest priority of
 * APPLICATION.
 *
 * @param {string} scheme
 * @param {shaka.extern.SchemePlugin} plugin
 * @param {number=} priority
 * @export
 */
shaka.net.NetworkingEngine.registerScheme =
    function(scheme, plugin, priority) {
  goog.asserts.assert(priority == undefined || priority > 0,
      'explicit priority must be > 0');
  priority =
      priority || shaka.net.NetworkingEngine.PluginPriority.APPLICATION;
  let existing = shaka.net.NetworkingEngine.schemes_[scheme];
  if (!existing || priority >= existing.priority) {
    shaka.net.NetworkingEngine.schemes_[scheme] = {
      priority: priority,
      plugin: plugin,
    };
  }
};


/**
 * Removes a scheme plugin.
 *
 * @param {string} scheme
 * @export
 */
shaka.net.NetworkingEngine.unregisterScheme = function(scheme) {
  delete shaka.net.NetworkingEngine.schemes_[scheme];
};


/**
 * Registers a new request filter.  All filters are applied in the order they
 * are registered.
 *
 * @param {shaka.extern.RequestFilter} filter
 * @export
 */
shaka.net.NetworkingEngine.prototype.registerRequestFilter = function(filter) {
  this.requestFilters_.push(filter);
};


/**
 * Removes a request filter.
 *
 * @param {shaka.extern.RequestFilter} filter
 * @export
 */
shaka.net.NetworkingEngine.prototype.unregisterRequestFilter =
    function(filter) {
  shaka.util.ArrayUtils.remove(this.requestFilters_, filter);
};


/**
 * Clears all request filters.
 *
 * @export
 */
shaka.net.NetworkingEngine.prototype.clearAllRequestFilters = function() {
  this.requestFilters_ = [];
};


/**
 * Registers a new response filter.  All filters are applied in the order they
 * are registered.
 *
 * @param {shaka.extern.ResponseFilter} filter
 * @export
 */
shaka.net.NetworkingEngine.prototype.registerResponseFilter = function(filter) {
  this.responseFilters_.push(filter);
};


/**
 * Removes a response filter.
 *
 * @param {shaka.extern.ResponseFilter} filter
 * @export
 */
shaka.net.NetworkingEngine.prototype.unregisterResponseFilter =
    function(filter) {
  shaka.util.ArrayUtils.remove(this.responseFilters_, filter);
};


/**
 * Clears all response filters.
 *
 * @export
 */
shaka.net.NetworkingEngine.prototype.clearAllResponseFilters = function() {
  this.responseFilters_ = [];
};


/**
 * Gets a copy of the default retry parameters.
 *
 * @return {shaka.extern.RetryParameters}
 *
 * NOTE: The implementation moved to shaka.net.Backoff to avoid a circular
 * dependency between the two classes.
 */
shaka.net.NetworkingEngine.defaultRetryParameters =
    shaka.net.Backoff.defaultRetryParameters;


/**
 * Makes a simple network request for the given URIs.
 *
 * @param {!Array.<string>} uris
 * @param {shaka.extern.RetryParameters} retryParams
 * @return {shaka.extern.Request}
 */
shaka.net.NetworkingEngine.makeRequest = function(
    uris, retryParams) {
  return {
    uris: uris,
    method: 'GET',
    body: null,
    headers: {},
    allowCrossSiteCredentials: false,
    retryParameters: retryParams,
  };
};


/**
 * @override
 * @export
 */
shaka.net.NetworkingEngine.prototype.destroy = function() {
  this.destroyed_ = true;
  this.requestFilters_ = [];
  this.responseFilters_ = [];
  return this.operationManager_.destroy();
};


/**
 * Shims return values from requests to look like Promises, so that callers have
 * time to update to the new operation-based API.
 *
 * @param {!shaka.extern.IAbortableOperation.<shaka.extern.Response>} operation
 * @return {!shaka.extern.IAbortableOperation.<shaka.extern.Response>}
 * @private
 */
shaka.net.NetworkingEngine.shimRequests_ = function(operation) {
  // TODO: remove in v2.5
  operation.then = (onSuccess, onError) => {
    shaka.log.alwaysWarn('The network request interface has changed!  Please ' +
                         'update your application to the new interface, ' +
                         'which allows operations to be aborted.  Support ' +
                         'for the old API will be removed in v2.5.');
    return operation.promise.then(onSuccess, onError);
  };
  operation.catch = (onError) => {
    shaka.log.alwaysWarn('The network request interface has changed!  Please ' +
                         'update your application to the new interface, ' +
                         'which allows operations to be aborted.  Support ' +
                         'for the old API will be removed in v2.5.');
    return operation.promise.catch(onError);
  };
  return operation;
};


/**
 * Makes a network request and returns the resulting data.
 *
 * @param {shaka.net.NetworkingEngine.RequestType} type
 * @param {shaka.extern.Request} request
 * @return {!shaka.extern.IAbortableOperation.<shaka.extern.Response>}
 * @export
 */
shaka.net.NetworkingEngine.prototype.request = function(type, request) {
  let cloneObject = shaka.util.ConfigUtils.cloneObject;

  // Reject all requests made after destroy is called.
  if (this.destroyed_) {
    return shaka.net.NetworkingEngine.shimRequests_(
        shaka.util.AbortableOperation.aborted());
  }

  goog.asserts.assert(request.uris && request.uris.length,
                      'Request without URIs!');

  // If a request comes from outside the library, some parameters may be left
  // undefined.  To make it easier for application developers, we will fill them
  // in with defaults if necessary.
  //
  // We clone retryParameters and uris so that if a filter modifies the request,
  // it doesn't contaminate future requests.
  request.method = request.method || 'GET';
  request.headers = request.headers || {};
  request.retryParameters = request.retryParameters ?
      cloneObject(request.retryParameters) :
      shaka.net.NetworkingEngine.defaultRetryParameters();
  request.uris = cloneObject(request.uris);

  let requestFilterOperation = this.filterRequest_(type, request);
  let requestOperation = requestFilterOperation.chain(
      () => this.makeRequestWithRetry_(type, request));
  let responseFilterOperation = requestOperation.chain(
      (response) => this.filterResponse_(type, response));

  // Keep track of time spent in filters.
  let requestFilterStartTime = Date.now();
  let requestFilterMs = 0;
  requestFilterOperation.promise.then(() => {
    requestFilterMs = Date.now() - requestFilterStartTime;
  }, () => {});  // Silence errors in this fork of the Promise chain.

  let responseFilterStartTime = 0;
  requestOperation.promise.then(() => {
    responseFilterStartTime = Date.now();
  }, () => {});  // Silence errors in this fork of the Promise chain.

  let operation = responseFilterOperation.chain((response) => {
    let responseFilterMs = Date.now() - responseFilterStartTime;

    response.timeMs += requestFilterMs;
    response.timeMs += responseFilterMs;

    if (this.onSegmentDownloaded_ && !response.fromCache &&
        type == shaka.net.NetworkingEngine.RequestType.SEGMENT) {
      this.onSegmentDownloaded_(response.timeMs, response.data.byteLength);
    }

    return response;
  }, (e) => {
    // Any error thrown from elsewhere should be recategorized as CRITICAL here.
    // This is because by the time it gets here, we've exhausted retries.
    if (e) {
      goog.asserts.assert(e instanceof shaka.util.Error, 'Wrong error type');
      e.severity = shaka.util.Error.Severity.CRITICAL;
    }

    throw e;
  });

  // Add the operation to the manager for later cleanup.
  this.operationManager_.manage(operation);
  return shaka.net.NetworkingEngine.shimRequests_(operation);
};


/**
 * @param {shaka.net.NetworkingEngine.RequestType} type
 * @param {shaka.extern.Request} request
 * @return {!shaka.extern.IAbortableOperation.<undefined>}
 * @private
 */
shaka.net.NetworkingEngine.prototype.filterRequest_ = function(type, request) {
  let filterOperation = shaka.util.AbortableOperation.completed(undefined);

  this.requestFilters_.forEach((requestFilter) => {
    // Request filters are run sequentially.
    filterOperation =
        filterOperation.chain(() => requestFilter(type, request));
  });

  // Catch any errors thrown by request filters, and substitute
  // them with a Shaka-native error.
  return filterOperation.chain(undefined, (e) => {
    if (e && e.code == shaka.util.Error.Code.OPERATION_ABORTED) {
      // Don't change anything if the operation was aborted.
      throw e;
    }

    throw new shaka.util.Error(
        shaka.util.Error.Severity.CRITICAL,
        shaka.util.Error.Category.NETWORK,
        shaka.util.Error.Code.REQUEST_FILTER_ERROR, e);
  });
};


/**
 * @param {shaka.net.NetworkingEngine.RequestType} type
 * @param {shaka.extern.Request} request
 * @return {!shaka.extern.IAbortableOperation.<shaka.extern.Response>}
 * @private
 */
shaka.net.NetworkingEngine.prototype.makeRequestWithRetry_ =
    function(type, request) {
  let backoff = new shaka.net.Backoff(
      request.retryParameters, /* autoReset */ false);
  let index = 0;
  return this.send_(type, request, backoff, index, /* lastError */ null);
};


/**
 * Sends the given request to the correct plugin and retry using Backoff.
 *
 * @param {shaka.net.NetworkingEngine.RequestType} type
 * @param {shaka.extern.Request} request
 * @param {!shaka.net.Backoff} backoff
 * @param {number} index
 * @param {?shaka.util.Error} lastError
 * @return {!shaka.extern.IAbortableOperation.<shaka.extern.Response>}
 * @private
 */
shaka.net.NetworkingEngine.prototype.send_ = function(
    type, request, backoff, index, lastError) {
  let uri = new goog.Uri(request.uris[index]);
  let scheme = uri.getScheme();

  if (!scheme) {
    // If there is no scheme, infer one from the location.
    scheme = shaka.net.NetworkingEngine.getLocationProtocol_();
    goog.asserts.assert(scheme[scheme.length - 1] == ':',
                        'location.protocol expected to end with a colon!');
    // Drop the colon.
    scheme = scheme.slice(0, -1);

    // Override the original URI to make the scheme explicit.
    uri.setScheme(scheme);
    request.uris[index] = uri.toString();
  }

  let object = shaka.net.NetworkingEngine.schemes_[scheme];
  let plugin = object ? object.plugin : null;
  if (!plugin) {
    return shaka.util.AbortableOperation.failed(
        new shaka.util.Error(
            shaka.util.Error.Severity.CRITICAL,
            shaka.util.Error.Category.NETWORK,
            shaka.util.Error.Code.UNSUPPORTED_SCHEME,
            uri));
  }


  // Every attempt must have an associated backoff.attempt() call so that the
  // accounting is correct.
  let backoffOperation =
      shaka.util.AbortableOperation.notAbortable(backoff.attempt());

  let startTimeMs;
  let sendOperation = backoffOperation.chain(() => {
    if (this.destroyed_) {
      return shaka.util.AbortableOperation.aborted();
    }

    startTimeMs = Date.now();
    let operation = plugin(request.uris[index], request, type);

    // Backward compatibility with older scheme plugins.
    // TODO: remove in v2.5
    if (operation.promise == undefined) {
      shaka.log.alwaysWarn('The scheme plugin interface has changed!  Please ' +
                           'update your scheme plugins to the new interface ' +
                           'to add support for abort().  Support for the old ' +
                           'plugin interface will be removed in v2.5.');

      // The return was just a promise, so wrap it into an operation.
      let schemePromise = /** @type {!Promise} */(operation);
      operation = shaka.util.AbortableOperation.notAbortable(schemePromise);
    }
    return operation;
  }).chain((response) => {
    if (response.timeMs == undefined) {
      response.timeMs = Date.now() - startTimeMs;
    }
    return response;
  }, (error) => {
    if (error && error.code == shaka.util.Error.Code.OPERATION_ABORTED) {
      // Don't change anything if the operation was aborted.
      throw error;
    }

    if (this.destroyed_) {
      return shaka.util.AbortableOperation.aborted();
    }

    if (error && error.severity == shaka.util.Error.Severity.RECOVERABLE) {
      // Move to the next URI.
      index = (index + 1) % request.uris.length;
      let shakaError = /** @type {shaka.util.Error} */(error);
      return this.send_(type, request, backoff, index, shakaError);
    }

    // The error was not recoverable, so do not try again.
    // Rethrow the error so the Promise chain stays rejected.
    throw error || lastError;
  });

  return sendOperation;
};


/**
 * @param {shaka.net.NetworkingEngine.RequestType} type
 * @param {shaka.extern.Response} response
 * @return {!shaka.extern.IAbortableOperation.<shaka.extern.Response>}
 * @private
 */
shaka.net.NetworkingEngine.prototype.filterResponse_ =
    function(type, response) {
  let filterOperation = shaka.util.AbortableOperation.completed(undefined);

  this.responseFilters_.forEach((responseFilter) => {
    // Response filters are run sequentially.
    filterOperation =
        filterOperation.chain(() => responseFilter(type, response));
  });

  return filterOperation.chain(() => {
    // If successful, return the filtered response.
    return response;
  }, (e) => {
    // Catch any errors thrown by request filters, and substitute
    // them with a Shaka-native error.

    if (e && e.code == shaka.util.Error.Code.OPERATION_ABORTED) {
      // Don't change anything if the operation was aborted.
      throw e;
    }

    // The error is assumed to be critical if the original wasn't a Shaka error.
    let severity = shaka.util.Error.Severity.CRITICAL;
    if (e instanceof shaka.util.Error) {
      severity = e.severity;
    }

    throw new shaka.util.Error(
        severity,
        shaka.util.Error.Category.NETWORK,
        shaka.util.Error.Code.RESPONSE_FILTER_ERROR, e);
  });
};


/**
 * This is here only for testability.  We can't mock location in our tests on
 * all browsers, so instead we mock this.
 *
 * @return {string} The value of location.protocol.
 * @private
 */
shaka.net.NetworkingEngine.getLocationProtocol_ = function() {
  return location.protocol;
};<|MERGE_RESOLUTION|>--- conflicted
+++ resolved
@@ -87,11 +87,7 @@
 shaka.net.NetworkingEngine.PluginPriority = {
   'FALLBACK': 1,
   'PREFERRED': 2,
-<<<<<<< HEAD
-  'APPLICATION': 3
-=======
   'APPLICATION': 3,
->>>>>>> e9f6e58d
 };
 
 
