/**
 * @license
 * Copyright 2016 Google Inc.
 *
 * Licensed under the Apache License, Version 2.0 (the "License");
 * you may not use this file except in compliance with the License.
 * You may obtain a copy of the License at
 *
 *     http://www.apache.org/licenses/LICENSE-2.0
 *
 * Unless required by applicable law or agreed to in writing, software
 * distributed under the License is distributed on an "AS IS" BASIS,
 * WITHOUT WARRANTIES OR CONDITIONS OF ANY KIND, either express or implied.
 * See the License for the specific language governing permissions and
 * limitations under the License.
 */

goog.provide('shaka.media.TextEngine');

goog.require('goog.asserts');
goog.require('shaka.log');
goog.require('shaka.util.IDestroyable');



/**
 * Manages text parsers and cues.
 *
 * @struct
 * @constructor
 * @param {TextTrack} track
 * @param {boolean} useRelativeCueTimestamps
 * @param {Object} overrideCueRegion
 * @implements {shaka.util.IDestroyable}
 */
<<<<<<< HEAD
shaka.media.TextEngine = function(track, mimeType, useRelativeCueTimestamps, 
        overrideCueRegion) {
=======
shaka.media.TextEngine = function(track, useRelativeCueTimestamps) {
>>>>>>> 12652a93
  /** @private {?shaka.media.TextEngine.TextParser} */
  this.parser_ = null;

  /** @private {TextTrack} */
  this.track_ = track;

  /** @private {number} */
  this.timestampOffset_ = 0;

  /** @private {number} */
  this.appendWindowEnd_ = Infinity;

  /** @private {?number} */
  this.bufferStart_ = null;

  /** @private {?number} */
  this.bufferEnd_ = null;

  /** @private {boolean} */
  this.useRelativeCueTimestamps_ = useRelativeCueTimestamps;

  /** @private {Object} */
  this.overrideCueRegion_ = overrideCueRegion;
};


/**
 * Parses a text buffer into an array of cues.
 *
 * @typedef {
 *   function(ArrayBuffer, number, ?number,
 *            ?number, boolean, Object):!Array.<!TextTrackCue>
 * }
 * @exportDoc
 */
shaka.media.TextEngine.TextParser;


/** @private {!Object.<string, !shaka.media.TextEngine.TextParser>} */
shaka.media.TextEngine.parserMap_ = {};


/**
 * @param {string} mimeType
 * @param {!shaka.media.TextEngine.TextParser} parser
 * @export
 */
shaka.media.TextEngine.registerParser = function(mimeType, parser) {
  shaka.media.TextEngine.parserMap_[mimeType] = parser;
};


/**
 * @param {string} mimeType
 * @export
 */
shaka.media.TextEngine.unregisterParser = function(mimeType) {
  delete shaka.media.TextEngine.parserMap_[mimeType];
};


/**
 * @param {string} mimeType
 * @return {boolean}
 */
shaka.media.TextEngine.isTypeSupported = function(mimeType) {
  return !!shaka.media.TextEngine.parserMap_[mimeType];
};


/**
 * Creates a cue using the best platform-specific interface available.
 *
 * @param {number} startTime
 * @param {number} endTime
 * @param {string} payload
 * @return {TextTrackCue} or null if the parameters were invalid.
 * @export
 */
shaka.media.TextEngine.makeCue = function(startTime, endTime, payload) {
  if (startTime >= endTime) {
    // IE/Edge will throw in this case.
    // See issue #501
    shaka.log.warning('Invalid cue times: ' + startTime + ' - ' + endTime);
    return null;
  }

  return new shaka.media.TextEngine.CueConstructor(
      startTime, endTime, payload);
};


/** @type {function(new:TextTrackCue, number, number, string)} */
shaka.media.TextEngine.CueConstructor = window.VTTCue || window.TextTrackCue;


/** @override */
shaka.media.TextEngine.prototype.destroy = function() {
  if (this.track_) {
    this.removeWhere_(function(cue) { return true; });
  }

  this.parser_ = null;
  this.track_ = null;

  return Promise.resolve();
};


/**
 * Initialize the parser.  This can be called multiple times, but must be called
 * at least once before appendBuffer.
 *
 * @param {string} mimeType
 */
shaka.media.TextEngine.prototype.initParser = function(mimeType) {
  this.parser_ = shaka.media.TextEngine.parserMap_[mimeType];

  // This should not happen if type negotiation is working as it should.
  goog.asserts.assert(this.parser_,
                      'Text type negotiation should have happened already');
};


/**
 * @param {ArrayBuffer} buffer
 * @param {?number} startTime
 * @param {?number} endTime
 * @return {!Promise}
 */
shaka.media.TextEngine.prototype.appendBuffer =
    function(buffer, startTime, endTime) {
  goog.asserts.assert(this.parser_, 'The parser should already be initialized');

  var offset = this.timestampOffset_;

  // Start the operation asynchronously to avoid blocking the caller.
  return Promise.resolve().then(function() {
    // Check that TextEngine hasn't been destroyed.
    if (!this.track_) return;

    // Parse the buffer and add the new cues.
    var cues = this.parser_(buffer,
                            offset,
                            startTime,
                            endTime,
                            this.useRelativeCueTimestamps_,
                            this.overrideCueRegion_);

    if (startTime == null || endTime == null) {
      // Init segments will not have start/end times passed
      return;
    }

    for (var i = 0; i < cues.length; ++i) {
      if (cues[i].startTime >= this.appendWindowEnd_) break;
      this.track_.addCue(cues[i]);
    }

    // NOTE: We update the buffered range from the start and end times passed
    // down from the segment reference, not with the start and end times of the
    // parsed cues.  This is important because some segments may contain no
    // cues, but we must still consider those ranges buffered.
    if (this.bufferStart_ == null) {
      this.bufferStart_ = startTime;
    } else {
      // We already had something in buffer, and we assume we are extending the
      // range from the end.
      goog.asserts.assert((startTime - this.bufferEnd_) <= 1,
                          'There should not be a gap in text references >1s');
    }
    this.bufferEnd_ = Math.min(endTime, this.appendWindowEnd_);
  }.bind(this));
};


/**
 * @param {number} start
 * @param {number} end
 * @return {!Promise}
 */
shaka.media.TextEngine.prototype.remove = function(start, end) {
  // Start the operation asynchronously to avoid blocking the caller.
  return Promise.resolve().then(function() {
    // Check that TextEngine hasn't been destroyed.
    if (!this.track_) return;

    this.removeWhere_(function(cue) {
      if (cue.startTime >= end || cue.endTime <= start) {
        // Outside the remove range.  Hang on to it.
        return false;
      }
      return true;
    });

    if (this.bufferStart_ == null) {
      goog.asserts.assert(this.bufferEnd_ == null,
                          'end must be null if start is null');
    } else {
      goog.asserts.assert(this.bufferEnd_ != null,
                          'end must be non-null if start is non-null');

      // Update buffered range.
      if (end <= this.bufferStart_ || start >= this.bufferEnd_) {
        // No intersection.  Nothing was removed.
      } else if (start <= this.bufferStart_ && end >= this.bufferEnd_) {
        // We wiped out everything.
        goog.asserts.assert(
            this.track_.cues.length == 0, 'should be no cues left');
        this.bufferStart_ = this.bufferEnd_ = null;
      } else if (start <= this.bufferStart_ && end < this.bufferEnd_) {
        // We removed from the beginning of the range.
        this.bufferStart_ = end;
      } else if (start > this.bufferStart_ && end >= this.bufferEnd_) {
        // We removed from the end of the range.
        this.bufferEnd_ = start;
      } else {
        // We removed from the middle?  StreamingEngine isn't supposed to.
        goog.asserts.assert(
            false, 'removal from the middle is not supported by TextEngine');
      }
    }
  }.bind(this));
};


/** @param {number} timestampOffset */
shaka.media.TextEngine.prototype.setTimestampOffset =
    function(timestampOffset) {
  this.timestampOffset_ = timestampOffset;
};


/** @param {number} windowEnd */
shaka.media.TextEngine.prototype.setAppendWindowEnd =
    function(windowEnd) {
  this.appendWindowEnd_ = windowEnd;
};


/**
 * @return {?number} Time in seconds of the beginning of the buffered range,
 *   or null if nothing is buffered.
 */
shaka.media.TextEngine.prototype.bufferStart = function() {
  return this.bufferStart_;
};


/**
 * @return {?number} Time in seconds of the end of the buffered range,
 *   or null if nothing is buffered.
 */
shaka.media.TextEngine.prototype.bufferEnd = function() {
  return this.bufferEnd_;
};


/**
 * @param {number} t A timestamp
 * @return {number} Number of seconds ahead of 't' we have buffered
 */
shaka.media.TextEngine.prototype.bufferedAheadOf = function(t) {
  if (this.bufferEnd_ == null || this.bufferEnd_ < t) return 0;

  goog.asserts.assert(
      this.bufferStart_ != null, 'start should not be null if end is not null');

  if (t < this.bufferStart_) return 0;

  return this.bufferEnd_ - t;
};


/**
 * Remove all cues for which the matching function returns true.
 *
 * @param {function(!TextTrackCue):boolean} predicate
 * @private
 */
shaka.media.TextEngine.prototype.removeWhere_ = function(predicate) {
  var cues = this.track_.cues;
  var removeMe = [];

  // Remove these in another loop to avoid mutating the TextTrackCueList
  // while iterating over it.  This allows us to avoid making assumptions
  // about whether or not this.track_.remove() will alter that list.
  for (var i = 0; i < cues.length; ++i) {
    if (predicate(cues[i])) {
      removeMe.push(cues[i]);
    }
  }

  for (var i = 0; i < removeMe.length; ++i) {
    this.track_.removeCue(removeMe[i]);
  }
};<|MERGE_RESOLUTION|>--- conflicted
+++ resolved
@@ -33,12 +33,8 @@
  * @param {Object} overrideCueRegion
  * @implements {shaka.util.IDestroyable}
  */
-<<<<<<< HEAD
-shaka.media.TextEngine = function(track, mimeType, useRelativeCueTimestamps, 
+shaka.media.TextEngine = function(track, useRelativeCueTimestamps,
         overrideCueRegion) {
-=======
-shaka.media.TextEngine = function(track, useRelativeCueTimestamps) {
->>>>>>> 12652a93
   /** @private {?shaka.media.TextEngine.TextParser} */
   this.parser_ = null;
 
