/*! @license
 * Shaka Player
 * Copyright 2016 Google LLC
 * SPDX-License-Identifier: Apache-2.0
 */

goog.provide('shaka.media.MediaSourceEngine');

goog.require('goog.asserts');
goog.require('shaka.log');
goog.require('shaka.media.Capabilities');
goog.require('shaka.media.ContentWorkarounds');
goog.require('shaka.media.ClosedCaptionParser');
goog.require('shaka.media.IClosedCaptionParser');
goog.require('shaka.media.ManifestParser');
goog.require('shaka.media.SegmentReference');
goog.require('shaka.media.TimeRangesUtils');
goog.require('shaka.media.Transmuxer');
goog.require('shaka.text.TextEngine');
goog.require('shaka.util.BufferUtils');
goog.require('shaka.util.Destroyer');
goog.require('shaka.util.Error');
goog.require('shaka.util.EventManager');
goog.require('shaka.util.Functional');
goog.require('shaka.util.IDestroyable');
goog.require('shaka.util.Id3Utils');
goog.require('shaka.util.ManifestParserUtils');
goog.require('shaka.util.MimeUtils');
goog.require('shaka.util.Mp4BoxParsers');
goog.require('shaka.util.Mp4Parser');
goog.require('shaka.util.Platform');
goog.require('shaka.util.PublicPromise');
goog.require('shaka.util.TsParser');
goog.require('shaka.lcevc.Dil');


/**
 * @summary
 * MediaSourceEngine wraps all operations on MediaSource and SourceBuffers.
 * All asynchronous operations return a Promise, and all operations are
 * internally synchronized and serialized as needed.  Operations that can
 * be done in parallel will be done in parallel.
 *
 * @implements {shaka.util.IDestroyable}
 */
shaka.media.MediaSourceEngine = class {
  /**
   * @param {HTMLMediaElement} video The video element, whose source is tied to
   *   MediaSource during the lifetime of the MediaSourceEngine.
   * @param {!shaka.extern.TextDisplayer} textDisplayer
   *    The text displayer that will be used with the text engine.
   *    MediaSourceEngine takes ownership of the displayer. When
   *    MediaSourceEngine is destroyed, it will destroy the displayer.
   * @param {!function(!Array.<shaka.extern.ID3Metadata>, number, ?number)=}
   *    onMetadata
   * @param {?shaka.lcevc.Dil} [lcevcDil] Optional -  LCEVC Dil Object
   *
   */
  constructor(video, textDisplayer, onMetadata, lcevcDil) {
    /** @private {HTMLMediaElement} */
    this.video_ = video;

    /** @private {?shaka.extern.MediaSourceConfiguration} */
    this.config_ = null;

    /** @private {shaka.extern.TextDisplayer} */
    this.textDisplayer_ = textDisplayer;

    /** @private {!Object.<shaka.util.ManifestParserUtils.ContentType,
                           SourceBuffer>} */
    this.sourceBuffers_ = {};

    /** @private {!Object.<shaka.util.ManifestParserUtils.ContentType,
                           string>} */
    this.sourceBufferTypes_ = {};


    /** @private {!Object.<shaka.util.ManifestParserUtils.ContentType,
                           boolean>} */
    this.expectedEncryption_ = {};

    /** @private {shaka.text.TextEngine} */
    this.textEngine_ = null;

    /** @private {boolean} */
    this.segmentRelativeVttTiming_ = false;

    const onMetadataNoOp = (metadata, timestampOffset, segmentEnd) => {};

    /** @private {!function(!Array.<shaka.extern.ID3Metadata>,
                    number, ?number)} */
    this.onMetadata_ = onMetadata || onMetadataNoOp;

    /** @private {?shaka.lcevc.Dil} */
    this.lcevcDil_ = lcevcDil || null;

    /**
     * @private {!Object.<string,
     *                    !Array.<shaka.media.MediaSourceEngine.Operation>>}
     */
    this.queues_ = {};

    /** @private {shaka.util.EventManager} */
    this.eventManager_ = new shaka.util.EventManager();

    /** @private {!Object.<string, !shaka.media.Transmuxer>} */
    this.transmuxers_ = {};

    /** @private {?shaka.media.IClosedCaptionParser} */
    this.captionParser_ = null;

    /** @private {!shaka.util.PublicPromise} */
    this.mediaSourceOpen_ = new shaka.util.PublicPromise();

    /** @private {MediaSource} */
    this.mediaSource_ = this.createMediaSource(this.mediaSourceOpen_);

    /** @type {!shaka.util.Destroyer} */
    this.destroyer_ = new shaka.util.Destroyer(() => this.doDestroy_());

    /** @private {string} */
    this.url_ = '';

    /** @private {boolean} */
    this.sequenceMode_ = false;

    /** @private {string} */
    this.manifestType_ = shaka.media.ManifestParser.UNKNOWN;

    /** @private {!shaka.util.PublicPromise.<number>} */
    this.textSequenceModeOffset_ = new shaka.util.PublicPromise();
  }

  /**
   * Create a MediaSource object, attach it to the video element, and return it.
   * Resolves the given promise when the MediaSource is ready.
   *
   * Replaced by unit tests.
   *
   * @param {!shaka.util.PublicPromise} p
   * @return {!MediaSource}
   */
  createMediaSource(p) {
    const mediaSource = new MediaSource();

    // Set up MediaSource on the video element.
    this.eventManager_.listenOnce(
        mediaSource, 'sourceopen', () => this.onSourceOpen_(p));

    // Store the object URL for releasing it later.
    this.url_ = shaka.media.MediaSourceEngine.createObjectURL(mediaSource);

    this.video_.src = this.url_;

    return mediaSource;
  }

  /**
   * @param {!shaka.util.PublicPromise} p
   * @private
   */
  onSourceOpen_(p) {
    // Release the object URL that was previously created, to prevent memory
    // leak.
    // createObjectURL creates a strong reference to the MediaSource object
    // inside the browser.  Setting the src of the video then creates another
    // reference within the video element.  revokeObjectURL will remove the
    // strong reference to the MediaSource object, and allow it to be
    // garbage-collected later.
    URL.revokeObjectURL(this.url_);
    p.resolve();
  }

  /**
   * Checks if a certain type is supported.
   *
   * @param {shaka.extern.Stream} stream
   * @return {boolean}
   */
  static isStreamSupported(stream) {
    const fullMimeType = shaka.util.MimeUtils.getFullType(
        stream.mimeType, stream.codecs);
    const extendedMimeType = shaka.util.MimeUtils.getExtendedType(stream);
    return shaka.text.TextEngine.isTypeSupported(fullMimeType) ||
        shaka.media.Capabilities.isTypeSupported(extendedMimeType) ||
        shaka.media.Transmuxer.isSupported(fullMimeType, stream.type);
  }

  /**
   * Returns a map of MediaSource support for well-known types.
   *
   * @return {!Object.<string, boolean>}
   */
  static probeSupport() {
    const testMimeTypes = [
      // MP4 types
      'video/mp4; codecs="avc1.42E01E"',
      'video/mp4; codecs="avc3.42E01E"',
      'video/mp4; codecs="hev1.1.6.L93.90"',
      'video/mp4; codecs="hvc1.1.6.L93.90"',
      'video/mp4; codecs="hev1.2.4.L153.B0"; eotf="smpte2084"',  // HDR HEVC
      'video/mp4; codecs="hvc1.2.4.L153.B0"; eotf="smpte2084"',  // HDR HEVC
      'video/mp4; codecs="vp9"',
      'video/mp4; codecs="vp09.00.10.08"',
      'video/mp4; codecs="av01.0.01M.08"',
      'audio/mp4; codecs="mp4a.40.2"',
      'audio/mp4; codecs="ac-3"',
      'audio/mp4; codecs="ec-3"',
      'audio/mp4; codecs="opus"',
      'audio/mp4; codecs="flac"',
      // WebM types
      'video/webm; codecs="vp8"',
      'video/webm; codecs="vp9"',
      'video/webm; codecs="vp09.00.10.08"',
      'audio/webm; codecs="vorbis"',
      'audio/webm; codecs="opus"',
      // MPEG2 TS types (video/ is also used for audio: https://bit.ly/TsMse)
      'video/mp2t; codecs="avc1.42E01E"',
      'video/mp2t; codecs="avc3.42E01E"',
      'video/mp2t; codecs="hvc1.1.6.L93.90"',
      'video/mp2t; codecs="mp4a.40.2"',
      'video/mp2t; codecs="ac-3"',
      'video/mp2t; codecs="ec-3"',
      // WebVTT types
      'text/vtt',
      'application/mp4; codecs="wvtt"',
      // TTML types
      'application/ttml+xml',
      'application/mp4; codecs="stpp"',
      // Containerless types
      ...shaka.media.MediaSourceEngine.RAW_FORMATS,
    ];

    const support = {};
    for (const type of testMimeTypes) {
      if (shaka.util.Platform.supportsMediaSource()) {
        // Our TextEngine is only effective for MSE platforms at the moment.
        if (shaka.text.TextEngine.isTypeSupported(type)) {
          support[type] = true;
        } else {
          support[type] = shaka.media.Capabilities.isTypeSupported(type) ||
                          shaka.media.Transmuxer.isSupported(type);
        }
      } else {
        support[type] = shaka.util.Platform.supportsMediaType(type);
      }

      const basicType = type.split(';')[0];
      support[basicType] = support[basicType] || support[type];
    }

    return support;
  }

  /** @override */
  destroy() {
    return this.destroyer_.destroy();
  }

  /** @private */
  async doDestroy_() {
    const Functional = shaka.util.Functional;

    const cleanup = [];

    for (const contentType in this.queues_) {
      // Make a local copy of the queue and the first item.
      const q = this.queues_[contentType];
      const inProgress = q[0];

      // Drop everything else out of the original queue.
      this.queues_[contentType] = q.slice(0, 1);

      // We will wait for this item to complete/fail.
      if (inProgress) {
        cleanup.push(inProgress.p.catch(Functional.noop));
      }

      // The rest will be rejected silently if possible.
      for (const item of q.slice(1)) {
        item.p.reject(shaka.util.Destroyer.destroyedError());
      }
    }

    if (this.textEngine_) {
      cleanup.push(this.textEngine_.destroy());
    }
    if (this.textDisplayer_) {
      cleanup.push(this.textDisplayer_.destroy());
    }

    for (const contentType in this.transmuxers_) {
      cleanup.push(this.transmuxers_[contentType].destroy());
    }


    await Promise.all(cleanup);
    if (this.eventManager_) {
      this.eventManager_.release();
      this.eventManager_ = null;
    }

    if (this.video_) {
      // "unload" the video element.
      this.video_.removeAttribute('src');
      this.video_.load();
      this.video_ = null;
    }

    this.config_ = null;
    this.mediaSource_ = null;
    this.textEngine_ = null;
    this.textDisplayer_ = null;
    this.sourceBuffers_ = {};
    this.transmuxers_ = {};
    this.captionParser_ = null;
    if (goog.DEBUG) {
      for (const contentType in this.queues_) {
        goog.asserts.assert(
            this.queues_[contentType].length == 0,
            contentType + ' queue should be empty after destroy!');
      }
    }
    this.queues_ = {};

    // This object is owned by Player
    this.lcevcDil_ = null;
  }

  /**
   * @return {!Promise} Resolved when MediaSource is open and attached to the
   *   media element.  This process is actually initiated by the constructor.
   */
  open() {
    return this.mediaSourceOpen_;
  }

  /**
   * Initialize MediaSourceEngine.
   *
   * Note that it is not valid to call this multiple times, except to add or
   * reinitialize text streams.
   *
   * @param {!Map.<shaka.util.ManifestParserUtils.ContentType,
   *               shaka.extern.Stream>} streamsByType
   *   A map of content types to streams.  All streams must be supported
   *   according to MediaSourceEngine.isStreamSupported.
   * @param {boolean=} sequenceMode
   *   If true, the media segments are appended to the SourceBuffer in strict
   *   sequence.
   * @param {string=} manifestType
   *   Indicates the type of the manifest.
   *
   * @return {!Promise}
   */
<<<<<<< HEAD
  async init(streamsByType, forceTransmux, sequenceMode=false,
      manifestType=shaka.media.ManifestParser.UNKNOWN) {
=======
  async init(streamsByType, sequenceMode=false) {
>>>>>>> bd75032d
    const ContentType = shaka.util.ManifestParserUtils.ContentType;

    await this.mediaSourceOpen_;

    this.sequenceMode_ = sequenceMode;
    this.manifestType_ = manifestType;

    for (const contentType of streamsByType.keys()) {
      const stream = streamsByType.get(contentType);
      goog.asserts.assert(
          shaka.media.MediaSourceEngine.isStreamSupported(stream),
          'Type negotiation should happen before MediaSourceEngine.init!');

      let mimeType = shaka.util.MimeUtils.getFullType(
          stream.mimeType, stream.codecs);
      if (contentType == ContentType.TEXT) {
        this.reinitText(mimeType, sequenceMode);
      } else {
<<<<<<< HEAD
        let needTransmux = forceTransmux;
        if (!sequenceMode &&
            shaka.media.MediaSourceEngine.RAW_FORMATS.includes(mimeType)) {
          needTransmux = true;
        }
        if ((needTransmux || !MediaSource.isTypeSupported(mimeType)) &&
=======
        const forceTransmux = this.config_.forceTransmux;
        if ((forceTransmux ||
            !shaka.media.Capabilities.isTypeSupported(mimeType)) &&
>>>>>>> bd75032d
            shaka.media.Transmuxer.isSupported(mimeType, contentType)) {
          this.transmuxers_[contentType] =
              new shaka.media.Transmuxer(mimeType);
          mimeType =
              shaka.media.Transmuxer.convertCodecs(contentType, mimeType);
        }
        const type = mimeType + this.config_.sourceBufferExtraFeatures;
        const sourceBuffer = this.mediaSource_.addSourceBuffer(type);

        this.eventManager_.listen(
            sourceBuffer, 'error',
            () => this.onError_(contentType));
        this.eventManager_.listen(
            sourceBuffer, 'updateend',
            () => this.onUpdateEnd_(contentType));
        this.sourceBuffers_[contentType] = sourceBuffer;
        this.sourceBufferTypes_[contentType] = mimeType;
        this.queues_[contentType] = [];
        this.expectedEncryption_[contentType] = !!stream.drmInfos.length;
      }
    }
  }

  /**
   * Called by the Player to provide an updated configuration any time it
   * changes. Must be called at least once before init().
   *
   * @param {shaka.extern.MediaSourceConfiguration} config
   */
  configure(config) {
    this.config_ = config;
  }

  /**
   * Reinitialize the TextEngine for a new text type.
   * @param {string} mimeType
   * @param {boolean} sequenceMode
   */
  reinitText(mimeType, sequenceMode) {
    if (!this.textEngine_) {
      this.textEngine_ = new shaka.text.TextEngine(this.textDisplayer_);
    }
    this.textEngine_.initParser(mimeType, sequenceMode,
        this.segmentRelativeVttTiming_);
  }

  /**
   * @return {boolean} True if the MediaSource is in an "ended" state, or if the
   *   object has been destroyed.
   */
  ended() {
    return this.mediaSource_ ? this.mediaSource_.readyState == 'ended' : true;
  }

  /**
   * Gets the first timestamp in buffer for the given content type.
   *
   * @param {shaka.util.ManifestParserUtils.ContentType} contentType
   * @return {?number} The timestamp in seconds, or null if nothing is buffered.
   */
  bufferStart(contentType) {
    const ContentType = shaka.util.ManifestParserUtils.ContentType;
    if (contentType == ContentType.TEXT) {
      return this.textEngine_.bufferStart();
    }
    return shaka.media.TimeRangesUtils.bufferStart(
        this.getBuffered_(contentType));
  }

  /**
   * Gets the last timestamp in buffer for the given content type.
   *
   * @param {shaka.util.ManifestParserUtils.ContentType} contentType
   * @return {?number} The timestamp in seconds, or null if nothing is buffered.
   */
  bufferEnd(contentType) {
    const ContentType = shaka.util.ManifestParserUtils.ContentType;
    if (contentType == ContentType.TEXT) {
      return this.textEngine_.bufferEnd();
    }
    return shaka.media.TimeRangesUtils.bufferEnd(
        this.getBuffered_(contentType));
  }

  /**
   * Determines if the given time is inside the buffered range of the given
   * content type.
   *
   * @param {shaka.util.ManifestParserUtils.ContentType} contentType
   * @param {number} time Playhead time
   * @return {boolean}
   */
  isBuffered(contentType, time) {
    const ContentType = shaka.util.ManifestParserUtils.ContentType;
    if (contentType == ContentType.TEXT) {
      return this.textEngine_.isBuffered(time);
    } else {
      const buffered = this.getBuffered_(contentType);
      return shaka.media.TimeRangesUtils.isBuffered(buffered, time);
    }
  }

  /**
   * Computes how far ahead of the given timestamp is buffered for the given
   * content type.
   *
   * @param {shaka.util.ManifestParserUtils.ContentType} contentType
   * @param {number} time
   * @return {number} The amount of time buffered ahead in seconds.
   */
  bufferedAheadOf(contentType, time) {
    const ContentType = shaka.util.ManifestParserUtils.ContentType;
    if (contentType == ContentType.TEXT) {
      return this.textEngine_.bufferedAheadOf(time);
    } else {
      const buffered = this.getBuffered_(contentType);
      return shaka.media.TimeRangesUtils.bufferedAheadOf(buffered, time);
    }
  }

  /**
   * Returns info about what is currently buffered.
   * @return {shaka.extern.BufferedInfo}
   */
  getBufferedInfo() {
    const ContentType = shaka.util.ManifestParserUtils.ContentType;
    const TimeRangesUtils = shaka.media.TimeRangesUtils;

    const info = {
      total: TimeRangesUtils.getBufferedInfo(this.video_.buffered),
      audio: TimeRangesUtils.getBufferedInfo(
          this.getBuffered_(ContentType.AUDIO)),
      video: TimeRangesUtils.getBufferedInfo(
          this.getBuffered_(ContentType.VIDEO)),
      text: [],
    };

    if (this.textEngine_) {
      const start = this.textEngine_.bufferStart();
      const end = this.textEngine_.bufferEnd();

      if (start != null && end != null) {
        info.text.push({start: start, end: end});
      }
    }
    return info;
  }

  /**
   * @param {shaka.util.ManifestParserUtils.ContentType} contentType
   * @return {TimeRanges} The buffered ranges for the given content type, or
   *   null if the buffered ranges could not be obtained.
   * @private
   */
  getBuffered_(contentType) {
    try {
      return this.sourceBuffers_[contentType].buffered;
    } catch (exception) {
      if (contentType in this.sourceBuffers_) {
        // Note: previous MediaSource errors may cause access to |buffered| to
        // throw.
        shaka.log.error('failed to get buffered range for ' + contentType,
            exception);
      }
      return null;
    }
  }

  /**
   * Create a new closed caption parser. This will ONLY be replaced by tests as
   * a way to inject fake closed caption parser instances.
   *
   * @param {string} mimeType
   * @return {!shaka.media.IClosedCaptionParser}
   */
  getCaptionParser(mimeType) {
    return new shaka.media.ClosedCaptionParser(mimeType);
  }

  /**
   * Enqueue an operation to append data to the SourceBuffer.
   * Start and end times are needed for TextEngine, but not for MediaSource.
   * Start and end times may be null for initialization segments; if present
   * they are relative to the presentation timeline.
   *
   * @param {shaka.util.ManifestParserUtils.ContentType} contentType
   * @param {!BufferSource} data
   * @param {?shaka.media.SegmentReference} reference The segment reference
   *   we are appending, or null for init segments
   * @param {?boolean} hasClosedCaptions True if the buffer contains CEA closed
   *   captions
   * @param {boolean=} seeked True if we just seeked
   * @param {boolean=} adaptation True if we just automatically switched active
   *   variant(s).
   * @return {!Promise}
   */
  async appendBuffer(
      contentType, data, reference, hasClosedCaptions, seeked = false,
      adaptation = false) {
    const ContentType = shaka.util.ManifestParserUtils.ContentType;

    if (contentType == ContentType.TEXT) {
      if (this.sequenceMode_) {
        // This won't be known until the first video segment is appended.
        const offset = await this.textSequenceModeOffset_;
        this.textEngine_.setTimestampOffset(offset);
      }
      await this.textEngine_.appendBuffer(
          data,
          reference ? reference.startTime : null,
          reference ? reference.endTime : null);
      return;
    }

    const needTimestampOffsetCalculation = !this.sequenceMode_ &&
        this.manifestType_ == shaka.media.ManifestParser.HLS;

    let timestampOffset = this.sourceBuffers_[contentType].timestampOffset;

    const uint8ArrayData = shaka.util.BufferUtils.toUint8(data);
    let mimeType = this.sourceBufferTypes_[contentType];
    if (this.transmuxers_[contentType]) {
      mimeType = this.transmuxers_[contentType].getOrginalMimeType();
    }
    if (shaka.media.MediaSourceEngine.RAW_FORMATS.includes(mimeType)) {
      const frames = shaka.util.Id3Utils.getID3Frames(uint8ArrayData);
      if (frames.length && reference) {
        if (needTimestampOffsetCalculation) {
          const metadataTimestamp = frames.find((frame) => {
            return frame.description ===
                'com.apple.streaming.transportStreamTimestamp';
          });
          if (metadataTimestamp && metadataTimestamp.data) {
            const calculatedTimestampOffset = reference.startTime -
                Math.round(metadataTimestamp.data) / 1000;
            const timestampOffsetDifference =
                Math.abs(timestampOffset - calculatedTimestampOffset);
            if (timestampOffsetDifference >= 0.01 || seeked || adaptation) {
              timestampOffset = calculatedTimestampOffset;
              this.enqueueOperation_(contentType, () =>
                this.abort_(contentType));
              this.enqueueOperation_(
                  contentType,
                  () => this.setTimestampOffset_(
                      contentType, timestampOffset));
            }
          }
        }
        /** @private {shaka.extern.ID3Metadata} */
        const metadata = {
          cueTime: reference.startTime,
          data: uint8ArrayData,
          frames: frames,
          dts: reference.startTime,
          pts: reference.startTime,
        };
        this.onMetadata_([metadata], /* offset= */ 0, reference.endTime);
      }
    } else if (needTimestampOffsetCalculation && mimeType.includes('/mp4') &&
        reference && reference.timestampOffset == 0 &&
        reference.initSegmentReference &&
        reference.initSegmentReference.timescale) {
      const timescale = reference.initSegmentReference.timescale;
      if (!isNaN(timescale)) {
        const Mp4Parser = shaka.util.Mp4Parser;
        let startTime = 0;
        let parsedMedia = false;
        new Mp4Parser()
            .box('moof', Mp4Parser.children)
            .box('traf', Mp4Parser.children)
            .fullBox('tfdt', (box) => {
              goog.asserts.assert(
                  box.version == 0 || box.version == 1,
                  'TFDT version can only be 0 or 1');

              const parsedTFDTBox = shaka.util.Mp4BoxParsers.parseTFDT(
                  box.reader, box.version);
              const baseTime = parsedTFDTBox.baseMediaDecodeTime;
              startTime = baseTime / timescale;
              parsedMedia = true;
              box.parser.stop();
            }).parse(data, /* partialOkay= */ true);
        if (parsedMedia) {
          const calculatedTimestampOffset = reference.startTime - startTime;
          const timestampOffsetDifference =
              Math.abs(timestampOffset - calculatedTimestampOffset);
          if (timestampOffsetDifference >= 0.01 || seeked || adaptation) {
            timestampOffset = calculatedTimestampOffset;
            this.enqueueOperation_(contentType, () => this.abort_(contentType));
            this.enqueueOperation_(
                contentType,
                () => this.setTimestampOffset_(contentType, timestampOffset));
          }
        }
      }
    } else if (shaka.util.TsParser.probe(uint8ArrayData)) {
      const tsParser = new shaka.util.TsParser().parse(uint8ArrayData);
      // The SourceBuffer timestampOffset may or may not be set yet, so this is
      // the timestamp offset that would eventually compute for this segment
      // either way.
      const startTime = tsParser.getStartTime()[contentType];
      if (startTime != null) {
        const calculatedTimestampOffset = reference.startTime - startTime;
        const timestampOffsetDifference =
            Math.abs(timestampOffset - calculatedTimestampOffset);
        if (timestampOffsetDifference >= 0.01 || seeked || adaptation) {
          timestampOffset = calculatedTimestampOffset;
          if (needTimestampOffsetCalculation) {
            this.enqueueOperation_(contentType, () => this.abort_(contentType));
            this.enqueueOperation_(
                contentType,
                () => this.setTimestampOffset_(contentType, timestampOffset));
          }
        }
      }
      const metadata = tsParser.getMetadata();
      if (metadata.length) {
        this.onMetadata_(metadata, timestampOffset,
            reference ? reference.endTime : null);
      }
    }
    if (hasClosedCaptions && contentType == ContentType.VIDEO) {
      if (!this.textEngine_) {
        this.reinitText('text/vtt', this.sequenceMode_);
      }
      if (!this.captionParser_) {
        this.captionParser_ = this.getCaptionParser(mimeType);
      }
      // If it is the init segment for closed captions, initialize the closed
      // caption parser.
      if (!reference) {
        this.captionParser_.init(data);
      } else {
        const closedCaptions = this.captionParser_.parseFrom(data);
        if (closedCaptions.length) {
          this.textEngine_.storeAndAppendClosedCaptions(
              closedCaptions,
              reference.startTime,
              reference.endTime,
              timestampOffset);
        }
      }
    }

    if (this.transmuxers_[contentType]) {
      data = await this.transmuxers_[contentType].transmux(data);
    }

    data = this.workAroundBrokenPlatforms_(
        data, reference ? reference.startTime : null, contentType);

    const sourceBuffer = this.sourceBuffers_[contentType];
    const SEQUENCE = shaka.media.MediaSourceEngine.SourceBufferMode_.SEQUENCE;

    if (this.sequenceMode_ && sourceBuffer.mode != SEQUENCE && reference) {
      // This is the first media segment to be appended to a SourceBuffer in
      // sequence mode.  We set the mode late so that we can trick MediaSource
      // into extracting a timestamp for us to align text segments in sequence
      // mode.

      // Timestamps can only be reliably extracted from video, not audio.
      // Packed audio formats do not have internal timestamps at all.
      // Prefer video for this when available.
      const isBestSourceBufferForTimestamps =
          contentType == ContentType.VIDEO ||
          !(ContentType.VIDEO in this.sourceBuffers_);
      if (isBestSourceBufferForTimestamps) {
        // Append the segment in segments mode first, with offset of 0 and an
        // open append window.
        const originalRange =
            [sourceBuffer.appendWindowStart, sourceBuffer.appendWindowEnd];
        sourceBuffer.appendWindowStart = 0;
        sourceBuffer.appendWindowEnd = Infinity;

        const originalOffset = sourceBuffer.timestampOffset;
        sourceBuffer.timestampOffset = 0;

        await this.enqueueOperation_(
            contentType, () => this.append_(contentType, data));
        // If the input buffer passed to SourceBuffer#appendBuffer() does not
        // contain a complete media segment, the call will exit while the
        // SourceBuffer's append state is
        // still PARSING_MEDIA_SEGMENT. Reset the parser state by calling
        // abort() to safely reset timestampOffset to 'originalOffset'.
        // https://www.w3.org/TR/media-source-2/#sourcebuffer-segment-parser-loop
        await this.enqueueOperation_(
            contentType, () => this.abort_(contentType));

        // Reset the offset and append window.
        sourceBuffer.timestampOffset = originalOffset;
        sourceBuffer.appendWindowStart = originalRange[0];
        sourceBuffer.appendWindowEnd = originalRange[1];

        // Now get the timestamp of the segment and compute the offset for text
        // segments.
        const mediaStartTime = shaka.media.TimeRangesUtils.bufferStart(
            this.getBuffered_(contentType));
        const textOffset = (reference.startTime || 0) - (mediaStartTime || 0);
        this.textSequenceModeOffset_.resolve(textOffset);

        // Clear the buffer.
        await this.enqueueOperation_(
            contentType,
            () => this.remove_(contentType, 0, this.mediaSource_.duration));

        // Finally, flush the buffer in case of choppy video start on HLS fMP4.
        if (contentType == ContentType.VIDEO) {
          await this.enqueueOperation_(
              contentType,
              () => this.flush_(contentType));
        }
      }

      // Now switch to sequence mode and fall through to our normal operations.
      sourceBuffer.mode = SEQUENCE;
    }

    if (reference && this.sequenceMode_ && contentType != ContentType.TEXT) {
      // In sequence mode, for non-text streams, if we just cleared the buffer
      // and are either performing an unbuffered seek or handling an automatic
      // adaptation, we need to set a new timestampOffset on the sourceBuffer.
      if (seeked || adaptation) {
        const timestampOffset = reference.startTime;
        // The logic to call abort() before setting the timestampOffset is
        // extended during unbuffered seeks or automatic adaptations; it is
        // possible for the append state to be PARSING_MEDIA_SEGMENT from the
        // previous SourceBuffer#appendBuffer() call.
        this.enqueueOperation_(contentType, () => this.abort_(contentType));
        this.enqueueOperation_(
            contentType,
            () => this.setTimestampOffset_(contentType, timestampOffset));
      }
    }

    let bufferedBefore = null;

    await this.enqueueOperation_(contentType, () => {
      if (goog.DEBUG && reference) {
        bufferedBefore = this.getBuffered_(contentType);
      }
      this.append_(contentType, data);
    });

    if (goog.DEBUG && reference) {
      const bufferedAfter = this.getBuffered_(contentType);
      const newBuffered = shaka.media.TimeRangesUtils.computeAddedRange(
          bufferedBefore, bufferedAfter);
      if (newBuffered) {
        const segmentDuration = reference.endTime - reference.startTime;
        if (Math.abs(newBuffered.start - reference.startTime) >
            segmentDuration / 2) {
          shaka.log.error('Possible encoding problem detected!',
              'Unexpected buffered range for reference', reference,
              'from URIs', reference.getUris(),
              'should be', {start: reference.startTime, end: reference.endTime},
              'but got', newBuffered);
        }
      }
    }
  }

  /**
   * Set the selected closed captions Id and language.
   *
   * @param {string} id
   */
  setSelectedClosedCaptionId(id) {
    const VIDEO = shaka.util.ManifestParserUtils.ContentType.VIDEO;
    const videoBufferEndTime = this.bufferEnd(VIDEO) || 0;
    this.textEngine_.setSelectedClosedCaptionId(id, videoBufferEndTime);
  }

  /** Disable embedded closed captions. */
  clearSelectedClosedCaptionId() {
    if (this.textEngine_) {
      this.textEngine_.setSelectedClosedCaptionId('', 0);
    }
  }

  /**
   * Enqueue an operation to remove data from the SourceBuffer.
   *
   * @param {shaka.util.ManifestParserUtils.ContentType} contentType
   * @param {number} startTime relative to the start of the presentation
   * @param {number} endTime relative to the start of the presentation
   * @return {!Promise}
   */
  async remove(contentType, startTime, endTime) {
    const ContentType = shaka.util.ManifestParserUtils.ContentType;
    if (contentType == ContentType.TEXT) {
      await this.textEngine_.remove(startTime, endTime);
    } else {
      await this.enqueueOperation_(
          contentType,
          () => this.remove_(contentType, startTime, endTime));
    }
  }

  /**
   * Enqueue an operation to clear the SourceBuffer.
   *
   * @param {shaka.util.ManifestParserUtils.ContentType} contentType
   * @return {!Promise}
   */
  async clear(contentType) {
    const ContentType = shaka.util.ManifestParserUtils.ContentType;
    if (contentType == ContentType.TEXT) {
      if (!this.textEngine_) {
        return;
      }
      await this.textEngine_.remove(0, Infinity);
    } else {
      // Note that not all platforms allow clearing to Infinity.
      await this.enqueueOperation_(
          contentType,
          () => this.remove_(contentType, 0, this.mediaSource_.duration));
    }
  }

  /**
   * Fully reset the state of the caption parser owned by MediaSourceEngine.
   */
  resetCaptionParser() {
    if (this.captionParser_) {
      this.captionParser_.reset();
    }
  }

  /**
   * Enqueue an operation to flush the SourceBuffer.
   * This is a workaround for what we believe is a Chromecast bug.
   *
   * @param {shaka.util.ManifestParserUtils.ContentType} contentType
   * @return {!Promise}
   */
  async flush(contentType) {
    // Flush the pipeline.  Necessary on Chromecast, even though we have removed
    // everything.
    const ContentType = shaka.util.ManifestParserUtils.ContentType;
    if (contentType == ContentType.TEXT) {
      // Nothing to flush for text.
      return;
    }
    await this.enqueueOperation_(
        contentType,
        () => this.flush_(contentType));
  }

  /**
   * Sets the timestamp offset and append window end for the given content type.
   *
   * @param {shaka.util.ManifestParserUtils.ContentType} contentType
   * @param {number} timestampOffset The timestamp offset.  Segments which start
   *   at time t will be inserted at time t + timestampOffset instead.  This
   *   value does not affect segments which have already been inserted.
   * @param {number} appendWindowStart The timestamp to set the append window
   *   start to.  For future appends, frames/samples with timestamps less than
   *   this value will be dropped.
   * @param {number} appendWindowEnd The timestamp to set the append window end
   *   to.  For future appends, frames/samples with timestamps greater than this
   *   value will be dropped.
   * @param {boolean} sequenceMode  If true, the timestampOffset will not be
   *   applied in this step.
   * @return {!Promise}
   */
  async setStreamProperties(
      contentType, timestampOffset, appendWindowStart, appendWindowEnd,
      sequenceMode) {
    const ContentType = shaka.util.ManifestParserUtils.ContentType;
    if (contentType == ContentType.TEXT) {
      if (!sequenceMode) {
        this.textEngine_.setTimestampOffset(timestampOffset);
      }
      this.textEngine_.setAppendWindow(appendWindowStart, appendWindowEnd);
      return;
    }

    await Promise.all([
      // Queue an abort() to help MSE splice together overlapping segments.
      // We set appendWindowEnd when we change periods in DASH content, and the
      // period transition may result in overlap.
      //
      // An abort() also helps with MPEG2-TS.  When we append a TS segment, we
      // always enter a PARSING_MEDIA_SEGMENT state and we can't change the
      // timestamp offset.  By calling abort(), we reset the state so we can
      // set it.
      this.enqueueOperation_(
          contentType,
          () => this.abort_(contentType)),
      // Don't set the timestampOffset here when in sequenceMode, since we
      // use timestampOffset for a different purpose in that mode (e.g. to
      // indicate where the current segment is).
      sequenceMode ? Promise.resolve() : this.enqueueOperation_(
          contentType,
          () => this.setTimestampOffset_(contentType, timestampOffset)),
      this.enqueueOperation_(
          contentType,
          () => this.setAppendWindow_(
              contentType, appendWindowStart, appendWindowEnd)),
    ]);
  }

  /**
   * @param {string=} reason Valid reasons are 'network' and 'decode'.
   * @return {!Promise}
   * @see http://w3c.github.io/media-source/#idl-def-EndOfStreamError
   */
  async endOfStream(reason) {
    await this.enqueueBlockingOperation_(() => {
      // If endOfStream() has already been called on the media source,
      // don't call it again.
      if (this.ended()) {
        return;
      }
      // Tizen won't let us pass undefined, but it will let us omit the
      // argument.
      if (reason) {
        this.mediaSource_.endOfStream(reason);
      } else {
        this.mediaSource_.endOfStream();
      }
    });
  }

  /**
   * @param {number} duration
   * @return {!Promise}
   */
  async setDuration(duration) {
    await this.enqueueBlockingOperation_(() => {
      // Reducing the duration causes the MSE removal algorithm to run, which
      // triggers an 'updateend' event to fire.  To handle this scenario, we
      // have to insert a dummy operation into the beginning of each queue,
      // which the 'updateend' handler will remove.
      if (duration < this.mediaSource_.duration) {
        for (const contentType in this.sourceBuffers_) {
          const dummyOperation = {
            start: () => {},
            p: new shaka.util.PublicPromise(),
          };
          this.queues_[contentType].unshift(dummyOperation);
        }
      }

      this.mediaSource_.duration = duration;
    });
  }

  /**
   * Get the current MediaSource duration.
   *
   * @return {number}
   */
  getDuration() {
    return this.mediaSource_.duration;
  }

  /**
   * Append data to the SourceBuffer.
   * @param {shaka.util.ManifestParserUtils.ContentType} contentType
   * @param {BufferSource} data
   * @private
   */
  append_(contentType, data) {
    const ContentType = shaka.util.ManifestParserUtils.ContentType;

    // Append only video data to the LCEVC Dil.
    if (contentType == ContentType.VIDEO && this.lcevcDil_) {
      // Append video buffers to the LCEVC Dil for parsing and storing
      // of LCEVC data.
      this.lcevcDil_.appendBuffer(data);
    }

    // This will trigger an 'updateend' event.
    this.sourceBuffers_[contentType].appendBuffer(data);
  }

  /**
   * Remove data from the SourceBuffer.
   * @param {shaka.util.ManifestParserUtils.ContentType} contentType
   * @param {number} startTime relative to the start of the presentation
   * @param {number} endTime relative to the start of the presentation
   * @private
   */
  remove_(contentType, startTime, endTime) {
    if (endTime <= startTime) {
      // Ignore removal of inverted or empty ranges.
      // Fake 'updateend' event to resolve the operation.
      this.onUpdateEnd_(contentType);
      return;
    }

    // This will trigger an 'updateend' event.
    this.sourceBuffers_[contentType].remove(startTime, endTime);
  }

  /**
   * Call abort() on the SourceBuffer.
   * This resets MSE's last_decode_timestamp on all track buffers, which should
   * trigger the splicing logic for overlapping segments.
   * @param {shaka.util.ManifestParserUtils.ContentType} contentType
   * @private
   */
  abort_(contentType) {
    // Save the append window, which is reset on abort().
    const appendWindowStart =
        this.sourceBuffers_[contentType].appendWindowStart;
    const appendWindowEnd = this.sourceBuffers_[contentType].appendWindowEnd;

    // This will not trigger an 'updateend' event, since nothing is happening.
    // This is only to reset MSE internals, not to abort an actual operation.
    this.sourceBuffers_[contentType].abort();

    // Restore the append window.
    this.sourceBuffers_[contentType].appendWindowStart = appendWindowStart;
    this.sourceBuffers_[contentType].appendWindowEnd = appendWindowEnd;

    // Fake an 'updateend' event to resolve the operation.
    this.onUpdateEnd_(contentType);
  }

  /**
   * Nudge the playhead to force the media pipeline to be flushed.
   * This seems to be necessary on Chromecast to get new content to replace old
   * content.
   * @param {shaka.util.ManifestParserUtils.ContentType} contentType
   * @private
   */
  flush_(contentType) {
    // Never use flush_ if there's data.  It causes a hiccup in playback.
    goog.asserts.assert(
        this.video_.buffered.length == 0, 'MediaSourceEngine.flush_ should ' +
        'only be used after clearing all data!');

    // Seeking forces the pipeline to be flushed.
    this.video_.currentTime -= 0.001;

    // Fake an 'updateend' event to resolve the operation.
    this.onUpdateEnd_(contentType);
  }

  /**
   * Set the SourceBuffer's timestamp offset.
   * @param {shaka.util.ManifestParserUtils.ContentType} contentType
   * @param {number} timestampOffset
   * @private
   */
  setTimestampOffset_(contentType, timestampOffset) {
    // Work around for
    // https://github.com/shaka-project/shaka-player/issues/1281:
    // TODO(https://bit.ly/2ttKiBU): follow up when this is fixed in Edge
    if (timestampOffset < 0) {
      // Try to prevent rounding errors in Edge from removing the first
      // keyframe.
      timestampOffset += 0.001;
    }

    this.sourceBuffers_[contentType].timestampOffset = timestampOffset;

    // Fake an 'updateend' event to resolve the operation.
    this.onUpdateEnd_(contentType);
  }

  /**
   * Set the SourceBuffer's append window end.
   * @param {shaka.util.ManifestParserUtils.ContentType} contentType
   * @param {number} appendWindowStart
   * @param {number} appendWindowEnd
   * @private
   */
  setAppendWindow_(contentType, appendWindowStart, appendWindowEnd) {
    // You can't set start > end, so first set start to 0, then set the new
    // end, then set the new start.  That way, there are no intermediate
    // states which are invalid.
    this.sourceBuffers_[contentType].appendWindowStart = 0;
    this.sourceBuffers_[contentType].appendWindowEnd = appendWindowEnd;
    this.sourceBuffers_[contentType].appendWindowStart = appendWindowStart;

    // Fake an 'updateend' event to resolve the operation.
    this.onUpdateEnd_(contentType);
  }

  /**
   * @param {shaka.util.ManifestParserUtils.ContentType} contentType
   * @private
   */
  onError_(contentType) {
    const operation = this.queues_[contentType][0];
    goog.asserts.assert(operation, 'Spurious error event!');
    goog.asserts.assert(!this.sourceBuffers_[contentType].updating,
        'SourceBuffer should not be updating on error!');
    const code = this.video_.error ? this.video_.error.code : 0;
    operation.p.reject(new shaka.util.Error(
        shaka.util.Error.Severity.CRITICAL,
        shaka.util.Error.Category.MEDIA,
        shaka.util.Error.Code.MEDIA_SOURCE_OPERATION_FAILED,
        code));
    // Do not pop from queue.  An 'updateend' event will fire next, and to
    // avoid synchronizing these two event handlers, we will allow that one to
    // pop from the queue as normal.  Note that because the operation has
    // already been rejected, the call to resolve() in the 'updateend' handler
    // will have no effect.
  }

  /**
   * @param {shaka.util.ManifestParserUtils.ContentType} contentType
   * @private
   */
  onUpdateEnd_(contentType) {
    const operation = this.queues_[contentType][0];
    goog.asserts.assert(operation, 'Spurious updateend event!');
    if (!operation) {
      return;
    }
    goog.asserts.assert(!this.sourceBuffers_[contentType].updating,
        'SourceBuffer should not be updating on updateend!');
    operation.p.resolve();
    this.popFromQueue_(contentType);
  }

  /**
   * Enqueue an operation and start it if appropriate.
   *
   * @param {shaka.util.ManifestParserUtils.ContentType} contentType
   * @param {function()} start
   * @return {!Promise}
   * @private
   */
  enqueueOperation_(contentType, start) {
    this.destroyer_.ensureNotDestroyed();

    const operation = {
      start: start,
      p: new shaka.util.PublicPromise(),
    };
    this.queues_[contentType].push(operation);

    if (this.queues_[contentType].length == 1) {
      this.startOperation_(contentType);
    }
    return operation.p;
  }

  /**
   * Enqueue an operation which must block all other operations on all
   * SourceBuffers.
   *
   * @param {function()} run
   * @return {!Promise}
   * @private
   */
  async enqueueBlockingOperation_(run) {
    this.destroyer_.ensureNotDestroyed();

    /** @type {!Array.<!shaka.util.PublicPromise>} */
    const allWaiters = [];

    // Enqueue a 'wait' operation onto each queue.
    // This operation signals its readiness when it starts.
    // When all wait operations are ready, the real operation takes place.
    for (const contentType in this.sourceBuffers_) {
      const ready = new shaka.util.PublicPromise();
      const operation = {
        start: () => ready.resolve(),
        p: ready,
      };

      this.queues_[contentType].push(operation);
      allWaiters.push(ready);

      if (this.queues_[contentType].length == 1) {
        operation.start();
      }
    }

    // Return a Promise to the real operation, which waits to begin until
    // there are no other in-progress operations on any SourceBuffers.
    try {
      await Promise.all(allWaiters);
    } catch (error) {
      // One of the waiters failed, which means we've been destroyed.
      goog.asserts.assert(
          this.destroyer_.destroyed(), 'Should be destroyed by now');
      // We haven't popped from the queue.  Canceled waiters have been removed
      // by destroy.  What's left now should just be resolved waiters.  In
      // uncompiled mode, we will maintain good hygiene and make sure the
      // assert at the end of destroy passes.  In compiled mode, the queues
      // are wiped in destroy.
      if (goog.DEBUG) {
        for (const contentType in this.sourceBuffers_) {
          if (this.queues_[contentType].length) {
            goog.asserts.assert(
                this.queues_[contentType].length == 1,
                'Should be at most one item in queue!');
            goog.asserts.assert(
                allWaiters.includes(this.queues_[contentType][0].p),
                'The item in queue should be one of our waiters!');
            this.queues_[contentType].shift();
          }
        }
      }
      throw error;
    }

    if (goog.DEBUG) {
      // If we did it correctly, nothing is updating.
      for (const contentType in this.sourceBuffers_) {
        goog.asserts.assert(
            this.sourceBuffers_[contentType].updating == false,
            'SourceBuffers should not be updating after a blocking op!');
      }
    }

    // Run the real operation, which is synchronous.
    try {
      run();
    } catch (exception) {
      throw new shaka.util.Error(
          shaka.util.Error.Severity.CRITICAL,
          shaka.util.Error.Category.MEDIA,
          shaka.util.Error.Code.MEDIA_SOURCE_OPERATION_THREW,
          exception);
    } finally {
      // Unblock the queues.
      for (const contentType in this.sourceBuffers_) {
        this.popFromQueue_(contentType);
      }
    }
  }

  /**
   * Pop from the front of the queue and start a new operation.
   * @param {shaka.util.ManifestParserUtils.ContentType} contentType
   * @private
   */
  popFromQueue_(contentType) {
    // Remove the in-progress operation, which is now complete.
    this.queues_[contentType].shift();
    this.startOperation_(contentType);
  }

  /**
   * Starts the next operation in the queue.
   * @param {shaka.util.ManifestParserUtils.ContentType} contentType
   * @private
   */
  startOperation_(contentType) {
    // Retrieve the next operation, if any, from the queue and start it.
    const next = this.queues_[contentType][0];
    if (next) {
      try {
        next.start();
      } catch (exception) {
        if (exception.name == 'QuotaExceededError') {
          next.p.reject(new shaka.util.Error(
              shaka.util.Error.Severity.CRITICAL,
              shaka.util.Error.Category.MEDIA,
              shaka.util.Error.Code.QUOTA_EXCEEDED_ERROR,
              contentType));
        } else {
          next.p.reject(new shaka.util.Error(
              shaka.util.Error.Severity.CRITICAL,
              shaka.util.Error.Category.MEDIA,
              shaka.util.Error.Code.MEDIA_SOURCE_OPERATION_THREW,
              exception));
        }
        this.popFromQueue_(contentType);
      }
    }
  }

  /**
   * @return {!shaka.extern.TextDisplayer}
   */
  getTextDisplayer() {
    goog.asserts.assert(
        this.textDisplayer_,
        'TextDisplayer should only be null when this is destroyed');

    return this.textDisplayer_;
  }

  /**
   * @param {!shaka.extern.TextDisplayer} textDisplayer
   */
  setTextDisplayer(textDisplayer) {
    const oldTextDisplayer = this.textDisplayer_;
    this.textDisplayer_ = textDisplayer;
    if (oldTextDisplayer) {
      textDisplayer.setTextVisibility(oldTextDisplayer.isTextVisible());
      oldTextDisplayer.destroy();
    }
    if (this.textEngine_) {
      this.textEngine_.setDisplayer(textDisplayer);
    }
  }

  /**
   * @param {boolean} segmentRelativeVttTiming
   */
  setSegmentRelativeVttTiming(segmentRelativeVttTiming) {
    this.segmentRelativeVttTiming_ = segmentRelativeVttTiming;
  }

  /**
   * Apply platform-specific transformations to this segment to work around
   * issues in the platform.
   *
   * @param {!BufferSource} segment
   * @param {?number} startTime
   * @param {shaka.util.ManifestParserUtils.ContentType} contentType
   * @return {!BufferSource}
   * @private
   */
  workAroundBrokenPlatforms_(segment, startTime, contentType) {
    const isInitSegment = startTime == null;
    const encryptionExpected = this.expectedEncryption_[contentType];

    // If:
    //   1. this is an init segment,
    //   2. and encryption is expected,
    //   3. and the platform requires encryption in all init segments,
    //   4. and the content is MP4 (mimeType == "video/mp4" or "audio/mp4"),
    // then insert fake encryption metadata for init segments that lack it.
    // The MP4 requirement is because we can currently only do this
    // transformation on MP4 containers.
    // See: https://github.com/shaka-project/shaka-player/issues/2759
    if (isInitSegment &&
        encryptionExpected &&
        shaka.util.Platform.requiresEncryptionInfoInAllInitSegments() &&
        shaka.util.MimeUtils.getContainerType(
            this.sourceBufferTypes_[contentType]) == 'mp4') {
      shaka.log.debug('Forcing fake encryption information in init segment.');
      segment = shaka.media.ContentWorkarounds.fakeEncryption(segment);
    }

    return segment;
  }

  /**
   * Update LCEVC DIL object when ready for LCEVC Decodes
   * @param {?shaka.lcevc.Dil} lcevcDil
   */
  updateLcevcDil(lcevcDil) {
    this.lcevcDil_ = lcevcDil;
  }
};


/**
 * Internal reference to window.URL.createObjectURL function to avoid
 * compatibility issues with other libraries and frameworks such as React
 * Native. For use in unit tests only, not meant for external use.
 *
 * @type {function(?):string}
 */
shaka.media.MediaSourceEngine.createObjectURL = window.URL.createObjectURL;


/**
 * @typedef {{
 *   start: function(),
 *   p: !shaka.util.PublicPromise
 * }}
 *
 * @summary An operation in queue.
 * @property {function()} start
 *   The function which starts the operation.
 * @property {!shaka.util.PublicPromise} p
 *   The PublicPromise which is associated with this operation.
 */
shaka.media.MediaSourceEngine.Operation;


/**
 * @enum {string}
 * @private
 */
shaka.media.MediaSourceEngine.SourceBufferMode_ = {
  SEQUENCE: 'sequence',
  SEGMENTS: 'segments',
};


/**
 * MIME types of raw formats.
 *
 * @const {!Array.<string>}
 */
shaka.media.MediaSourceEngine.RAW_FORMATS = [
  'audio/aac',
  'audio/ac3',
  'audio/ec3',
  'audio/mpeg',
];<|MERGE_RESOLUTION|>--- conflicted
+++ resolved
@@ -353,12 +353,8 @@
    *
    * @return {!Promise}
    */
-<<<<<<< HEAD
-  async init(streamsByType, forceTransmux, sequenceMode=false,
+  async init(streamsByType, sequenceMode=false,
       manifestType=shaka.media.ManifestParser.UNKNOWN) {
-=======
-  async init(streamsByType, sequenceMode=false) {
->>>>>>> bd75032d
     const ContentType = shaka.util.ManifestParserUtils.ContentType;
 
     await this.mediaSourceOpen_;
@@ -377,18 +373,13 @@
       if (contentType == ContentType.TEXT) {
         this.reinitText(mimeType, sequenceMode);
       } else {
-<<<<<<< HEAD
-        let needTransmux = forceTransmux;
+        let needTransmux = this.config_.forceTransmux;
         if (!sequenceMode &&
             shaka.media.MediaSourceEngine.RAW_FORMATS.includes(mimeType)) {
           needTransmux = true;
         }
-        if ((needTransmux || !MediaSource.isTypeSupported(mimeType)) &&
-=======
-        const forceTransmux = this.config_.forceTransmux;
-        if ((forceTransmux ||
+        if ((needTransmux ||
             !shaka.media.Capabilities.isTypeSupported(mimeType)) &&
->>>>>>> bd75032d
             shaka.media.Transmuxer.isSupported(mimeType, contentType)) {
           this.transmuxers_[contentType] =
               new shaka.media.Transmuxer(mimeType);
