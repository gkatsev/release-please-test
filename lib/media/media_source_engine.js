/*! @license
 * Shaka Player
 * Copyright 2016 Google LLC
 * SPDX-License-Identifier: Apache-2.0
 */

goog.provide('shaka.media.MediaSourceEngine');

goog.require('goog.asserts');
goog.require('shaka.log');
goog.require('shaka.media.Capabilities');
goog.require('shaka.media.ContentWorkarounds');
goog.require('shaka.media.ClosedCaptionParser');
goog.require('shaka.media.IClosedCaptionParser');
goog.require('shaka.media.ManifestParser');
goog.require('shaka.media.SegmentReference');
goog.require('shaka.media.TimeRangesUtils');
goog.require('shaka.text.TextEngine');
goog.require('shaka.transmuxer.TransmuxerEngine');
goog.require('shaka.util.BufferUtils');
goog.require('shaka.util.Destroyer');
goog.require('shaka.util.Error');
goog.require('shaka.util.EventManager');
goog.require('shaka.util.Functional');
goog.require('shaka.util.IDestroyable');
goog.require('shaka.util.Id3Utils');
goog.require('shaka.util.ManifestParserUtils');
goog.require('shaka.util.MimeUtils');
goog.require('shaka.util.Mp4BoxParsers');
goog.require('shaka.util.Mp4Parser');
goog.require('shaka.util.Platform');
goog.require('shaka.util.PublicPromise');
goog.require('shaka.util.TsParser');
goog.require('shaka.lcevc.Dil');


/**
 * @summary
 * MediaSourceEngine wraps all operations on MediaSource and SourceBuffers.
 * All asynchronous operations return a Promise, and all operations are
 * internally synchronized and serialized as needed.  Operations that can
 * be done in parallel will be done in parallel.
 *
 * @implements {shaka.util.IDestroyable}
 */
shaka.media.MediaSourceEngine = class {
  /**
   * @param {HTMLMediaElement} video The video element, whose source is tied to
   *   MediaSource during the lifetime of the MediaSourceEngine.
   * @param {!shaka.extern.TextDisplayer} textDisplayer
   *    The text displayer that will be used with the text engine.
   *    MediaSourceEngine takes ownership of the displayer. When
   *    MediaSourceEngine is destroyed, it will destroy the displayer.
   * @param {!function(!Array.<shaka.extern.ID3Metadata>, number, ?number)=}
   *    onMetadata
   * @param {?shaka.lcevc.Dil} [lcevcDil] Optional -  LCEVC Dil Object
   *
   */
  constructor(video, textDisplayer, onMetadata, lcevcDil) {
    /** @private {HTMLMediaElement} */
    this.video_ = video;

    /** @private {?shaka.extern.MediaSourceConfiguration} */
    this.config_ = null;

    /** @private {shaka.extern.TextDisplayer} */
    this.textDisplayer_ = textDisplayer;

    /** @private {!Object.<shaka.util.ManifestParserUtils.ContentType,
                           SourceBuffer>} */
    this.sourceBuffers_ = {};

    /** @private {!Object.<shaka.util.ManifestParserUtils.ContentType,
                           string>} */
    this.sourceBufferTypes_ = {};


    /** @private {!Object.<shaka.util.ManifestParserUtils.ContentType,
                           boolean>} */
    this.expectedEncryption_ = {};

    /** @private {shaka.text.TextEngine} */
    this.textEngine_ = null;

    /** @private {boolean} */
    this.segmentRelativeVttTiming_ = false;

    const onMetadataNoOp = (metadata, timestampOffset, segmentEnd) => {};

    /** @private {!function(!Array.<shaka.extern.ID3Metadata>,
                    number, ?number)} */
    this.onMetadata_ = onMetadata || onMetadataNoOp;

    /** @private {?shaka.lcevc.Dil} */
    this.lcevcDil_ = lcevcDil || null;

    /**
     * @private {!Object.<string,
     *                    !Array.<shaka.media.MediaSourceEngine.Operation>>}
     */
    this.queues_ = {};

    /** @private {shaka.util.EventManager} */
    this.eventManager_ = new shaka.util.EventManager();

    /** @private {!Object.<string, !shaka.extern.Transmuxer>} */
    this.transmuxers_ = {};

    /** @private {?shaka.media.IClosedCaptionParser} */
    this.captionParser_ = null;

    /** @private {!shaka.util.PublicPromise} */
    this.mediaSourceOpen_ = new shaka.util.PublicPromise();

    /** @private {string} */
    this.url_ = '';

    /** @private {MediaSource} */
    this.mediaSource_ = this.createMediaSource(this.mediaSourceOpen_);

    /** @private {boolean} */
    this.reloadingMediaSource_ = false;

    /** @type {!shaka.util.Destroyer} */
    this.destroyer_ = new shaka.util.Destroyer(() => this.doDestroy_());

    /** @private {boolean} */
    this.sequenceMode_ = false;

    /** @private {string} */
    this.manifestType_ = shaka.media.ManifestParser.UNKNOWN;

    /** @private {boolean} */
    this.ignoreManifestTimestampsInSegmentsMode_ = false;

    /** @private {boolean} */
    this.attemptTimestampOffsetCalculation_ = false;

    /** @private {!shaka.util.PublicPromise.<number>} */
    this.textSequenceModeOffset_ = new shaka.util.PublicPromise();

    /** @private {boolean} */
    this.needSplitMuxedContent_ = false;
  }

  /**
   * Create a MediaSource object, attach it to the video element, and return it.
   * Resolves the given promise when the MediaSource is ready.
   *
   * Replaced by unit tests.
   *
   * @param {!shaka.util.PublicPromise} p
   * @return {!MediaSource}
   */
  createMediaSource(p) {
    const mediaSource = new MediaSource();

    // Set up MediaSource on the video element.
    this.eventManager_.listenOnce(
        mediaSource, 'sourceopen', () => this.onSourceOpen_(p));

    // Store the object URL for releasing it later.
    this.url_ = shaka.media.MediaSourceEngine.createObjectURL(mediaSource);

    this.video_.src = this.url_;

    return mediaSource;
  }

  /**
   * @param {!shaka.util.PublicPromise} p
   * @private
   */
  onSourceOpen_(p) {
    goog.asserts.assert(this.url_, 'Must have object URL');

    // Release the object URL that was previously created, to prevent memory
    // leak.
    // createObjectURL creates a strong reference to the MediaSource object
    // inside the browser.  Setting the src of the video then creates another
    // reference within the video element.  revokeObjectURL will remove the
    // strong reference to the MediaSource object, and allow it to be
    // garbage-collected later.
    URL.revokeObjectURL(this.url_);
    p.resolve();
  }

  /**
   * Checks if a certain type is supported.
   *
   * @param {shaka.extern.Stream} stream
   * @return {boolean}
   */
  static isStreamSupported(stream) {
    const MimeUtils = shaka.util.MimeUtils;
    const fullMimeType = MimeUtils.getFullType(stream.mimeType, stream.codecs);
    const extendedMimeType = MimeUtils.getExtendedType(stream);
    const fullMimeTypeWithAllCodecs = MimeUtils.getFullTypeWithAllCodecs(
        stream.mimeType, stream.codecs);
    const TransmuxerEngine = shaka.transmuxer.TransmuxerEngine;
    return shaka.text.TextEngine.isTypeSupported(fullMimeType) ||
        shaka.media.Capabilities.isTypeSupported(extendedMimeType) ||
        TransmuxerEngine.isSupported(fullMimeTypeWithAllCodecs, stream.type);
  }

  /**
   * Returns a map of MediaSource support for well-known types.
   *
   * @return {!Object.<string, boolean>}
   */
  static probeSupport() {
    const testMimeTypes = [
      // MP4 types
      'video/mp4; codecs="avc1.42E01E"',
      'video/mp4; codecs="avc3.42E01E"',
      'video/mp4; codecs="hev1.1.6.L93.90"',
      'video/mp4; codecs="hvc1.1.6.L93.90"',
      'video/mp4; codecs="hev1.2.4.L153.B0"; eotf="smpte2084"',  // HDR HEVC
      'video/mp4; codecs="hvc1.2.4.L153.B0"; eotf="smpte2084"',  // HDR HEVC
      'video/mp4; codecs="vp9"',
      'video/mp4; codecs="vp09.00.10.08"',
      'video/mp4; codecs="av01.0.01M.08"',
      'audio/mp4; codecs="mp4a.40.2"',
      'audio/mp4; codecs="ac-3"',
      'audio/mp4; codecs="ec-3"',
      'audio/mp4; codecs="opus"',
      'audio/mp4; codecs="flac"',
      'audio/mp4; codecs="dtsc"', // DTS Digital Surround
      'audio/mp4; codecs="dtse"', // DTS Express
      'audio/mp4; codecs="dtsx"', // DTS:X
      // WebM types
      'video/webm; codecs="vp8"',
      'video/webm; codecs="vp9"',
      'video/webm; codecs="vp09.00.10.08"',
      'audio/webm; codecs="vorbis"',
      'audio/webm; codecs="opus"',
      // MPEG2 TS types (video/ is also used for audio: https://bit.ly/TsMse)
      'video/mp2t; codecs="avc1.42E01E"',
      'video/mp2t; codecs="avc3.42E01E"',
      'video/mp2t; codecs="hvc1.1.6.L93.90"',
      'video/mp2t; codecs="mp4a.40.2"',
      'video/mp2t; codecs="ac-3"',
      'video/mp2t; codecs="ec-3"',
      // WebVTT types
      'text/vtt',
      'application/mp4; codecs="wvtt"',
      // TTML types
      'application/ttml+xml',
      'application/mp4; codecs="stpp"',
      // Containerless types
      ...shaka.util.MimeUtils.RAW_FORMATS,
    ];

    const support = {};
    for (const type of testMimeTypes) {
      if (shaka.util.Platform.supportsMediaSource()) {
        // Our TextEngine is only effective for MSE platforms at the moment.
        if (shaka.text.TextEngine.isTypeSupported(type)) {
          support[type] = true;
        } else {
          support[type] = shaka.media.Capabilities.isTypeSupported(type) ||
                          shaka.transmuxer.TransmuxerEngine.isSupported(type);
        }
      } else {
        support[type] = shaka.util.Platform.supportsMediaType(type);
      }

      const basicType = type.split(';')[0];
      support[basicType] = support[basicType] || support[type];
    }

    return support;
  }

  /** @override */
  destroy() {
    return this.destroyer_.destroy();
  }

  /** @private */
  async doDestroy_() {
    const Functional = shaka.util.Functional;

    const cleanup = [];

    for (const contentType in this.queues_) {
      // Make a local copy of the queue and the first item.
      const q = this.queues_[contentType];
      const inProgress = q[0];

      // Drop everything else out of the original queue.
      this.queues_[contentType] = q.slice(0, 1);

      // We will wait for this item to complete/fail.
      if (inProgress) {
        cleanup.push(inProgress.p.catch(Functional.noop));
      }

      // The rest will be rejected silently if possible.
      for (const item of q.slice(1)) {
        item.p.reject(shaka.util.Destroyer.destroyedError());
      }
    }

    if (this.textEngine_) {
      cleanup.push(this.textEngine_.destroy());
    }
    if (this.textDisplayer_) {
      cleanup.push(this.textDisplayer_.destroy());
    }

    for (const contentType in this.transmuxers_) {
      cleanup.push(this.transmuxers_[contentType].destroy());
    }


    await Promise.all(cleanup);
    if (this.eventManager_) {
      this.eventManager_.release();
      this.eventManager_ = null;
    }

    if (this.video_) {
      // "unload" the video element.
      this.video_.removeAttribute('src');
      this.video_.load();
      this.video_ = null;
    }

    this.config_ = null;
    this.mediaSource_ = null;
    this.textEngine_ = null;
    this.textDisplayer_ = null;
    this.sourceBuffers_ = {};
    this.transmuxers_ = {};
    this.captionParser_ = null;
    if (goog.DEBUG) {
      for (const contentType in this.queues_) {
        goog.asserts.assert(
            this.queues_[contentType].length == 0,
            contentType + ' queue should be empty after destroy!');
      }
    }
    this.queues_ = {};

    // This object is owned by Player
    this.lcevcDil_ = null;
  }

  /**
   * @return {!Promise} Resolved when MediaSource is open and attached to the
   *   media element.  This process is actually initiated by the constructor.
   */
  open() {
    return this.mediaSourceOpen_;
  }

  /**
   * Initialize MediaSourceEngine.
   *
   * Note that it is not valid to call this multiple times, except to add or
   * reinitialize text streams.
   *
   * @param {!Map.<shaka.util.ManifestParserUtils.ContentType,
   *               shaka.extern.Stream>} streamsByType
   *   A map of content types to streams.  All streams must be supported
   *   according to MediaSourceEngine.isStreamSupported.
   * @param {boolean=} sequenceMode
   *   If true, the media segments are appended to the SourceBuffer in strict
   *   sequence.
   * @param {string=} manifestType
   *   Indicates the type of the manifest.
   * @param {boolean=} ignoreManifestTimestampsInSegmentsMode
   *   If true, don't adjust the timestamp offset to account for manifest
   *   segment durations being out of sync with segment durations. In other
   *   words, assume that there are no gaps in the segments when appending
   *   to the SourceBuffer, even if the manifest and segment times disagree.
   *   Indicates if the manifest has text streams.
   *
   * @return {!Promise}
   */
  async init(streamsByType, sequenceMode=false,
      manifestType=shaka.media.ManifestParser.UNKNOWN,
      ignoreManifestTimestampsInSegmentsMode=false) {
    const ContentType = shaka.util.ManifestParserUtils.ContentType;

    await this.mediaSourceOpen_;

    this.sequenceMode_ = sequenceMode;
    this.manifestType_ = manifestType;
    this.ignoreManifestTimestampsInSegmentsMode_ =
      ignoreManifestTimestampsInSegmentsMode;

    this.attemptTimestampOffsetCalculation_ = !this.sequenceMode_ &&
        this.manifestType_ == shaka.media.ManifestParser.HLS &&
        !this.ignoreManifestTimestampsInSegmentsMode_;

    for (const contentType of streamsByType.keys()) {
      const stream = streamsByType.get(contentType);
      this.initSourceBuffer_(contentType, stream, stream.codecs);
      if (this.needSplitMuxedContent_) {
        this.queues_[ContentType.AUDIO] = [];
        this.queues_[ContentType.VIDEO] = [];
      } else {
        this.queues_[contentType] = [];
      }
    }
  }

  /**
   * Initialize a specific SourceBuffer.
   *
   * @param {shaka.util.ManifestParserUtils.ContentType} contentType
   * @param {shaka.extern.Stream} stream
   * @param {string} codecs
   * @private
   */
  initSourceBuffer_(contentType, stream, codecs) {
    const ContentType = shaka.util.ManifestParserUtils.ContentType;

    goog.asserts.assert(
        shaka.media.MediaSourceEngine.isStreamSupported(stream),
        'Type negotiation should happen before MediaSourceEngine.init!');

    let mimeType = shaka.util.MimeUtils.getFullType(
        stream.mimeType, codecs);
    if (contentType == ContentType.TEXT) {
      this.reinitText(mimeType, this.sequenceMode_, stream.external);
    } else {
      let needTransmux = this.config_.forceTransmux;
      if (!shaka.media.Capabilities.isTypeSupported(mimeType) ||
          (!this.sequenceMode_ &&
          shaka.util.MimeUtils.RAW_FORMATS.includes(mimeType))) {
        needTransmux = true;
      }
      const mimeTypeWithAllCodecs =
          shaka.util.MimeUtils.getFullTypeWithAllCodecs(
              stream.mimeType, codecs);
      const TransmuxerEngine = shaka.transmuxer.TransmuxerEngine;
      if (needTransmux) {
        const audioCodec = shaka.util.ManifestParserUtils.guessCodecsSafe(
            ContentType.AUDIO, (codecs || '').split(','));
        const videoCodec = shaka.util.ManifestParserUtils.guessCodecsSafe(
            ContentType.VIDEO, (codecs || '').split(','));
        if (audioCodec && videoCodec) {
          this.needSplitMuxedContent_ = true;
          this.initSourceBuffer_(ContentType.AUDIO, stream, audioCodec);
          this.initSourceBuffer_(ContentType.VIDEO, stream, videoCodec);
          return;
        }
        const transmuxerPlugin =
            TransmuxerEngine.findTransmuxer(mimeTypeWithAllCodecs);
        if (transmuxerPlugin) {
          const transmuxer = transmuxerPlugin();
          this.transmuxers_[contentType] = transmuxer;
          mimeType =
              transmuxer.convertCodecs(contentType, mimeTypeWithAllCodecs);
        }
      }
      const type = mimeType + this.config_.sourceBufferExtraFeatures;

      this.destroyer_.ensureNotDestroyed();

      let sourceBuffer;

      try {
        sourceBuffer = this.mediaSource_.addSourceBuffer(type);
      } catch (exception) {
        throw new shaka.util.Error(
            shaka.util.Error.Severity.CRITICAL,
            shaka.util.Error.Category.MEDIA,
            shaka.util.Error.Code.MEDIA_SOURCE_OPERATION_THREW,
            exception,
            'The mediaSource_ status was' + this.mediaSource_.readyState +
            'expected \'open\'');
      }

      if (this.sequenceMode_) {
        sourceBuffer.mode =
            shaka.media.MediaSourceEngine.SourceBufferMode_.SEQUENCE;
      }

      this.eventManager_.listen(
          sourceBuffer, 'error',
          () => this.onError_(contentType));
      this.eventManager_.listen(
          sourceBuffer, 'updateend',
          () => this.onUpdateEnd_(contentType));
      this.sourceBuffers_[contentType] = sourceBuffer;
      this.sourceBufferTypes_[contentType] = mimeType;
      this.expectedEncryption_[contentType] = !!stream.drmInfos.length;
    }
  }

  /**
   * Called by the Player to provide an updated configuration any time it
   * changes. Must be called at least once before init().
   *
   * @param {shaka.extern.MediaSourceConfiguration} config
   */
  configure(config) {
    this.config_ = config;
  }

  /**
   * Reinitialize the TextEngine for a new text type.
   * @param {string} mimeType
   * @param {boolean} sequenceMode
   * @param {boolean} external
   */
  reinitText(mimeType, sequenceMode, external) {
    if (!this.textEngine_) {
      this.textEngine_ = new shaka.text.TextEngine(this.textDisplayer_);
    }
    this.textEngine_.initParser(mimeType, sequenceMode,
        external || this.segmentRelativeVttTiming_);
  }

  /**
   * @return {boolean} True if the MediaSource is in an "ended" state, or if the
   *   object has been destroyed.
   */
  ended() {
    if (this.reloadingMediaSource_) {
      return false;
    }
    return this.mediaSource_ ? this.mediaSource_.readyState == 'ended' : true;
  }

  /**
   * Gets the first timestamp in buffer for the given content type.
   *
   * @param {shaka.util.ManifestParserUtils.ContentType} contentType
   * @return {?number} The timestamp in seconds, or null if nothing is buffered.
   */
  bufferStart(contentType) {
    if (this.reloadingMediaSource_) {
      return null;
    }
    const ContentType = shaka.util.ManifestParserUtils.ContentType;
    if (contentType == ContentType.TEXT) {
      return this.textEngine_.bufferStart();
    }
    return shaka.media.TimeRangesUtils.bufferStart(
        this.getBuffered_(contentType));
  }

  /**
   * Gets the last timestamp in buffer for the given content type.
   *
   * @param {shaka.util.ManifestParserUtils.ContentType} contentType
   * @return {?number} The timestamp in seconds, or null if nothing is buffered.
   */
  bufferEnd(contentType) {
    if (this.reloadingMediaSource_) {
      return null;
    }
    const ContentType = shaka.util.ManifestParserUtils.ContentType;
    if (contentType == ContentType.TEXT) {
      return this.textEngine_.bufferEnd();
    }
    return shaka.media.TimeRangesUtils.bufferEnd(
        this.getBuffered_(contentType));
  }

  /**
   * Determines if the given time is inside the buffered range of the given
   * content type.
   *
   * @param {shaka.util.ManifestParserUtils.ContentType} contentType
   * @param {number} time Playhead time
   * @return {boolean}
   */
  isBuffered(contentType, time) {
    if (this.reloadingMediaSource_) {
      return false;
    }
    const ContentType = shaka.util.ManifestParserUtils.ContentType;
    if (contentType == ContentType.TEXT) {
      return this.textEngine_.isBuffered(time);
    } else {
      const buffered = this.getBuffered_(contentType);
      return shaka.media.TimeRangesUtils.isBuffered(buffered, time);
    }
  }

  /**
   * Computes how far ahead of the given timestamp is buffered for the given
   * content type.
   *
   * @param {shaka.util.ManifestParserUtils.ContentType} contentType
   * @param {number} time
   * @return {number} The amount of time buffered ahead in seconds.
   */
  bufferedAheadOf(contentType, time) {
    if (this.reloadingMediaSource_) {
      return 0;
    }
    const ContentType = shaka.util.ManifestParserUtils.ContentType;
    if (contentType == ContentType.TEXT) {
      return this.textEngine_.bufferedAheadOf(time);
    } else {
      const buffered = this.getBuffered_(contentType);
      return shaka.media.TimeRangesUtils.bufferedAheadOf(buffered, time);
    }
  }

  /**
   * Returns info about what is currently buffered.
   * @return {shaka.extern.BufferedInfo}
   */
  getBufferedInfo() {
    const ContentType = shaka.util.ManifestParserUtils.ContentType;
    const TimeRangesUtils = shaka.media.TimeRangesUtils;

    const info = {
      total: this.reloadingMediaSource_ ? [] :
        TimeRangesUtils.getBufferedInfo(this.video_.buffered),
      audio: this.reloadingMediaSource_ ? [] :
        TimeRangesUtils.getBufferedInfo(this.getBuffered_(ContentType.AUDIO)),
      video: this.reloadingMediaSource_ ? [] :
        TimeRangesUtils.getBufferedInfo(this.getBuffered_(ContentType.VIDEO)),
      text: [],
    };

    if (this.textEngine_) {
      const start = this.textEngine_.bufferStart();
      const end = this.textEngine_.bufferEnd();

      if (start != null && end != null) {
        info.text.push({start: start, end: end});
      }
    }
    return info;
  }

  /**
   * @param {shaka.util.ManifestParserUtils.ContentType} contentType
   * @return {TimeRanges} The buffered ranges for the given content type, or
   *   null if the buffered ranges could not be obtained.
   * @private
   */
  getBuffered_(contentType) {
    try {
      return this.sourceBuffers_[contentType].buffered;
    } catch (exception) {
      if (contentType in this.sourceBuffers_) {
        // Note: previous MediaSource errors may cause access to |buffered| to
        // throw.
        shaka.log.error('failed to get buffered range for ' + contentType,
            exception);
      }
      return null;
    }
  }

  /**
   * Create a new closed caption parser. This will ONLY be replaced by tests as
   * a way to inject fake closed caption parser instances.
   *
   * @param {string} mimeType
   * @return {!shaka.media.IClosedCaptionParser}
   */
  getCaptionParser(mimeType) {
    return new shaka.media.ClosedCaptionParser(mimeType);
  }

  /**
   * @param {shaka.util.ManifestParserUtils.ContentType} contentType
   * @param {!BufferSource} data
   * @param {?shaka.media.SegmentReference} reference The segment reference
   *   we are appending, or null for init segments
   * @param {!string} mimeType
   * @param {!number} timestampOffset
   * @return {?number}
   * @private
   */
  getTimestampAndDispatchMetadata_(contentType, data, reference, mimeType,
      timestampOffset) {
    let timestamp = null;

    const uint8ArrayData = shaka.util.BufferUtils.toUint8(data);
    if (shaka.util.MimeUtils.RAW_FORMATS.includes(mimeType)) {
      const frames = shaka.util.Id3Utils.getID3Frames(uint8ArrayData);
      if (frames.length && reference) {
        const metadataTimestamp = frames.find((frame) => {
          return frame.description ===
              'com.apple.streaming.transportStreamTimestamp';
        });
        if (metadataTimestamp && metadataTimestamp.data) {
          timestamp = Math.round(metadataTimestamp.data) / 1000;
        }
        /** @private {shaka.extern.ID3Metadata} */
        const metadata = {
          cueTime: reference.startTime,
          data: uint8ArrayData,
          frames: frames,
          dts: reference.startTime,
          pts: reference.startTime,
        };
        this.onMetadata_([metadata], /* offset= */ 0, reference.endTime);
      }
    } else if (mimeType.includes('/mp4') &&
        reference && reference.timestampOffset == 0 &&
        reference.initSegmentReference &&
        reference.initSegmentReference.timescale) {
      const timescale = reference.initSegmentReference.timescale;
      if (!isNaN(timescale)) {
        const Mp4Parser = shaka.util.Mp4Parser;
        let startTime = 0;
        let parsedMedia = false;
        new Mp4Parser()
            .box('moof', Mp4Parser.children)
            .box('traf', Mp4Parser.children)
            .fullBox('tfdt', (box) => {
              goog.asserts.assert(
                  box.version == 0 || box.version == 1,
                  'TFDT version can only be 0 or 1');
              const parsed = shaka.util.Mp4BoxParsers.parseTFDTInaccurate(
                  box.reader, box.version);
              startTime = parsed.baseMediaDecodeTime / timescale;
              parsedMedia = true;
              box.parser.stop();
            }).parse(data, /* partialOkay= */ true);
        if (parsedMedia) {
          timestamp = startTime;
        }
      }
    } else if (!mimeType.includes('/mp4') && !mimeType.includes('/webm') &&
        shaka.util.TsParser.probe(uint8ArrayData)) {
      const tsParser = new shaka.util.TsParser().parse(uint8ArrayData);
      const startTime = tsParser.getStartTime()[contentType];
      if (startTime != null) {
        timestamp = startTime;
      }
      const metadata = tsParser.getMetadata();
      if (metadata.length) {
        this.onMetadata_(metadata, timestampOffset,
            reference ? reference.endTime : null);
      }
    }
    return timestamp;
  }

  /**
   * Enqueue an operation to append data to the SourceBuffer.
   * Start and end times are needed for TextEngine, but not for MediaSource.
   * Start and end times may be null for initialization segments; if present
   * they are relative to the presentation timeline.
   *
   * @param {shaka.util.ManifestParserUtils.ContentType} contentType
   * @param {!BufferSource} data
   * @param {?shaka.media.SegmentReference} reference The segment reference
   *   we are appending, or null for init segments
   * @param {shaka.extern.Stream} stream
   * @param {?boolean} hasClosedCaptions True if the buffer contains CEA closed
   *   captions
   * @param {boolean=} seeked True if we just seeked
   * @param {boolean=} adaptation True if we just automatically switched active
   *   variant(s).
   * @param {boolean=} isChunkedData True if we add to the buffer from the
   *   partial read of the segment.
   * @return {!Promise}
   */
  async appendBuffer(
      contentType, data, reference, stream, hasClosedCaptions, seeked = false,
      adaptation = false, isChunkedData = false, fromSplit = false) {
    const ContentType = shaka.util.ManifestParserUtils.ContentType;

    if (contentType == ContentType.TEXT) {
      if (this.sequenceMode_) {
        // This won't be known until the first video segment is appended.
        const offset = await this.textSequenceModeOffset_;
        this.textEngine_.setTimestampOffset(offset);
      }
      await this.textEngine_.appendBuffer(
          data,
          reference ? reference.startTime : null,
          reference ? reference.endTime : null);
      return;
    }

    if (!fromSplit && this.needSplitMuxedContent_) {
      await this.appendBuffer(ContentType.AUDIO, data, reference, stream,
          hasClosedCaptions, seeked, adaptation, isChunkedData,
          /* fromSplit= */ true);
      await this.appendBuffer(ContentType.VIDEO, data, reference, stream,
          hasClosedCaptions, seeked, adaptation, isChunkedData,
          /* fromSplit= */ true);
      return;
    }

    let timestampOffset = this.sourceBuffers_[contentType].timestampOffset;

    let mimeType = this.sourceBufferTypes_[contentType];
    if (this.transmuxers_[contentType]) {
      mimeType = this.transmuxers_[contentType].getOrginalMimeType();
    }
    if (reference) {
      const timestamp = this.getTimestampAndDispatchMetadata_(
          contentType, data, reference, mimeType, timestampOffset);
      if (timestamp != null) {
        const calculatedTimestampOffset = reference.startTime - timestamp;
        const timestampOffsetDifference =
            Math.abs(timestampOffset - calculatedTimestampOffset);
        if (timestampOffsetDifference >= 0.1 || seeked || adaptation) {
          timestampOffset = calculatedTimestampOffset;
          if (this.attemptTimestampOffsetCalculation_) {
            this.enqueueOperation_(
                contentType,
                () => this.abort_(contentType));
            this.enqueueOperation_(
                contentType,
                () => this.setTimestampOffset_(contentType, timestampOffset));
          }
        }
        // Timestamps can only be reliably extracted from video, not audio.
        // Packed audio formats do not have internal timestamps at all.
        // Prefer video for this when available.
        const isBestSourceBufferForTimestamps =
            contentType == ContentType.VIDEO ||
            !(ContentType.VIDEO in this.sourceBuffers_);
        if (this.sequenceMode_ && isBestSourceBufferForTimestamps) {
          this.textSequenceModeOffset_.resolve(timestampOffset);
        }
      }
    }
    if (hasClosedCaptions && contentType == ContentType.VIDEO) {
      if (!this.textEngine_) {
        this.reinitText(shaka.util.MimeUtils.CEA608_CLOSED_CAPTION_MIMETYPE,
            this.sequenceMode_, /* external= */ false);
      }
      if (!this.captionParser_) {
        const basicType = mimeType.split(';', 1)[0];
        this.captionParser_ = this.getCaptionParser(basicType);
      }
      // If it is the init segment for closed captions, initialize the closed
      // caption parser.
      if (!reference) {
        this.captionParser_.init(data);
      } else {
        const closedCaptions = this.captionParser_.parseFrom(data);
        if (closedCaptions.length) {
          this.textEngine_.storeAndAppendClosedCaptions(
              closedCaptions,
              reference.startTime,
              reference.endTime,
              timestampOffset);
        }
      }
    }

    if (this.transmuxers_[contentType]) {
      data = await this.transmuxers_[contentType].transmux(
          data, stream, reference, this.mediaSource_.duration, contentType);
    }

    data = this.workAroundBrokenPlatforms_(
        data, reference ? reference.startTime : null, contentType);

    if (reference && this.sequenceMode_ && contentType != ContentType.TEXT) {
      // In sequence mode, for non-text streams, if we just cleared the buffer
      // and are either performing an unbuffered seek or handling an automatic
      // adaptation, we need to set a new timestampOffset on the sourceBuffer.
      if (seeked || adaptation) {
        const timestampOffset = reference.startTime;
        // The logic to call abort() before setting the timestampOffset is
        // extended during unbuffered seeks or automatic adaptations; it is
        // possible for the append state to be PARSING_MEDIA_SEGMENT from the
        // previous SourceBuffer#appendBuffer() call.
        this.enqueueOperation_(contentType, () => this.abort_(contentType));
        this.enqueueOperation_(
            contentType,
            () => this.setTimestampOffset_(contentType, timestampOffset));
      }
    }

    let bufferedBefore = null;

    await this.enqueueOperation_(contentType, () => {
      if (goog.DEBUG && reference && !reference.isPreload() && !isChunkedData) {
        bufferedBefore = this.getBuffered_(contentType);
      }
      this.append_(contentType, data);
    });

    if (goog.DEBUG && reference && !reference.isPreload() && !isChunkedData) {
      const bufferedAfter = this.getBuffered_(contentType);
      const newBuffered = shaka.media.TimeRangesUtils.computeAddedRange(
          bufferedBefore, bufferedAfter);
      if (newBuffered) {
        const segmentDuration = reference.endTime - reference.startTime;
        // Check end times instead of start times.  We may be overwriting a
        // buffer and only the end changes, and that would be fine.
        // Also, exclude tiny segments.  Sometimes alignment segments as small
        // as 33ms are seen in Google DAI content.  For such tiny segments,
        // half a segment duration would be no issue.
        const offset = Math.abs(newBuffered.end - reference.endTime);
        if (segmentDuration > 0.100 && offset > segmentDuration / 2) {
          shaka.log.error('Possible encoding problem detected!',
              'Unexpected buffered range for reference', reference,
              'from URIs', reference.getUris(),
              'should be', {start: reference.startTime, end: reference.endTime},
              'but got', newBuffered);
        }
      }
    }
  }

  /**
   * Set the selected closed captions Id and language.
   *
   * @param {string} id
   */
  setSelectedClosedCaptionId(id) {
    const VIDEO = shaka.util.ManifestParserUtils.ContentType.VIDEO;
    const videoBufferEndTime = this.bufferEnd(VIDEO) || 0;
    this.textEngine_.setSelectedClosedCaptionId(id, videoBufferEndTime);
  }

  /** Disable embedded closed captions. */
  clearSelectedClosedCaptionId() {
    if (this.textEngine_) {
      this.textEngine_.setSelectedClosedCaptionId('', 0);
    }
  }

  /**
   * Enqueue an operation to remove data from the SourceBuffer.
   *
   * @param {shaka.util.ManifestParserUtils.ContentType} contentType
   * @param {number} startTime relative to the start of the presentation
   * @param {number} endTime relative to the start of the presentation
   * @return {!Promise}
   */
  async remove(contentType, startTime, endTime) {
    const ContentType = shaka.util.ManifestParserUtils.ContentType;
    if (contentType == ContentType.TEXT) {
      await this.textEngine_.remove(startTime, endTime);
    } else {
      await this.enqueueOperation_(
          contentType,
          () => this.remove_(contentType, startTime, endTime));
      if (this.needSplitMuxedContent_) {
        await this.enqueueOperation_(
            ContentType.AUDIO,
            () => this.remove_(ContentType.AUDIO, startTime, endTime));
      }
    }
  }

  /**
   * Enqueue an operation to clear the SourceBuffer.
   *
   * @param {shaka.util.ManifestParserUtils.ContentType} contentType
   * @return {!Promise}
   */
  async clear(contentType) {
    const ContentType = shaka.util.ManifestParserUtils.ContentType;
    if (contentType == ContentType.TEXT) {
      if (!this.textEngine_) {
        return;
      }
      await this.textEngine_.remove(0, Infinity);
    } else {
      // Note that not all platforms allow clearing to Infinity.
      await this.enqueueOperation_(
          contentType,
          () => this.remove_(contentType, 0, this.mediaSource_.duration));
      if (this.needSplitMuxedContent_) {
        await this.enqueueOperation_(
            ContentType.AUDIO,
            () => this.remove_(
                ContentType.AUDIO, 0, this.mediaSource_.duration));
      }
    }
  }

  /**
   * Fully reset the state of the caption parser owned by MediaSourceEngine.
   */
  resetCaptionParser() {
    if (this.captionParser_) {
      this.captionParser_.reset();
    }
  }

  /**
   * Enqueue an operation to flush the SourceBuffer.
   * This is a workaround for what we believe is a Chromecast bug.
   *
   * @param {shaka.util.ManifestParserUtils.ContentType} contentType
   * @return {!Promise}
   */
  async flush(contentType) {
    // Flush the pipeline.  Necessary on Chromecast, even though we have removed
    // everything.
    const ContentType = shaka.util.ManifestParserUtils.ContentType;
    if (contentType == ContentType.TEXT) {
      // Nothing to flush for text.
      return;
    }
    await this.enqueueOperation_(
        contentType,
        () => this.flush_(contentType));
    if (this.needSplitMuxedContent_) {
      await this.enqueueOperation_(
          ContentType.AUDIO,
          () => this.flush_(ContentType.AUDIO));
    }
  }

  /**
   * Sets the timestamp offset and append window end for the given content type.
   *
   * @param {shaka.util.ManifestParserUtils.ContentType} contentType
   * @param {number} timestampOffset The timestamp offset.  Segments which start
   *   at time t will be inserted at time t + timestampOffset instead.  This
   *   value does not affect segments which have already been inserted.
   * @param {number} appendWindowStart The timestamp to set the append window
   *   start to.  For future appends, frames/samples with timestamps less than
   *   this value will be dropped.
   * @param {number} appendWindowEnd The timestamp to set the append window end
   *   to.  For future appends, frames/samples with timestamps greater than this
   *   value will be dropped.
   * @param {boolean} ignoreTimestampOffset  If true, the timestampOffset will
   *   not be applied in this step.
   * @param {shaka.extern.Stream} stream The current stream.
   * @param {!Map.<shaka.util.ManifestParserUtils.ContentType,
   *               shaka.extern.Stream>} streamsByType
   *   A map of content types to streams.  All streams must be supported
   *   according to MediaSourceEngine.isStreamSupported.
   *
   * @return {!Promise}
   */
  async setStreamProperties(
      contentType, timestampOffset, appendWindowStart, appendWindowEnd,
      ignoreTimestampOffset, stream, streamsByType) {
    const ContentType = shaka.util.ManifestParserUtils.ContentType;
    if (contentType == ContentType.TEXT) {
      if (!ignoreTimestampOffset) {
        this.textEngine_.setTimestampOffset(timestampOffset);
      }
      this.textEngine_.setAppendWindow(appendWindowStart, appendWindowEnd);
      return;
    }
    const operations = [];

    const hasChangedCodecs =
        await this.codecSwitchIfNecessary_(contentType, stream, streamsByType);

    if (!hasChangedCodecs) {
      // Queue an abort() to help MSE splice together overlapping segments.
      // We set appendWindowEnd when we change periods in DASH content, and the
      // period transition may result in overlap.
      //
      // An abort() also helps with MPEG2-TS.  When we append a TS segment, we
      // always enter a PARSING_MEDIA_SEGMENT state and we can't change the
      // timestamp offset.  By calling abort(), we reset the state so we can
      // set it.
      operations.push(this.enqueueOperation_(
          contentType,
          () => this.abort_(contentType)));
      if (this.needSplitMuxedContent_) {
        operations.push(this.enqueueOperation_(
            ContentType.AUDIO,
            () => this.abort_(ContentType.AUDIO)));
      }
    }
    if (!ignoreTimestampOffset) {
      operations.push(this.enqueueOperation_(
          contentType,
          () => this.setTimestampOffset_(contentType, timestampOffset)));
      if (this.needSplitMuxedContent_) {
        operations.push(this.enqueueOperation_(
            ContentType.AUDIO,
            () => this.setTimestampOffset_(
                ContentType.AUDIO, timestampOffset)));
      }
    }
    operations.push(this.enqueueOperation_(
        contentType,
        () => this.setAppendWindow_(
            contentType, appendWindowStart, appendWindowEnd)));
    if (this.needSplitMuxedContent_) {
      operations.push(this.enqueueOperation_(
          ContentType.AUDIO,
          () => this.setAppendWindow_(
              ContentType.AUDIO, appendWindowStart, appendWindowEnd)));
    }

    await Promise.all(operations);
  }

  /**
   * Adjust timestamp offset to maintain AV sync across discontinuities.
   *
   * @param {shaka.util.ManifestParserUtils.ContentType} contentType
   * @param {number} timestampOffset
   * @return {!Promise}
   */
  async resync(contentType, timestampOffset) {
    const ContentType = shaka.util.ManifestParserUtils.ContentType;

    if (contentType == ContentType.TEXT) {
      // This operation is for audio and video only.
      return;
    }

    // Queue an abort() to help MSE splice together overlapping segments.
    // We set appendWindowEnd when we change periods in DASH content, and the
    // period transition may result in overlap.
    //
    // An abort() also helps with MPEG2-TS.  When we append a TS segment, we
    // always enter a PARSING_MEDIA_SEGMENT state and we can't change the
    // timestamp offset.  By calling abort(), we reset the state so we can
    // set it.
    this.enqueueOperation_(
        contentType,
        () => this.abort_(contentType));
    if (this.needSplitMuxedContent_) {
      this.enqueueOperation_(
          ContentType.AUDIO,
          () => this.abort_(ContentType.AUDIO));
    }
    await this.enqueueOperation_(
        contentType,
        () => this.setTimestampOffset_(contentType, timestampOffset));
    if (this.needSplitMuxedContent_) {
      await this.enqueueOperation_(
          ContentType.AUDIO,
          () => this.setTimestampOffset_(ContentType.AUDIO, timestampOffset));
    }
  }

  /**
   * @param {string=} reason Valid reasons are 'network' and 'decode'.
   * @return {!Promise}
   * @see http://w3c.github.io/media-source/#idl-def-EndOfStreamError
   */
  async endOfStream(reason) {
    await this.enqueueBlockingOperation_(() => {
      // If endOfStream() has already been called on the media source,
      // don't call it again. Also do not call if readyState is
      // 'closed' (not attached to video element) since it is not a
      // valid operation.
      if (this.ended() || this.mediaSource_.readyState === 'closed') {
        return;
      }
      // Tizen won't let us pass undefined, but it will let us omit the
      // argument.
      if (reason) {
        this.mediaSource_.endOfStream(reason);
      } else {
        this.mediaSource_.endOfStream();
      }
    });
  }

  /**
   * @param {number} duration
   * @return {!Promise}
   */
  async setDuration(duration) {
    await this.enqueueBlockingOperation_(() => {
      // Reducing the duration causes the MSE removal algorithm to run, which
      // triggers an 'updateend' event to fire.  To handle this scenario, we
      // have to insert a dummy operation into the beginning of each queue,
      // which the 'updateend' handler will remove.
      if (duration < this.mediaSource_.duration) {
        for (const contentType in this.sourceBuffers_) {
          const dummyOperation = {
            start: () => {},
            p: new shaka.util.PublicPromise(),
          };
          this.queues_[contentType].unshift(dummyOperation);
        }
      }

      this.mediaSource_.duration = duration;
    });
  }

  /**
   * Get the current MediaSource duration.
   *
   * @return {number}
   */
  getDuration() {
    return this.mediaSource_.duration;
  }

  /**
   * Append data to the SourceBuffer.
   * @param {shaka.util.ManifestParserUtils.ContentType} contentType
   * @param {BufferSource} data
   * @private
   */
  append_(contentType, data) {
    const ContentType = shaka.util.ManifestParserUtils.ContentType;

    // Append only video data to the LCEVC Dil.
    if (contentType == ContentType.VIDEO && this.lcevcDil_) {
      // Append video buffers to the LCEVC Dil for parsing and storing
      // of LCEVC data.
      this.lcevcDil_.appendBuffer(data);
    }

    // This will trigger an 'updateend' event.
    this.sourceBuffers_[contentType].appendBuffer(data);
  }

  /**
   * Remove data from the SourceBuffer.
   * @param {shaka.util.ManifestParserUtils.ContentType} contentType
   * @param {number} startTime relative to the start of the presentation
   * @param {number} endTime relative to the start of the presentation
   * @private
   */
  remove_(contentType, startTime, endTime) {
    if (endTime <= startTime) {
      // Ignore removal of inverted or empty ranges.
      // Fake 'updateend' event to resolve the operation.
      this.onUpdateEnd_(contentType);
      return;
    }

    // This will trigger an 'updateend' event.
    this.sourceBuffers_[contentType].remove(startTime, endTime);
  }

  /**
   * Call abort() on the SourceBuffer.
   * This resets MSE's last_decode_timestamp on all track buffers, which should
   * trigger the splicing logic for overlapping segments.
   * @param {shaka.util.ManifestParserUtils.ContentType} contentType
   * @private
   */
  abort_(contentType) {
    // Save the append window, which is reset on abort().
    const appendWindowStart =
        this.sourceBuffers_[contentType].appendWindowStart;
    const appendWindowEnd = this.sourceBuffers_[contentType].appendWindowEnd;

    // This will not trigger an 'updateend' event, since nothing is happening.
    // This is only to reset MSE internals, not to abort an actual operation.
    this.sourceBuffers_[contentType].abort();

    // Restore the append window.
    this.sourceBuffers_[contentType].appendWindowStart = appendWindowStart;
    this.sourceBuffers_[contentType].appendWindowEnd = appendWindowEnd;

    // Fake an 'updateend' event to resolve the operation.
    this.onUpdateEnd_(contentType);
  }

  /**
   * Nudge the playhead to force the media pipeline to be flushed.
   * This seems to be necessary on Chromecast to get new content to replace old
   * content.
   * @param {shaka.util.ManifestParserUtils.ContentType} contentType
   * @private
   */
  flush_(contentType) {
    // Never use flush_ if there's data.  It causes a hiccup in playback.
    goog.asserts.assert(
        this.video_.buffered.length == 0, 'MediaSourceEngine.flush_ should ' +
        'only be used after clearing all data!');

    // Seeking forces the pipeline to be flushed.
    this.video_.currentTime -= 0.001;

    // Fake an 'updateend' event to resolve the operation.
    this.onUpdateEnd_(contentType);
  }

  /**
   * Set the SourceBuffer's timestamp offset.
   * @param {shaka.util.ManifestParserUtils.ContentType} contentType
   * @param {number} timestampOffset
   * @private
   */
  setTimestampOffset_(contentType, timestampOffset) {
    // Work around for
    // https://github.com/shaka-project/shaka-player/issues/1281:
    // TODO(https://bit.ly/2ttKiBU): follow up when this is fixed in Edge
    if (timestampOffset < 0) {
      // Try to prevent rounding errors in Edge from removing the first
      // keyframe.
      timestampOffset += 0.001;
    }

    this.sourceBuffers_[contentType].timestampOffset = timestampOffset;

    // Fake an 'updateend' event to resolve the operation.
    this.onUpdateEnd_(contentType);
  }

  /**
   * Set the SourceBuffer's append window end.
   * @param {shaka.util.ManifestParserUtils.ContentType} contentType
   * @param {number} appendWindowStart
   * @param {number} appendWindowEnd
   * @private
   */
  setAppendWindow_(contentType, appendWindowStart, appendWindowEnd) {
    // You can't set start > end, so first set start to 0, then set the new
    // end, then set the new start.  That way, there are no intermediate
    // states which are invalid.
    this.sourceBuffers_[contentType].appendWindowStart = 0;
    this.sourceBuffers_[contentType].appendWindowEnd = appendWindowEnd;
    this.sourceBuffers_[contentType].appendWindowStart = appendWindowStart;

    // Fake an 'updateend' event to resolve the operation.
    this.onUpdateEnd_(contentType);
  }

  /**
   * @param {shaka.util.ManifestParserUtils.ContentType} contentType
   * @private
   */
  onError_(contentType) {
    const operation = this.queues_[contentType][0];
    goog.asserts.assert(operation, 'Spurious error event!');
    goog.asserts.assert(!this.sourceBuffers_[contentType].updating,
        'SourceBuffer should not be updating on error!');
    const code = this.video_.error ? this.video_.error.code : 0;
    operation.p.reject(new shaka.util.Error(
        shaka.util.Error.Severity.CRITICAL,
        shaka.util.Error.Category.MEDIA,
        shaka.util.Error.Code.MEDIA_SOURCE_OPERATION_FAILED,
        code));
    // Do not pop from queue.  An 'updateend' event will fire next, and to
    // avoid synchronizing these two event handlers, we will allow that one to
    // pop from the queue as normal.  Note that because the operation has
    // already been rejected, the call to resolve() in the 'updateend' handler
    // will have no effect.
  }

  /**
   * @param {shaka.util.ManifestParserUtils.ContentType} contentType
   * @private
   */
  onUpdateEnd_(contentType) {
    if (this.reloadingMediaSource_) {
      return;
    }
    const operation = this.queues_[contentType][0];
    goog.asserts.assert(operation, 'Spurious updateend event!');
    if (!operation) {
      return;
    }
    goog.asserts.assert(!this.sourceBuffers_[contentType].updating,
        'SourceBuffer should not be updating on updateend!');
    operation.p.resolve();
    this.popFromQueue_(contentType);
  }

  /**
   * Enqueue an operation and start it if appropriate.
   *
   * @param {shaka.util.ManifestParserUtils.ContentType} contentType
   * @param {function()} start
   * @return {!Promise}
   * @private
   */
  enqueueOperation_(contentType, start) {
    this.destroyer_.ensureNotDestroyed();
    const operation = {
      start: start,
      p: new shaka.util.PublicPromise(),
    };
    this.queues_[contentType].push(operation);

    if (this.queues_[contentType].length == 1) {
      this.startOperation_(contentType);
    }
    return operation.p;
  }

  /**
   * Enqueue an operation which must block all other operations on all
   * SourceBuffers.
   *
   * @param {function():(Promise|undefined)} run
   * @return {!Promise}
   * @private
   */
  async enqueueBlockingOperation_(run) {
    this.destroyer_.ensureNotDestroyed();

    /** @type {!Array.<!shaka.util.PublicPromise>} */
    const allWaiters = [];

    // Enqueue a 'wait' operation onto each queue.
    // This operation signals its readiness when it starts.
    // When all wait operations are ready, the real operation takes place.
    for (const contentType in this.sourceBuffers_) {
      const ready = new shaka.util.PublicPromise();
      const operation = {
        start: () => ready.resolve(),
        p: ready,
      };

      this.queues_[contentType].push(operation);
      allWaiters.push(ready);

      if (this.queues_[contentType].length == 1) {
        operation.start();
      }
    }

    // Return a Promise to the real operation, which waits to begin until
    // there are no other in-progress operations on any SourceBuffers.
    try {
      await Promise.all(allWaiters);
    } catch (error) {
      // One of the waiters failed, which means we've been destroyed.
      goog.asserts.assert(
          this.destroyer_.destroyed(), 'Should be destroyed by now');
      // We haven't popped from the queue.  Canceled waiters have been removed
      // by destroy.  What's left now should just be resolved waiters.  In
      // uncompiled mode, we will maintain good hygiene and make sure the
      // assert at the end of destroy passes.  In compiled mode, the queues
      // are wiped in destroy.
      if (goog.DEBUG) {
        for (const contentType in this.sourceBuffers_) {
          if (this.queues_[contentType].length) {
            goog.asserts.assert(
                this.queues_[contentType].length == 1,
                'Should be at most one item in queue!');
            goog.asserts.assert(
                allWaiters.includes(this.queues_[contentType][0].p),
                'The item in queue should be one of our waiters!');
            this.queues_[contentType].shift();
          }
        }
      }
      throw error;
    }

    if (goog.DEBUG) {
      // If we did it correctly, nothing is updating.
      for (const contentType in this.sourceBuffers_) {
        goog.asserts.assert(
            this.sourceBuffers_[contentType].updating == false,
            'SourceBuffers should not be updating after a blocking op!');
      }
    }

    // Run the real operation, which can be asynchronous.
    try {
      await run();
    } catch (exception) {
      throw new shaka.util.Error(
          shaka.util.Error.Severity.CRITICAL,
          shaka.util.Error.Category.MEDIA,
          shaka.util.Error.Code.MEDIA_SOURCE_OPERATION_THREW,
          exception,
          this.video_.error || 'No error in the media element');
    } finally {
      // Unblock the queues.
      for (const contentType in this.sourceBuffers_) {
        this.popFromQueue_(contentType);
      }
    }
  }

  /**
   * Pop from the front of the queue and start a new operation.
   * @param {shaka.util.ManifestParserUtils.ContentType} contentType
   * @private
   */
  popFromQueue_(contentType) {
    // Remove the in-progress operation, which is now complete.
    this.queues_[contentType].shift();
    this.startOperation_(contentType);
  }

  /**
   * Starts the next operation in the queue.
   * @param {shaka.util.ManifestParserUtils.ContentType} contentType
   * @private
   */
  startOperation_(contentType) {
    // Retrieve the next operation, if any, from the queue and start it.
    const next = this.queues_[contentType][0];
    if (next) {
      try {
        next.start();
      } catch (exception) {
        if (exception.name == 'QuotaExceededError') {
          next.p.reject(new shaka.util.Error(
              shaka.util.Error.Severity.CRITICAL,
              shaka.util.Error.Category.MEDIA,
              shaka.util.Error.Code.QUOTA_EXCEEDED_ERROR,
              contentType));
        } else {
          next.p.reject(new shaka.util.Error(
              shaka.util.Error.Severity.CRITICAL,
              shaka.util.Error.Category.MEDIA,
              shaka.util.Error.Code.MEDIA_SOURCE_OPERATION_THREW,
              exception,
              this.video_.error || 'No error in the media element'));
        }
        this.popFromQueue_(contentType);
      }
    }
  }

  /**
   * @return {!shaka.extern.TextDisplayer}
   */
  getTextDisplayer() {
    goog.asserts.assert(
        this.textDisplayer_,
        'TextDisplayer should only be null when this is destroyed');

    return this.textDisplayer_;
  }

  /**
   * @param {!shaka.extern.TextDisplayer} textDisplayer
   */
  setTextDisplayer(textDisplayer) {
    const oldTextDisplayer = this.textDisplayer_;
    this.textDisplayer_ = textDisplayer;
    if (oldTextDisplayer) {
      textDisplayer.setTextVisibility(oldTextDisplayer.isTextVisible());
      oldTextDisplayer.destroy();
    }
    if (this.textEngine_) {
      this.textEngine_.setDisplayer(textDisplayer);
    }
  }

  /**
   * @param {boolean} segmentRelativeVttTiming
   */
  setSegmentRelativeVttTiming(segmentRelativeVttTiming) {
    this.segmentRelativeVttTiming_ = segmentRelativeVttTiming;
  }

  /**
   * Apply platform-specific transformations to this segment to work around
   * issues in the platform.
   *
   * @param {!BufferSource} segment
   * @param {?number} startTime
   * @param {shaka.util.ManifestParserUtils.ContentType} contentType
   * @return {!BufferSource}
   * @private
   */
  workAroundBrokenPlatforms_(segment, startTime, contentType) {
    const isInitSegment = startTime == null;
    const encryptionExpected = this.expectedEncryption_[contentType];

    // If:
    //   1. the configuration tells to insert fake encryption,
    //   2. and this is an init segment,
    //   3. and encryption is expected,
    //   4. and the platform requires encryption in all init segments,
    //   5. and the content is MP4 (mimeType == "video/mp4" or "audio/mp4"),
    // then insert fake encryption metadata for init segments that lack it.
    // The MP4 requirement is because we can currently only do this
    // transformation on MP4 containers.
    // See: https://github.com/shaka-project/shaka-player/issues/2759
    if (this.config_.insertFakeEncryptionInInit &&
        isInitSegment &&
        encryptionExpected &&
        shaka.util.Platform.requiresEncryptionInfoInAllInitSegments() &&
        shaka.util.MimeUtils.getContainerType(
            this.sourceBufferTypes_[contentType]) == 'mp4') {
      shaka.log.debug('Forcing fake encryption information in init segment.');
      segment = shaka.media.ContentWorkarounds.fakeEncryption(segment);
    }

    return segment;
  }

  /**
   * Prepare the SourceBuffer to parse a potentially new type or codec.
   *
   * @param {shaka.util.ManifestParserUtils.ContentType} contentType
   * @param {string} mimeType
   * @param {?shaka.extern.Transmuxer} transmuxer
   * @private
   */
  change_(contentType, mimeType, transmuxer) {
    const ContentType = shaka.util.ManifestParserUtils.ContentType;
    if (contentType === ContentType.TEXT) {
      shaka.log.debug(`Change not supported for ${contentType}`);
      return;
    }
    shaka.log.debug(
        `Change Type: ${this.sourceBufferTypes_[contentType]} -> ${mimeType}`);
    if (shaka.media.Capabilities.isChangeTypeSupported()) {
      if (this.transmuxers_[contentType]) {
        this.transmuxers_[contentType].destroy();
      }
      if (transmuxer) {
        this.transmuxers_[contentType] = transmuxer;
      }
      const type = mimeType + this.config_.sourceBufferExtraFeatures;
      this.sourceBuffers_[contentType].changeType(type);
      this.sourceBufferTypes_[contentType] = mimeType;
    } else {
      shaka.log.debug('Change Type not supported');
    }

    // Fake an 'updateend' event to resolve the operation.
    this.onUpdateEnd_(contentType);
  }

  /**
   * Enqueue an operation to prepare the SourceBuffer to parse a potentially new
   * type or codec.
   *
   * @param {shaka.util.ManifestParserUtils.ContentType} contentType
   * @param {string} mimeType
   * @param {?shaka.extern.Transmuxer} transmuxer
   * @return {!Promise}
   */
  changeType(contentType, mimeType, transmuxer) {
    return this.enqueueOperation_(
        contentType,
        () => this.change_(contentType, mimeType, transmuxer));
  }

  /**
   * Resets the MediaSource and re-adds source buffers due to codec mismatch
   *
   * @param {!Map.<shaka.util.ManifestParserUtils.ContentType,
   *               shaka.extern.Stream>} streamsByType
   * @private
   */
  async reset_(streamsByType) {
<<<<<<< HEAD
    const ContentType = shaka.util.ManifestParserUtils.ContentType;
=======
    const Functional = shaka.util.Functional;
>>>>>>> 3cbc444c
    this.reloadingMediaSource_ = true;
    this.needSplitMuxedContent_ = false;
    const currentTime = this.video_.currentTime;
    try {
      this.eventManager_.removeAll();

      const cleanup = [];
      for (const contentType in this.transmuxers_) {
        cleanup.push(this.transmuxers_[contentType].destroy());
      }
      for (const contentType in this.queues_) {
        // Make a local copy of the queue and the first item.
        const q = this.queues_[contentType];
        const inProgress = q[0];

        // Drop everything else out of the original queue.
        this.queues_[contentType] = q.slice(0, 1);

        // We will wait for this item to complete/fail.
        if (inProgress) {
          cleanup.push(inProgress.p.catch(Functional.noop));
        }

        // The rest will be rejected silently if possible.
        for (const item of q.slice(1)) {
          item.p.reject(shaka.util.Destroyer.destroyedError());
        }
      }
      for (const contentType in this.sourceBuffers_) {
        const sourceBuffer = this.sourceBuffers_[contentType];
        try {
          this.mediaSource_.removeSourceBuffer(sourceBuffer);
        } catch (e) {}
      }
      await Promise.all(cleanup);
      this.transmuxers_ = {};
      this.queues_ = {};
      this.sourceBuffers_ = {};

      const previousDuration = this.mediaSource_.duration;
      this.mediaSourceOpen_ = new shaka.util.PublicPromise();
      this.mediaSource_ = this.createMediaSource(this.mediaSourceOpen_);
      await this.mediaSourceOpen_;
      this.mediaSource_.duration = previousDuration;

      const sourceBufferAdded = new shaka.util.PublicPromise();
      const sourceBuffers =
        /** @type {EventTarget} */(this.mediaSource_.sourceBuffers);

      const totalOfBuffers = streamsByType.size;
      let numberOfSourceBufferAdded = 0;
      this.eventManager_.listen(sourceBuffers, 'addsourcebuffer', (event) => {
        numberOfSourceBufferAdded++;
        if (numberOfSourceBufferAdded === totalOfBuffers) {
          sourceBufferAdded.resolve();
        }
      });

      for (const contentType of streamsByType.keys()) {
        const stream = streamsByType.get(contentType);
        this.initSourceBuffer_(contentType, stream, stream.codecs);
        if (this.needSplitMuxedContent_) {
          this.queues_[ContentType.AUDIO] = [];
          this.queues_[ContentType.VIDEO] = [];
        } else {
          this.queues_[contentType] = [];
        }
      }

      // Fake a seek to catchup the playhead.
      this.video_.currentTime = currentTime;

      await sourceBufferAdded;
    } finally {
      this.reloadingMediaSource_ = false;
    }
  }

  /**
   * Resets the Media Source
   * @param {!Map.<shaka.util.ManifestParserUtils.ContentType,
   *               shaka.extern.Stream>} streamsByType
   * @return {!Promise}
   */
  reset(streamsByType) {
    return this.enqueueBlockingOperation_(
        () => this.reset_(streamsByType));
  }

  /**
   * Codec switch if necessary, this will not resolve until the codec
   * switch is over.
   * @param {shaka.util.ManifestParserUtils.ContentType} contentType
   * @param {shaka.extern.Stream} stream
   * @param {!Map.<shaka.util.ManifestParserUtils.ContentType,
   *               shaka.extern.Stream>} streamsByType
   * @return {!Promise.<boolean>} true if there was a codec switch,
   *                              false otherwise.
   * @private
   */
  async codecSwitchIfNecessary_(contentType, stream, streamsByType) {
    const MimeUtils = shaka.util.MimeUtils;
    const currentCodec = MimeUtils.getCodecBase(
        MimeUtils.getCodecs(this.sourceBufferTypes_[contentType]));
    const currentBasicType = MimeUtils.getBasicType(
        this.sourceBufferTypes_[contentType]);

    /** @type {?shaka.extern.Transmuxer} */
    let transmuxer;
    let newMimeType = shaka.util.MimeUtils.getFullType(
        stream.mimeType, stream.codecs);
    let needTransmux = this.config_.forceTransmux;
    if (!shaka.media.Capabilities.isTypeSupported(newMimeType) ||
        (!this.sequenceMode_ &&
        shaka.util.MimeUtils.RAW_FORMATS.includes(newMimeType))) {
      needTransmux = true;
    }
    const newMimeTypeWithAllCodecs =
        shaka.util.MimeUtils.getFullTypeWithAllCodecs(
            stream.mimeType, stream.codecs);
    const TransmuxerEngine = shaka.transmuxer.TransmuxerEngine;
    if (needTransmux) {
      const transmuxerPlugin =
          TransmuxerEngine.findTransmuxer(newMimeTypeWithAllCodecs);
      if (transmuxerPlugin) {
        transmuxer = transmuxerPlugin();
        newMimeType =
            transmuxer.convertCodecs(contentType, newMimeTypeWithAllCodecs);
      }
    }

    const newCodec = MimeUtils.getCodecBase(
        MimeUtils.getCodecs(newMimeType));
    const newBasicType = MimeUtils.getBasicType(newMimeType);

    // Current/new codecs base and basic type match then no need to switch
    if (currentCodec === newCodec && currentBasicType === newBasicType) {
      return false;
    }

    if (shaka.media.Capabilities.isChangeTypeSupported() &&
        !this.needSplitMuxedContent_) {
      await this.changeType(contentType, newMimeType, transmuxer);
    } else {
      if (transmuxer) {
        transmuxer.destroy();
      }
      await this.reset(streamsByType);
    }
    return true;
  }

  /**
   * Update LCEVC DIL object when ready for LCEVC Decodes
   * @param {?shaka.lcevc.Dil} lcevcDil
   */
  updateLcevcDil(lcevcDil) {
    this.lcevcDil_ = lcevcDil;
  }
};


/**
 * Internal reference to window.URL.createObjectURL function to avoid
 * compatibility issues with other libraries and frameworks such as React
 * Native. For use in unit tests only, not meant for external use.
 *
 * @type {function(?):string}
 */
shaka.media.MediaSourceEngine.createObjectURL = window.URL.createObjectURL;


/**
 * @typedef {{
 *   start: function(),
 *   p: !shaka.util.PublicPromise
 * }}
 *
 * @summary An operation in queue.
 * @property {function()} start
 *   The function which starts the operation.
 * @property {!shaka.util.PublicPromise} p
 *   The PublicPromise which is associated with this operation.
 */
shaka.media.MediaSourceEngine.Operation;


/**
 * @enum {string}
 * @private
 */
shaka.media.MediaSourceEngine.SourceBufferMode_ = {
  SEQUENCE: 'sequence',
  SEGMENTS: 'segments',
};<|MERGE_RESOLUTION|>--- conflicted
+++ resolved
@@ -1635,11 +1635,8 @@
    * @private
    */
   async reset_(streamsByType) {
-<<<<<<< HEAD
+    const Functional = shaka.util.Functional;
     const ContentType = shaka.util.ManifestParserUtils.ContentType;
-=======
-    const Functional = shaka.util.Functional;
->>>>>>> 3cbc444c
     this.reloadingMediaSource_ = true;
     this.needSplitMuxedContent_ = false;
     const currentTime = this.video_.currentTime;
