/** @license
 * Copyright 2016 Google LLC
 * SPDX-License-Identifier: Apache-2.0
 */


goog.provide('shaka.ads.AdManager');
goog.provide('shaka.ads.CuePoint');

goog.require('shaka.Player');
goog.require('shaka.ads.AdsStats');
goog.require('shaka.ads.ClientSideAdManager');
goog.require('shaka.ads.ServerSideAdManager');
goog.require('shaka.log');
goog.require('shaka.util.FakeEventTarget');


/**
 * @event shaka.ads.AdManager.ADS_LOADED
 * @description Fired when an ad has started playing.
 * @property {string} type
 *   'ads-loaded'
 * @property {number} loadTime
 *    The time it takes to load ads.
 * @exportDoc
 */

/**
 * @event shaka.ads.AdManager.AdStartedEvent
 * @description Fired when an ad has started playing.
 * @property {string} type
 *   'ad-started'
 * @property {!shaka.extern.IAd} ad
 *    The ad that has started playing.
 * @exportDoc
 */


/**
 * @event shaka.ads.AdManager.AdCompleteEvent
 * @description Fired when an ad has played through.
 * @property {string} type
 *   'ad-complete'
 * @exportDoc
 */


/**
 * @event shaka.ads.AdManager.AdSkippedEvent
 * @description Fired when an ad has been skipped.
 * @property {string} type
 *   'ad-skipped'
 * @exportDoc
 */


/**
 * @event shaka.ads.AdManager.AdFirstQuartileEvent
 * @description Fired when an ad has played through the first 1/4.
 * @property {string} type
 *   'ad-first-quartile'
 * @exportDoc
 */


/**
 * @event shaka.ads.AdManager.AdMidpointEvent
 * @description Fired when an ad has played through its midpoint.
 * @property {string} type
 *   'ad-midpoint'
 * @exportDoc
 */


/**
 * @event shaka.ads.AdManager.AdThirdQuartileEvent
 * @description Fired when an ad has played through the third quartile.
 * @property {string} type
 *   'ad-third-quartile'
 * @exportDoc
 */


/**
 * @event shaka.ads.AdManager.AdStoppedEvent
 * @description Fired when an ad has stopped playing, was skipped,
 *   or was unable to proceed due to an error.
 * @property {string} type
 *   'ad-stopped'
 * @exportDoc
 */


/**
 * @event shaka.ads.AdManager.AdVolumeChangedEvent
 * @description Fired when an ad's volume changed.
 * @property {string} type
 *   'ad-volume-changed'
 * @exportDoc
 */


/**
 * @event shaka.ads.AdManager.AdMutedEvent
 * @description Fired when an ad was muted.
 * @property {string} type
 *   'ad-muted'
 * @exportDoc
 */


/**
 * @event shaka.ads.AdManager.AdPausedEvent
 * @description Fired when an ad was paused.
 * @property {string} type
 *   'ad-paused'
 * @exportDoc
 */


/**
 * @event shaka.ads.AdManager.AdResumedEvent
 * @description Fired when an ad was resumed after a pause.
 * @property {string} type
 *   'ad-resumed'
 * @exportDoc
 */


/**
 * @event shaka.ads.AdManager.AdSkipStateChangedEvent
 * @description Fired when an ad's skip state changes (for example, when
 *  it becomes possible to skip the ad).
 * @property {string} type
 *   'ad-skip-state-changed'
 * @exportDoc
 */


/**
 * @event shaka.ads.AdManager.AdResumedEvent
 * @description Fired when the ad cue points change, signalling ad breaks
 *  change.
 * @property {string} type
 *   'ad-cue-points-changed'
 * @exportDoc
 */


/**
 * A class responsible for ad-related interactions.
 * @implements {shaka.extern.IAdManager}
 * @export
 */
shaka.ads.AdManager = class extends shaka.util.FakeEventTarget {
  constructor() {
    super();
    /** @private {shaka.ads.ClientSideAdManager} */
    this.csAdManager_ = null;
    /** @private {shaka.ads.ServerSideAdManager} */
    this.ssAdManager_ = null;
    /** @private {shaka.ads.AdsStats} */
    this.stats_ = new shaka.ads.AdsStats();
  }

  /**
   * @override
   * @export
   */
  initClientSide(adContainer, video) {
    // Check that Client Side IMA SDK has been included
    // NOTE: (window['google'] && google.ima) check for any
    // IMA SDK, including SDK for Server Side ads.
    // The 3rd check insures we have the right SDK:
    // {google.ima.AdsLoader} is an object that's part of CS IMA SDK
    // but not SS SDK.
    if (!window['google'] || !google.ima || !google.ima.AdsLoader) {
      throw new shaka.util.Error(
          shaka.util.Error.Severity.CRITICAL,
          shaka.util.Error.Category.ADS,
          shaka.util.Error.Code.CS_IMA_SDK_MISSING);
    }

    this.csAdManager_ = new shaka.ads.ClientSideAdManager(
        adContainer, video,
        (e) => {
          const event = /** @type {!shaka.util.FakeEvent} */ (e);
          if (event && event.type) {
            switch (event.type) {
              case shaka.ads.AdManager.ADS_LOADED: {
                const loadTime = (/** @type {!Object} */ (e))['loadTime'];
                this.stats_.addLoadTime(loadTime);
                break;
              }
              case shaka.ads.AdManager.AD_STARTED:
                this.stats_.incrementStarted();
                break;
              case shaka.ads.AdManager.AD_COMPLETE:
                this.stats_.incrementPlayedCompletely();
                break;
              case shaka.ads.AdManager.AD_SKIPPED:
                this.stats_.incrementSkipped();
                break;
            }
          }
          this.dispatchEvent(event);
        });
  }


  /**
  * @override
  * @export
  */
  onAssetUnload() {
    if (this.csAdManager_) {
      this.csAdManager_.stop();
    }

    this.dispatchEvent(
        new shaka.util.FakeEvent(shaka.ads.AdManager.AD_STOPPED));

    // TODO:
    // For SS DAI streams, if a different asset gets unloaded as
    // part of the process
    // of loading a DAI asset, stream manager state gets reset and we
    // don't get any ad events.
    // We need to figure out if it makes sense to stop the SS
    // manager on unload, and, if it does, find
    // a way to do it safely.
    // if (this.ssAdManager_) {
    //   this.ssAdManager_.stop();
    // }
    this.stats_ = new shaka.ads.AdsStats();
  }


  /**
   * @override
   * @export
   */
  requestClientSideAds(imaRequest) {
    if (!this.csAdManager_) {
      throw new shaka.util.Error(
          shaka.util.Error.Severity.RECOVERABLE,
          shaka.util.Error.Category.ADS,
          shaka.util.Error.Code.CS_AD_MANAGER_NOT_INITIALIZED);
    }

    this.csAdManager_.requestAds(imaRequest);
  }


  /**
   * @override
   * @export
   */
  initServerSide(adContainer, video) {
    // Check that Client Side IMA SDK has been included
    // NOTE: (window['google'] && google.ima) check for any
    // IMA SDK, including SDK for Server Side ads.
    // The 3rd check insures we have the right SDK:
    // {google.ima.dai} is an object that's part of DAI IMA SDK
    // but not SS SDK.
    if (!window['google'] || !google.ima || !google.ima.dai) {
      throw new shaka.util.Error(
          shaka.util.Error.Severity.CRITICAL,
          shaka.util.Error.Category.ADS,
          shaka.util.Error.Code.SS_IMA_SDK_MISSING);
    }

    this.ssAdManager_ = new shaka.ads.ServerSideAdManager(
        adContainer, video,
        (e) => {
          const event = /** @type {!shaka.util.FakeEvent} */ (e);
          if (event && event.type) {
            switch (event.type) {
              case shaka.ads.AdManager.ADS_LOADED: {
                const loadTime = (/** @type {!Object} */ (e))['loadTime'];
                this.stats_.addLoadTime(loadTime);
                break;
              }
              case shaka.ads.AdManager.AD_STARTED:
                this.stats_.incrementStarted();
                break;
              case shaka.ads.AdManager.AD_COMPLETE:
                this.stats_.incrementPlayedCompletely();
                break;
              case shaka.ads.AdManager.AD_SKIPPED:
                this.stats_.incrementSkipped();
                break;
            }
          }
          this.dispatchEvent(event);
        });

    // Set the name and version of the player in IMA for tracking.
    this.replaceServerSideAdTagParameters(
        {
          'mpt': 'shaka',
          'mpv': shaka.Player.version,
        });
  }


  /**
   * @param {!google.ima.dai.api.StreamRequest} imaRequest
   * @param {string=} backupUrl
   * @return {!Promise.<string>}
   * @override
   * @export
   */
  requestServerSideStream(imaRequest, backupUrl = '') {
    if (!this.ssAdManager_) {
      throw new shaka.util.Error(
          shaka.util.Error.Severity.RECOVERABLE,
          shaka.util.Error.Category.ADS,
          shaka.util.Error.Code.SS_AD_MANAGER_NOT_INITIALIZED);
    }

    return this.ssAdManager_.streamRequest(imaRequest, backupUrl);
  }


  /**
   * @override
   * @export
   */
  replaceServerSideAdTagParameters(adTagParameters) {
    if (!this.ssAdManager_) {
      throw new shaka.util.Error(
          shaka.util.Error.Severity.RECOVERABLE,
          shaka.util.Error.Category.ADS,
          shaka.util.Error.Code.SS_AD_MANAGER_NOT_INITIALIZED);
    }

    this.ssAdManager_.replaceAdTagParameters(adTagParameters);
  }


  /**
   * @return {shaka.extern.AdsStats}
   * @override
   * @export
   */
  getStats() {
    return this.stats_.getBlob();
  }

  /**
   * @override
   * @export
   */
  onTimedMetadata(region) {
    if (this.ssAdManager_) {
      this.ssAdManager_.onTimedMetadata(region);
    }
  }

  /**
   * @override
   * @export
   */
<<<<<<< HEAD
  onCueMetadataChange(data) {
    if (this.ssAdManager_) {
      this.ssAdManager_.onCueMetadataChange(data);
=======
  onCueMetadataChange(value) {
    if (this.ssAdManager_) {
      this.ssAdManager_.onCueMetadataChange(value);
    } else {
      shaka.log.warning('The method was called without initializing server ' +
        'side logic and will not take effect');
>>>>>>> ebae1158
    }
  }
};


shaka.ads.CuePoint = class {
  /**
   * @param {number} start
   * @param {?number=} end
   */
  constructor(start, end = null) {
    /** @public {number} */
    this.start = start;
    /** @public {?number} */
    this.end = end;
  }
};

/**
 * The event name for when a sequence of ads has been loaded.
 *
 * @const {string}
 * @export
 */
shaka.ads.AdManager.ADS_LOADED = 'ads-loaded';

/**
 * The event name for when an ad has started playing.
 *
 * @const {string}
 * @export
 */
shaka.ads.AdManager.AD_STARTED = 'ad-started';


/**
 * The event name for when an ad playhead crosses first quartile.
 *
 * @const {string}
 * @export
 */
shaka.ads.AdManager.AD_FIRST_QUARTILE = 'ad-first-quartile';


/**
 * The event name for when an ad playhead crosses midpoint.
 *
 * @const {string}
 * @export
 */
shaka.ads.AdManager.AD_MIDPOINT = 'ad-midpoint';


/**
 * The event name for when an ad playhead crosses third quartile.
 *
 * @const {string}
 * @export
 */
shaka.ads.AdManager.AD_THIRD_QUARTILE = 'ad-third-quartile';


/**
 * The event name for when an ad has completed playing.
 *
 * @const {string}
 * @export
 */
shaka.ads.AdManager.AD_COMPLETE = 'ad-complete';


/**
 * The event name for when an ad has finished playing
 * (played all the way through, was skipped, or was unable to proceed
 * due to an error).
 *
 * @const {string}
 * @export
 */
shaka.ads.AdManager.AD_STOPPED = 'ad-stopped';


/**
 * The event name for when an ad is skipped by the user..
 *
 * @const {string}
 * @export
 */
shaka.ads.AdManager.AD_SKIPPED = 'ad-skipped';


/**
 * The event name for when the ad volume has changed.
 *
 * @const {string}
 * @export
 */
shaka.ads.AdManager.AD_VOLUME_CHANGED = 'ad-volume-changed';


/**
 * The event name for when the ad was muted.
 *
 * @const {string}
 * @export
 */
shaka.ads.AdManager.AD_MUTED = 'ad-muted';


/**
 * The event name for when the ad was paused.
 *
 * @const {string}
 * @export
 */
shaka.ads.AdManager.AD_PAUSED = 'ad-paused';


/**
 * The event name for when the ad was resumed after a pause.
 *
 * @const {string}
 * @export
 */
shaka.ads.AdManager.AD_RESUMED = 'ad-resumed';


/**
 * The event name for when the ad's skip status changes
 * (usually it becomes skippable when it wasn't before).
 *
 * @const {string}
 * @export
 */
shaka.ads.AdManager.AD_SKIP_STATE_CHANGED = 'ad-skip-state-changed';


/**
 * The event name for when the ad's cue points (start/end markers)
 * have changed.
 *
 * @const {string}
 * @export
 */
shaka.ads.AdManager.CUEPOINTS_CHANGED = 'ad-cue-points-changed';


/**
 * Set this is a default ad manager for the player.
 * Apps can also set their own ad manager, if they'd like.
 */
shaka.Player.setAdManagerFactory(() => new shaka.ads.AdManager());
<|MERGE_RESOLUTION|>--- conflicted
+++ resolved
@@ -361,18 +361,12 @@
    * @override
    * @export
    */
-<<<<<<< HEAD
-  onCueMetadataChange(data) {
-    if (this.ssAdManager_) {
-      this.ssAdManager_.onCueMetadataChange(data);
-=======
   onCueMetadataChange(value) {
     if (this.ssAdManager_) {
       this.ssAdManager_.onCueMetadataChange(value);
     } else {
       shaka.log.warning('The method was called without initializing server ' +
         'side logic and will not take effect');
->>>>>>> ebae1158
     }
   }
 };
