/*! @license
 * Shaka Player
 * Copyright 2016 Google LLC
 * SPDX-License-Identifier: Apache-2.0
 */

goog.provide('shaka.text.Cue');

<<<<<<< HEAD
goog.require('shaka.log');
=======
goog.require('shaka.text.CueRegion');
>>>>>>> 24c73dfb
goog.require('shaka.util.ArrayUtils');
goog.require('shaka.util.StringUtils');
goog.require('shaka.util.TextParser');
goog.require('shaka.util.TXml');


/**
 * @export
 */
shaka.text.Cue = class {
  /**
   * @param {number} startTime
   * @param {number} endTime
   * @param {string} payload
   */
  constructor(startTime, endTime, payload) {
    const Cue = shaka.text.Cue;

    /**
     * The start time of the cue in seconds, relative to the start of the
     * presentation.
     * @type {number}
     * @export
     */
    this.startTime = startTime;

    /**
     * The end time of the cue in seconds, relative to the start of the
     * presentation.
     * @type {number}
     * @export
     */
    this.endTime = endTime;

    /**
     * The text payload of the cue.  If nestedCues is non-empty, this should be
     * empty.  Top-level block containers should have no payload of their own.
     * @type {string}
     * @export
     */
    this.payload = payload;

    /**
     * The region to render the cue into.  Only supported on top-level cues,
     * because nested cues are inline elements.
     * @type {shaka.text.CueRegion}
     * @export
     */
    this.region = new shaka.text.CueRegion();

    /**
     * The indent (in percent) of the cue box in the direction defined by the
     * writing direction.
     * @type {?number}
     * @export
     */
    this.position = null;

    /**
     * Position alignment of the cue.
     * @type {shaka.text.Cue.positionAlign}
     * @export
     */
    this.positionAlign = Cue.positionAlign.AUTO;

    /**
     * Size of the cue box (in percents), where 0 means "auto".
     * @type {number}
     * @export
     */
    this.size = 0;

    /**
     * Alignment of the text inside the cue box.
     * @type {shaka.text.Cue.textAlign}
     * @export
     */
    this.textAlign = Cue.textAlign.CENTER;

    /**
     * Text direction of the cue.
     * @type {shaka.text.Cue.direction}
     * @export
     */
    this.direction = Cue.direction.HORIZONTAL_LEFT_TO_RIGHT;

    /**
     * Text writing mode of the cue.
     * @type {shaka.text.Cue.writingMode}
     * @export
     */
    this.writingMode = Cue.writingMode.HORIZONTAL_TOP_TO_BOTTOM;

    /**
     * The way to interpret line field. (Either as an integer line number or
     * percentage from the display box).
     * @type {shaka.text.Cue.lineInterpretation}
     * @export
     */
    this.lineInterpretation = Cue.lineInterpretation.LINE_NUMBER;

    /**
     * The offset from the display box in either number of lines or
     * percentage depending on the value of lineInterpretation.
     * @type {?number}
     * @export
     */
    this.line = null;

    /**
     * Separation between line areas inside the cue box in px or em
     * (e.g. '100px'/'100em'). If not specified, this should be no less than
     * the largest font size applied to the text in the cue.
     * @type {string}.
     * @export
     */
    this.lineHeight = '';

    /**
     * Line alignment of the cue box.
     * Start alignment means the cue box’s top side (for horizontal cues), left
     * side (for vertical growing right), or right side (for vertical growing
     * left) is aligned at the line.
     * Center alignment means the cue box is centered at the line.
     * End alignment The cue box’s bottom side (for horizontal cues), right side
     * (for vertical growing right), or left side (for vertical growing left) is
     * aligned at the line.
     * @type {shaka.text.Cue.lineAlign}
     * @export
     */
    this.lineAlign = Cue.lineAlign.START;

    /**
     * Vertical alignments of the cues within their extents.
     * 'BEFORE' means displaying the captions at the top of the text display
     * container box, 'CENTER' means in the middle, 'AFTER' means at the bottom.
     * @type {shaka.text.Cue.displayAlign}
     * @export
     */
    this.displayAlign = Cue.displayAlign.AFTER;

    /**
     * Text color as a CSS color, e.g. "#FFFFFF" or "white".
     * @type {string}
     * @export
     */
    this.color = '';

    /**
     * Text background color as a CSS color, e.g. "#FFFFFF" or "white".
     * @type {string}
     * @export
     */
    this.backgroundColor = '';

    /**
     * The URL of the background image, e.g. "data:[mime type];base64,[data]".
     * @type {string}
     * @export
     */
    this.backgroundImage = '';

    /**
     * The border around this cue as a CSS border.
     * @type {string}
     * @export
     */
    this.border = '';

    /**
     * Text font size in px or em (e.g. '100px'/'100em').
     * @type {string}
     * @export
     */
    this.fontSize = '';

    /**
     * Text font weight. Either normal or bold.
     * @type {shaka.text.Cue.fontWeight}
     * @export
     */
    this.fontWeight = Cue.fontWeight.NORMAL;

    /**
     * Text font style. Normal, italic or oblique.
     * @type {shaka.text.Cue.fontStyle}
     * @export
     */
    this.fontStyle = Cue.fontStyle.NORMAL;

    /**
     * Text font family.
     * @type {string}
     * @export
     */
    this.fontFamily = '';

    /**
     * Text letter spacing as a CSS letter-spacing value.
     * @type {string}
     * @export
     */
    this.letterSpacing = '';

    /**
     * Text line padding as a CSS line-padding value.
     * @type {string}
     * @export
     */
    this.linePadding = '';

    /**
     * Opacity of the cue element, from 0-1.
     * @type {number}
     * @export
     */
    this.opacity = 1;

    /**
     * Text combine upright as a CSS text-combine-upright value.
     * @type {string}
     * @export
     */
    this.textCombineUpright = '';

    /**
     * Text decoration. A combination of underline, overline
     * and line through. Empty array means no decoration.
     * @type {!Array.<!shaka.text.Cue.textDecoration>}
     * @export
     */
    this.textDecoration = [];

    /**
     * Text shadow color as a CSS text-shadow value.
     * @type {string}
     * @export
     */
    this.textShadow = '';

    /**
     * Text stroke color as a CSS color, e.g. "#FFFFFF" or "white".
     * @type {string}
     * @export
     */
    this.textStrokeColor = '';

    /**
     * Text stroke width as a CSS stroke-width value.
     * @type {string}
     * @export
     */
    this.textStrokeWidth = '';

    /**
     * Whether or not line wrapping should be applied to the cue.
     * @type {boolean}
     * @export
     */
    this.wrapLine = true;

    /**
     * Id of the cue.
     * @type {string}
     * @export
     */
    this.id = '';

    /**
     * Nested cues, which should be laid out horizontally in one block.
     * Top-level cues are blocks, and nested cues are inline elements.
     * Cues can be nested arbitrarily deeply.
     * @type {!Array.<!shaka.text.Cue>}
     * @export
     */
    this.nestedCues = [];

    /**
     * If true, this represents a container element that is "above" the main
     * cues. For example, the <body> and <div> tags that contain the <p> tags
     * in a TTML file. This controls the flow of the final cues; any nested cues
     * within an "isContainer" cue will be laid out as separate lines.
     * @type {boolean}
     * @export
     */
    this.isContainer = false;

    /**
     * Whether or not the cue only acts as a line break between two nested cues.
     * Should only appear in nested cues.
     * @type {boolean}
     * @export
     */
    this.lineBreak = false;

    /**
     * Used to indicate the type of ruby tag that should be used when rendering
     * the cue. Valid values: ruby, rp, rt.
     * @type {?string}
     * @export
     */
    this.rubyTag = null;

    /**
     * The number of horizontal and vertical cells into which the Root Container
     * Region area is divided.
     *
     * @type {{ columns: number, rows: number }}
     * @export
     */
    this.cellResolution = {
      columns: 32,
      rows: 15,
    };
  }

  /**
   * @param {number} start
   * @param {number} end
   * @return {!shaka.text.Cue}
   */
  static lineBreak(start, end) {
    const cue = new shaka.text.Cue(start, end, '');
    cue.lineBreak = true;
    return cue;
  }

  /**
   * Create a copy of the cue with the same properties.
   * @return {!shaka.text.Cue}
   * @suppress {checkTypes} since we must use [] and "in" with a struct type.
   * @export
   */
  clone() {
    const clone = new shaka.text.Cue(0, 0, '');

    for (const k in this) {
      clone[k] = this[k];

      // Make copies of array fields, but only one level deep.  That way, if we
      // change, for instance, textDecoration on the clone, we don't affect the
      // original.
      if (clone[k] && clone[k].constructor == Array) {
        clone[k] = /** @type {!Array} */(clone[k]).slice();
      }
    }

    return clone;
  }

  /**
   * Check if two Cues have all the same values in all properties.
   * @param {!shaka.text.Cue} cue1
   * @param {!shaka.text.Cue} cue2
   * @return {boolean}
   * @suppress {checkTypes} since we must use [] and "in" with a struct type.
   * @export
   */
  static equal(cue1, cue2) {
    // Compare the start time, end time and payload of the cues first for
    // performance optimization.  We can avoid the more expensive recursive
    // checks if the top-level properties don't match.
    // See: https://github.com/shaka-project/shaka-player/issues/3018
    if (cue1.startTime != cue2.startTime || cue1.endTime != cue2.endTime ||
      cue1.payload != cue2.payload) {
      return false;
    }
    for (const k in cue1) {
      if (k == 'startTime' || k == 'endTime' || k == 'payload') {
        // Already compared.
      } else if (k == 'nestedCues') {
        // This uses shaka.text.Cue.equal rather than just this.equal, since
        // otherwise recursing here will unbox the method and cause "this" to be
        // undefined in deeper recursion.
        if (!shaka.util.ArrayUtils.equal(
            cue1.nestedCues, cue2.nestedCues, shaka.text.Cue.equal)) {
          return false;
        }
      } else if (k == 'region' || k == 'cellResolution') {
        for (const k2 in cue1[k]) {
          if (cue1[k][k2] != cue2[k][k2]) {
            return false;
          }
        }
      } else if (Array.isArray(cue1[k])) {
        if (!shaka.util.ArrayUtils.equal(cue1[k], cue2[k])) {
          return false;
        }
      } else {
        if (cue1[k] != cue2[k]) {
          return false;
        }
      }
    }

    return true;
  }

  /**
   * Parses cue payload, searches for styling entities and, if needed,
   * modifies original payload and creates nested cues to better represent
   * styling found in payload. All changes are done in-place.
   * @param {!shaka.text.Cue} cue
   * @param {!Map<string, !shaka.text.Cue>=} styles
   * @export
   */
  static parseCuePayload(cue, styles = new Map()) {
    const StringUtils = shaka.util.StringUtils;
    const TXml = shaka.util.TXml;
    let payload = cue.payload;
    if (!payload.includes('<')) {
      cue.payload = StringUtils.htmlUnescape(payload);
      return;
    }
    if (styles.size === 0) {
      shaka.text.Cue.addDefaultTextColor(styles);
    }
    payload = shaka.text.Cue.replaceKaraokeStylePayload_(payload);
    payload = shaka.text.Cue.replaceVoiceStylePayload_(payload);
    payload = shaka.text.Cue.escapeInvalidChevrons_(payload);

    cue.payload = '';

    const xmlPayload = '<span>' + payload + '</span>';
    let element;
    try {
      element = TXml.parseXmlString(xmlPayload, 'span');
    } catch (e) {
      shaka.log.warning('cue parse fail: ', e);
    }
    if (element) {
      const childNodes = element.children;
      if (childNodes.length == 1) {
        const childNode = childNodes[0];
        if (!TXml.isNode(childNode)) {
          cue.payload = StringUtils.htmlUnescape(payload);
          return;
        }
      }
      for (const childNode of childNodes) {
        shaka.text.Cue.generateCueFromElement_(childNode, cue, styles);
      }
    } else {
      shaka.log.warning('The cue\'s markup could not be parsed: ', payload);
      cue.payload = StringUtils.htmlUnescape(payload);
    }
  }

  /**
   * Add default color
   *
   * @param {!Map<string, !shaka.text.Cue>} styles
   */
  static addDefaultTextColor(styles) {
    const textColor = shaka.text.Cue.defaultTextColor;
    for (const [key, value] of Object.entries(textColor)) {
      const cue = new shaka.text.Cue(0, 0, '');
      cue.color = value;
      styles.set('.' + key, cue);
    }

    const bgColor = shaka.text.Cue.defaultTextBackgroundColor;
    for (const [key, value] of Object.entries(bgColor)) {
      const cue = new shaka.text.Cue(0, 0, '');
      cue.backgroundColor = value;
      styles.set('.' + key, cue);
    }
  }

  /**
   * Converts karaoke style tag to be valid for xml parsing
   * For example,
   * input: Text <00:00:00.450> time <00:00:01.450> 1
   * output: Text <div time="00:00:00.450"> time
   *         <div time="00:00:01.450"> 1</div></div>
   *
   * @param {string} payload
   * @return {string} processed payload
   * @private
   */
  static replaceKaraokeStylePayload_(payload) {
    const names = [];
    let nameStart = -1;
    for (let i = 0; i < payload.length; i++) {
      if (payload[i] === '<') {
        nameStart = i + 1;
      } else if (payload[i] === '>') {
        if (nameStart > 0) {
          const name = payload.substr(nameStart, i - nameStart);
          if (name.match(shaka.text.Cue.timeFormat_)) {
            names.push(name);
          }
          nameStart = -1;
        }
      }
    }
    let newPayload = payload;
    for (const name of names) {
      const replaceTag = '<' + name + '>';
      const startTag = '<div time="' + name + '">';
      const endTag = '</div>';
      newPayload = newPayload.replace(replaceTag, startTag);
      newPayload += endTag;
    }
    return newPayload;
  }

  /**
   * Converts voice style tag to be valid for xml parsing
   * For example,
   * input: <v Shaka>Test
   * output: <v.voice-Shaka>Test</v.voice-Shaka>
   *
   * @param {string} payload
   * @return {string} processed payload
   * @private
   */
  static replaceVoiceStylePayload_(payload) {
    const voiceTag = 'v';
    const names = [];
    let nameStart = -1;
    let newPayload = '';
    let hasVoiceEndTag = false;
    for (let i = 0; i < payload.length; i++) {
      // This condition is used to manage tags that have end tags.
      if (payload[i] === '/') {
        const end = payload.indexOf('>', i);
        if (end === -1) {
          return payload;
        }
        const tagEnd = payload.substring(i + 1, end);
        if (!tagEnd || tagEnd != voiceTag) {
          newPayload += payload[i];
          continue;
        }
        hasVoiceEndTag = true;
        let tagStart = null;
        if (names.length) {
          tagStart = names[names.length -1];
        }
        if (!tagStart) {
          newPayload += payload[i];
        } else if (tagStart === tagEnd) {
          newPayload += '/' + tagEnd + '>';
          i += tagEnd.length + 1;
        } else {
          if (!tagStart.startsWith(voiceTag)) {
            newPayload += payload[i];
            continue;
          }
          newPayload += '/' + tagStart + '>';
          i += tagEnd.length + 1;
        }
      } else {
        // Here we only want the tag name, not any other payload.
        if (payload[i] === '<') {
          nameStart = i + 1;
          if (payload[nameStart] != voiceTag) {
            nameStart = -1;
          }
        } else if (payload[i] === '>') {
          if (nameStart > 0) {
            names.push(payload.substr(nameStart, i - nameStart));
            nameStart = -1;
          }
        }
        newPayload += payload[i];
      }
    }
    for (const name of names) {
      const newName = name.replace(' ', '.voice-');
      newPayload = newPayload.replace(`<${name}>`, `<${newName}>`);
      newPayload = newPayload.replace(`</${name}>`, `</${newName}>`);
      if (!hasVoiceEndTag) {
        newPayload += `</${newName}>`;
      }
    }
    return newPayload;
  }

  /**
   * This method converts invalid > chevrons to HTML entities.
   * It also removes < chevrons as per spec.
   *
   * @param {!string} input
   * @return {string}
   * @private
   */
  static escapeInvalidChevrons_(input) {
    // Used to map HTML entities to characters.
    const htmlEscapes = {
      '< ': '',
      ' >': ' &gt;',
    };

    const reEscapedHtml = /(< +>|<\s|\s>)/g;
    const reHasEscapedHtml = RegExp(reEscapedHtml.source);
    // This check is an optimization, since replace always makes a copy
    if (input && reHasEscapedHtml.test(input)) {
      return input.replace(reEscapedHtml, (entity) => {
        return htmlEscapes[entity] || '';
      });
    }
    return input || '';
  }

  /**
   * @param {!shaka.extern.xml.Node} element
   * @param {!shaka.text.Cue} rootCue
   * @param {!Map<string, !shaka.text.Cue>} styles
   * @private
   */
  static generateCueFromElement_(element, rootCue, styles) {
    const TXml = shaka.util.TXml;
    const nestedCue = rootCue.clone();
    // We don't want propagate some properties.
    nestedCue.nestedCues = [];
    nestedCue.payload = '';
    nestedCue.rubyTag = '';
    // We don't want propagate some position settings
    nestedCue.line = null;
    nestedCue.region = new shaka.text.CueRegion();
    nestedCue.position = null;
    nestedCue.size = 0;

    if (TXml.isNode(element)) {
      const bold = shaka.text.Cue.fontWeight.BOLD;
      const italic = shaka.text.Cue.fontStyle.ITALIC;
      const underline = shaka.text.Cue.textDecoration.UNDERLINE;
      const tags = element.tagName.split(/(?=[ .])+/g);
      for (const tag of tags) {
        let styleTag = tag;
        // White blanks at start indicate that the style is a voice
        if (styleTag.startsWith('.voice-')) {
          const voice = styleTag.split('-').pop();
          styleTag = `v[voice="${voice}"]`;
          // The specification allows to have quotes and not, so we check to
          // see which one is being used.
          if (!styles.has(styleTag)) {
            styleTag = `v[voice=${voice}]`;
          }
        }
        if (styles.has(styleTag)) {
          shaka.text.Cue.mergeStyle_(nestedCue, styles.get(styleTag));
        }
        switch (tag) {
          case 'br': {
            const lineBreakCue = shaka.text.Cue.lineBreak(
                nestedCue.startTime, nestedCue.endTime);
            rootCue.nestedCues.push(lineBreakCue);
            return;
          }
          case 'b':
            nestedCue.fontWeight = bold;
            break;
          case 'i':
            nestedCue.fontStyle = italic;
            break;
          case 'u':
            nestedCue.textDecoration.push(underline);
            break;
          case 'font': {
            const color = element.attributes['color'];
            if (color) {
              nestedCue.color = color;
            }
            break;
          }
          case 'div': {
            const time = element.attributes['time'];
            if (!time) {
              break;
            }
            const parser = new shaka.util.TextParser(time);
            const cueTime = shaka.text.Cue.parseTime(parser);
            if (cueTime) {
              nestedCue.startTime = cueTime;
            }
            break;
          }
          case 'ruby':
          case 'rp':
          case 'rt':
            nestedCue.rubyTag = tag;
            break;
          default:
            break;
        }
      }
    }

    const isTextNode = (item) => TXml.isText(item);
    const childNodes = element.children;
    if (isTextNode(element) ||
        (childNodes.length == 1 && isTextNode(childNodes[0]))) {
      // Trailing line breaks may lost when convert cue to HTML tag
      // Need to insert line break cue to preserve line breaks
      const textArr = TXml.getTextContents(element).split('\n');
      let isFirst = true;
      for (const text of textArr) {
        if (!isFirst) {
          const lineBreakCue = shaka.text.Cue.lineBreak(
              nestedCue.startTime, nestedCue.endTime);
          rootCue.nestedCues.push(lineBreakCue);
        }
        if (text.length > 0) {
          const textCue = nestedCue.clone();
          textCue.payload = shaka.util.StringUtils.htmlUnescape(text);
          rootCue.nestedCues.push(textCue);
        }
        isFirst = false;
      }
    } else {
      rootCue.nestedCues.push(nestedCue);
      for (const childNode of childNodes) {
        shaka.text.Cue.generateCueFromElement_(childNode, nestedCue, styles);
      }
    }
  }

  /**
   * Parses time from the given parser.
   *
   * @param {!shaka.util.TextParser} parser
   * @return {?number}
   */
  static parseTime(parser) {
    const results = parser.readRegex(shaka.text.Cue.timeFormat_);
    if (results == null) {
      return null;
    }
    // This capture is optional, but will still be in the array as undefined,
    // in which case it is 0.
    const hours = Number(results[1]) || 0;
    const minutes = Number(results[2]);
    const seconds = Number(results[3]);
    const milliseconds = Number(results[4]);
    if (minutes > 59 || seconds > 59) {
      return null;
    }

    return (milliseconds / 1000) + seconds + (minutes * 60) + (hours * 3600);
  }

  /**
   * Merges values created in parseStyle_
   * @param {!shaka.text.Cue} cue
   * @param {shaka.text.Cue} refCue
   * @private
   */
  static mergeStyle_(cue, refCue) {
    if (!refCue) {
      return;
    }

    // Overwrites if new value string length > 0
    cue.backgroundColor = shaka.text.Cue.getOrDefault_(
        refCue.backgroundColor, cue.backgroundColor);
    cue.color = shaka.text.Cue.getOrDefault_(
        refCue.color, cue.color);
    cue.fontFamily = shaka.text.Cue.getOrDefault_(
        refCue.fontFamily, cue.fontFamily);
    cue.fontSize = shaka.text.Cue.getOrDefault_(
        refCue.fontSize, cue.fontSize);
    cue.textShadow = shaka.text.Cue.getOrDefault_(
        refCue.textShadow, cue.textShadow);

    // Overwrite with new values as unable to determine
    // if new value is set or not
    cue.fontWeight = refCue.fontWeight;
    cue.fontStyle = refCue.fontStyle;
    cue.opacity = refCue.opacity;
    cue.rubyTag = refCue.rubyTag;
    cue.textCombineUpright = refCue.textCombineUpright;
    cue.wrapLine = refCue.wrapLine;
  }

  /**
   * @param {string} value
   * @param {string} defaultValue
   * @private
   */
  static getOrDefault_(value, defaultValue) {
    if (value && value.length > 0) {
      return value;
    }
    return defaultValue;
  }
};


/**
 * @enum {string}
 * @export
 */
shaka.text.Cue.positionAlign = {
  'LEFT': 'line-left',
  'RIGHT': 'line-right',
  'CENTER': 'center',
  'AUTO': 'auto',
};


/**
 * @enum {string}
 * @export
 */
shaka.text.Cue.textAlign = {
  'LEFT': 'left',
  'RIGHT': 'right',
  'CENTER': 'center',
  'START': 'start',
  'END': 'end',
};


/**
 * Vertical alignments of the cues within their extents.
 * 'BEFORE' means displaying at the top of the captions container box, 'CENTER'
 *  means in the middle, 'AFTER' means at the bottom.
 * @enum {string}
 * @export
 */
shaka.text.Cue.displayAlign = {
  'BEFORE': 'before',
  'CENTER': 'center',
  'AFTER': 'after',
};


/**
 * @enum {string}
 * @export
 */
shaka.text.Cue.direction = {
  'HORIZONTAL_LEFT_TO_RIGHT': 'ltr',
  'HORIZONTAL_RIGHT_TO_LEFT': 'rtl',
};


/**
 * @enum {string}
 * @export
 */
shaka.text.Cue.writingMode = {
  'HORIZONTAL_TOP_TO_BOTTOM': 'horizontal-tb',
  'VERTICAL_LEFT_TO_RIGHT': 'vertical-lr',
  'VERTICAL_RIGHT_TO_LEFT': 'vertical-rl',
};


/**
 * @enum {number}
 * @export
 */
shaka.text.Cue.lineInterpretation = {
  'LINE_NUMBER': 0,
  'PERCENTAGE': 1,
};


/**
 * @enum {string}
 * @export
 */
shaka.text.Cue.lineAlign = {
  'CENTER': 'center',
  'START': 'start',
  'END': 'end',
};


/**
 * Default text color according to
 * https://w3c.github.io/webvtt/#default-text-color
 * @enum {string}
 * @export
 */
shaka.text.Cue.defaultTextColor = {
  'white': 'white',
  'lime': 'lime',
  'cyan': 'cyan',
  'red': 'red',
  'yellow': 'yellow',
  'magenta': 'magenta',
  'blue': 'blue',
  'black': 'black',
};


/**
 * Default text background color according to
 * https://w3c.github.io/webvtt/#default-text-background
 * @enum {string}
 * @export
 */
shaka.text.Cue.defaultTextBackgroundColor = {
  'bg_white': 'white',
  'bg_lime': 'lime',
  'bg_cyan': 'cyan',
  'bg_red': 'red',
  'bg_yellow': 'yellow',
  'bg_magenta': 'magenta',
  'bg_blue': 'blue',
  'bg_black': 'black',
};


/**
 * In CSS font weight can be a number, where 400 is normal and 700 is bold.
 * Use these values for the enum for consistency.
 * @enum {number}
 * @export
 */
shaka.text.Cue.fontWeight = {
  'NORMAL': 400,
  'BOLD': 700,
};


/**
 * @enum {string}
 * @export
 */
shaka.text.Cue.fontStyle = {
  'NORMAL': 'normal',
  'ITALIC': 'italic',
  'OBLIQUE': 'oblique',
};


/**
 * @enum {string}
 * @export
 */
shaka.text.Cue.textDecoration = {
  'UNDERLINE': 'underline',
  'LINE_THROUGH': 'lineThrough',
  'OVERLINE': 'overline',
<<<<<<< HEAD
};

/** @private */
shaka.text.Cue.timeFormat_ = /(?:(\d{1,}):)?(\d{2}):(\d{2})\.(\d{2,3})/g;


/**
 * @export
 */
shaka.text.CueRegion = class {
  /** */
  constructor() {
    const CueRegion = shaka.text.CueRegion;

    /**
     * Region identifier.
     * @type {string}
     * @export
     */
    this.id = '';

    /**
     * The X offset to start the rendering area in viewportAnchorUnits of the
     * video width.
     * @type {number}
     * @export
     */
    this.viewportAnchorX = 0;

    /**
     * The X offset to start the rendering area in viewportAnchorUnits of the
     * video height.
     * @type {number}
     * @export
     */
    this.viewportAnchorY = 0;

    /**
     * The X offset to start the rendering area in percentage (0-100) of this
     * region width.
     * @type {number}
     * @export
     */
    this.regionAnchorX = 0;

    /**
     * The Y offset to start the rendering area in percentage (0-100) of the
     * region height.
     * @type {number}
     * @export
     */
    this.regionAnchorY = 0;

    /**
     * The width of the rendering area in widthUnits.
     * @type {number}
     * @export
     */
    this.width = 100;

    /**
     * The width of the rendering area in heightUnits.
     * @type {number}
     * @export
     */
    this.height = 100;

    /**
     * The units (percentage, pixels or lines) the region height is in.
     * @type {shaka.text.CueRegion.units}
     * @export
     */
    this.heightUnits = CueRegion.units.PERCENTAGE;

    /**
     * The units (percentage or pixels) the region width is in.
     * @type {shaka.text.CueRegion.units}
     * @export
     */
    this.widthUnits = CueRegion.units.PERCENTAGE;

    /**
     * The units (percentage or pixels) the region viewportAnchors are in.
     * @type {shaka.text.CueRegion.units}
     * @export
     */
    this.viewportAnchorUnits = CueRegion.units.PERCENTAGE;

    /**
     * If scroll=UP, it means that cues in the region will be added to the
     * bottom of the region and will push any already displayed cues in the
     * region up.  Otherwise (scroll=NONE) cues will stay fixed at the location
     * they were first painted in.
     * @type {shaka.text.CueRegion.scrollMode}
     * @export
     */
    this.scroll = CueRegion.scrollMode.NONE;
  }
};


/**
 * @enum {number}
 * @export
 */
shaka.text.CueRegion.units = {
  'PX': 0,
  'PERCENTAGE': 1,
  'LINES': 2,
};


/**
 * @enum {string}
 * @export
 */
shaka.text.CueRegion.scrollMode = {
  'NONE': '',
  'UP': 'up',
=======
>>>>>>> 24c73dfb
};<|MERGE_RESOLUTION|>--- conflicted
+++ resolved
@@ -6,11 +6,8 @@
 
 goog.provide('shaka.text.Cue');
 
-<<<<<<< HEAD
 goog.require('shaka.log');
-=======
 goog.require('shaka.text.CueRegion');
->>>>>>> 24c73dfb
 goog.require('shaka.util.ArrayUtils');
 goog.require('shaka.util.StringUtils');
 goog.require('shaka.util.TextParser');
@@ -950,126 +947,7 @@
   'UNDERLINE': 'underline',
   'LINE_THROUGH': 'lineThrough',
   'OVERLINE': 'overline',
-<<<<<<< HEAD
 };
 
 /** @private */
-shaka.text.Cue.timeFormat_ = /(?:(\d{1,}):)?(\d{2}):(\d{2})\.(\d{2,3})/g;
-
-
-/**
- * @export
- */
-shaka.text.CueRegion = class {
-  /** */
-  constructor() {
-    const CueRegion = shaka.text.CueRegion;
-
-    /**
-     * Region identifier.
-     * @type {string}
-     * @export
-     */
-    this.id = '';
-
-    /**
-     * The X offset to start the rendering area in viewportAnchorUnits of the
-     * video width.
-     * @type {number}
-     * @export
-     */
-    this.viewportAnchorX = 0;
-
-    /**
-     * The X offset to start the rendering area in viewportAnchorUnits of the
-     * video height.
-     * @type {number}
-     * @export
-     */
-    this.viewportAnchorY = 0;
-
-    /**
-     * The X offset to start the rendering area in percentage (0-100) of this
-     * region width.
-     * @type {number}
-     * @export
-     */
-    this.regionAnchorX = 0;
-
-    /**
-     * The Y offset to start the rendering area in percentage (0-100) of the
-     * region height.
-     * @type {number}
-     * @export
-     */
-    this.regionAnchorY = 0;
-
-    /**
-     * The width of the rendering area in widthUnits.
-     * @type {number}
-     * @export
-     */
-    this.width = 100;
-
-    /**
-     * The width of the rendering area in heightUnits.
-     * @type {number}
-     * @export
-     */
-    this.height = 100;
-
-    /**
-     * The units (percentage, pixels or lines) the region height is in.
-     * @type {shaka.text.CueRegion.units}
-     * @export
-     */
-    this.heightUnits = CueRegion.units.PERCENTAGE;
-
-    /**
-     * The units (percentage or pixels) the region width is in.
-     * @type {shaka.text.CueRegion.units}
-     * @export
-     */
-    this.widthUnits = CueRegion.units.PERCENTAGE;
-
-    /**
-     * The units (percentage or pixels) the region viewportAnchors are in.
-     * @type {shaka.text.CueRegion.units}
-     * @export
-     */
-    this.viewportAnchorUnits = CueRegion.units.PERCENTAGE;
-
-    /**
-     * If scroll=UP, it means that cues in the region will be added to the
-     * bottom of the region and will push any already displayed cues in the
-     * region up.  Otherwise (scroll=NONE) cues will stay fixed at the location
-     * they were first painted in.
-     * @type {shaka.text.CueRegion.scrollMode}
-     * @export
-     */
-    this.scroll = CueRegion.scrollMode.NONE;
-  }
-};
-
-
-/**
- * @enum {number}
- * @export
- */
-shaka.text.CueRegion.units = {
-  'PX': 0,
-  'PERCENTAGE': 1,
-  'LINES': 2,
-};
-
-
-/**
- * @enum {string}
- * @export
- */
-shaka.text.CueRegion.scrollMode = {
-  'NONE': '',
-  'UP': 'up',
-=======
->>>>>>> 24c73dfb
-};+shaka.text.Cue.timeFormat_ = /(?:(\d{1,}):)?(\d{2}):(\d{2})\.(\d{2,3})/g;