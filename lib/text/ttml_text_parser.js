/*! @license
 * Shaka Player
 * Copyright 2016 Google LLC
 * SPDX-License-Identifier: Apache-2.0
 */

goog.provide('shaka.text.TtmlTextParser');

goog.require('goog.asserts');
goog.require('shaka.log');
goog.require('shaka.text.Cue');
goog.require('shaka.text.CueRegion');
goog.require('shaka.text.TextEngine');
goog.require('shaka.util.ArrayUtils');
goog.require('shaka.util.Error');
goog.require('shaka.util.StringUtils');
goog.require('shaka.util.XmlUtils');


/**
 * @implements {shaka.extern.TextParser}
 * @export
 */
shaka.text.TtmlTextParser = class {
  /**
   * @override
   * @export
   */
  parseInit(data) {
    goog.asserts.assert(false, 'TTML does not have init segments');
  }

  /**
   * @override
   * @export
   */
  setSequenceMode(sequenceMode) {
    // Unused.
  }

  /**
   * @override
   * @export
   */
  setManifestType(manifestType) {
    // Unused.
  }

  /**
   * @override
   * @export
   */
  parseMedia(data, time) {
    const TtmlTextParser = shaka.text.TtmlTextParser;
    const XmlUtils = shaka.util.XmlUtils;
    const ttpNs = TtmlTextParser.parameterNs_;
    const ttsNs = TtmlTextParser.styleNs_;
    const str = shaka.util.StringUtils.fromUTF8(data);
    const cues = [];

    // dont try to parse empty string as
    // DOMParser will not throw error but return an errored xml
    if (str == '') {
      return cues;
    }

    const tt = XmlUtils.parseXmlString(str, 'tt');
    if (!tt) {
      throw new shaka.util.Error(
          shaka.util.Error.Severity.CRITICAL,
          shaka.util.Error.Category.TEXT,
          shaka.util.Error.Code.INVALID_XML,
          'Failed to parse TTML.');
    }

    const body = tt.getElementsByTagName('body')[0];
    if (!body) {
      return [];
    }

    // Get the framerate, subFrameRate and frameRateMultiplier if applicable.
    const frameRate = XmlUtils.getAttributeNSList(tt, ttpNs, 'frameRate');
    const subFrameRate = XmlUtils.getAttributeNSList(
        tt, ttpNs, 'subFrameRate');
    const frameRateMultiplier =
        XmlUtils.getAttributeNSList(tt, ttpNs, 'frameRateMultiplier');
    const tickRate = XmlUtils.getAttributeNSList(tt, ttpNs, 'tickRate');

    const cellResolution = XmlUtils.getAttributeNSList(
        tt, ttpNs, 'cellResolution');
    const spaceStyle = tt.getAttribute('xml:space') || 'default';
    const extent = XmlUtils.getAttributeNSList(tt, ttsNs, 'extent');

    if (spaceStyle != 'default' && spaceStyle != 'preserve') {
      throw new shaka.util.Error(
          shaka.util.Error.Severity.CRITICAL,
          shaka.util.Error.Category.TEXT,
          shaka.util.Error.Code.INVALID_XML,
          'Invalid xml:space value: ' + spaceStyle);
    }
    const whitespaceTrim = spaceStyle == 'default';

    const rateInfo = new TtmlTextParser.RateInfo_(
        frameRate, subFrameRate, frameRateMultiplier, tickRate);

    const cellResolutionInfo =
      TtmlTextParser.getCellResolution_(cellResolution);

    const metadata = tt.getElementsByTagName('metadata')[0];
    const metadataElements = metadata ? XmlUtils.getChildren(metadata) : [];
    const styles = Array.from(tt.getElementsByTagName('style'));
    const regionElements = Array.from(tt.getElementsByTagName('region'));

    const cueRegions = [];
    for (const region of regionElements) {
      const cueRegion =
          TtmlTextParser.parseCueRegion_(region, styles, extent);
      if (cueRegion) {
        cueRegions.push(cueRegion);
      }
    }

    // A <body> element should only contain <div> elements, not <p> or <span>
    // elements.  We used to allow this, but it is non-compliant, and the
    // loose nature of our previous parser made it difficult to implement TTML
    // nesting more fully.
    if (XmlUtils.findChildren(body, 'p').length) {
      throw new shaka.util.Error(
          shaka.util.Error.Severity.CRITICAL,
          shaka.util.Error.Category.TEXT,
          shaka.util.Error.Code.INVALID_TEXT_CUE,
          '<p> can only be inside <div> in TTML');
    }

    for (const div of XmlUtils.findChildren(body, 'div')) {
      // A <div> element should only contain <p>, not <span>.
      if (XmlUtils.findChildren(div, 'span').length) {
        throw new shaka.util.Error(
            shaka.util.Error.Severity.CRITICAL,
            shaka.util.Error.Category.TEXT,
            shaka.util.Error.Code.INVALID_TEXT_CUE,
            '<span> can only be inside <p> in TTML');
      }
    }

    const cue = TtmlTextParser.parseCue_(
        body, time, rateInfo, metadataElements, styles,
        regionElements, cueRegions, whitespaceTrim,
        cellResolutionInfo, /* parentCueElement= */ null,
        /* isContent= */ false);
    if (cue) {
      // According to the TTML spec, backgrounds default to transparent.
      // So default the background of the top-level element to transparent.
      // Nested elements may override that background color already.
      if (!cue.backgroundColor) {
        cue.backgroundColor = 'transparent';
      }
      cues.push(cue);
    }

    return cues;
  }

  /**
   * Parses a TTML node into a Cue.
   *
   * @param {!Node} cueNode
   * @param {shaka.extern.TextParser.TimeContext} timeContext
   * @param {!shaka.text.TtmlTextParser.RateInfo_} rateInfo
   * @param {!Array.<!Element>} metadataElements
   * @param {!Array.<!Element>} styles
   * @param {!Array.<!Element>} regionElements
   * @param {!Array.<!shaka.text.CueRegion>} cueRegions
   * @param {boolean} whitespaceTrim
   * @param {?{columns: number, rows: number}} cellResolution
   * @param {?Element} parentCueElement
   * @param {boolean} isContent
   * @return {shaka.text.Cue}
   * @private
   */
  static parseCue_(
      cueNode, timeContext, rateInfo, metadataElements, styles, regionElements,
      cueRegions, whitespaceTrim, cellResolution, parentCueElement, isContent) {
    /** @type {Element} */
    let cueElement;
    /** @type {Element} */
    let parentElement = /** @type {Element} */ (cueNode.parentNode);

    if (cueNode.nodeType == Node.COMMENT_NODE) {
      // The comments do not contain information that interests us here.
      return null;
    }

    if (cueNode.nodeType == Node.TEXT_NODE) {
      if (!isContent) {
        // Ignore text elements outside the content. For example, whitespace
        // on the same lexical level as the <p> elements, in a document with
        // xml:space="preserve", should not be renderer.
        return null;
      }
      // This should generate an "anonymous span" according to the TTML spec.
      // So pretend the element was a <span>.  parentElement was set above, so
      // we should still be able to correctly traverse up for timing
      // information later.
      const span = document.createElement('span');
      span.textContent = cueNode.textContent;
      cueElement = span;
    } else {
      goog.asserts.assert(cueNode.nodeType == Node.ELEMENT_NODE,
          'nodeType should be ELEMENT_NODE!');
      cueElement = /** @type {!Element} */(cueNode);
    }
    goog.asserts.assert(cueElement, 'cueElement should be non-null!');

    let imageElement = null;
    for (const nameSpace of shaka.text.TtmlTextParser.smpteNsList_) {
      imageElement = shaka.text.TtmlTextParser.getElementsFromCollection_(
          cueElement, 'backgroundImage', metadataElements, '#',
          nameSpace)[0];
      if (imageElement) {
        break;
      }
    }

    if (cueNode.nodeName == 'p' || imageElement) {
      isContent = true;
    }

    const parentIsContent = isContent;

    const spaceStyle = cueElement.getAttribute('xml:space') ||
        (whitespaceTrim ? 'default' : 'preserve');

    const localWhitespaceTrim = spaceStyle == 'default';

    // Parse any nested cues first.
    const isTextNode = (node) => {
      return node.nodeType == Node.TEXT_NODE;
    };
    const isLeafNode = Array.from(cueElement.childNodes).every(isTextNode);
    const nestedCues = [];
    if (!isLeafNode) {
      // Otherwise, recurse into the children.  Text nodes will convert into
      // anonymous spans, which will then be leaf nodes.
      for (const childNode of cueElement.childNodes) {
        const nestedCue = shaka.text.TtmlTextParser.parseCue_(
            childNode,
            timeContext,
            rateInfo,
            metadataElements,
            styles,
            regionElements,
            cueRegions,
            localWhitespaceTrim,
            cellResolution,
            cueElement,
            isContent,
        );

        // This node may or may not generate a nested cue.
        if (nestedCue) {
          nestedCues.push(nestedCue);
        }
      }
    }

    const isNested = /** @type {boolean} */ (parentCueElement != null);

    // In this regex, "\S" means "non-whitespace character".
    const hasTextContent = /\S/.test(cueElement.textContent);
    const hasTimeAttributes =
        cueElement.hasAttribute('begin') ||
        cueElement.hasAttribute('end') ||
        cueElement.hasAttribute('dur');

    if (!hasTimeAttributes && !hasTextContent && cueElement.tagName != 'br' &&
        nestedCues.length == 0) {
      if (!isNested) {
        // Disregards empty <p> elements without time attributes nor content.
        // <p begin="..." smpte:backgroundImage="..." /> will go through,
        // as some information could be held by its attributes.
        // <p /> won't, as it would not be displayed.
        return null;
      } else if (localWhitespaceTrim) {
        // Disregards empty anonymous spans when (local) trim is true.
        return null;
      }
    }

    // Get local time attributes.
    let {start, end} = shaka.text.TtmlTextParser.parseTime_(
        cueElement, rateInfo);
    // Resolve local time relative to parent elements.  Time elements can appear
    // all the way up to 'body', but not 'tt'.
    while (parentElement && parentElement.nodeType == Node.ELEMENT_NODE &&
        parentElement.tagName != 'tt') {
      ({start, end} = shaka.text.TtmlTextParser.resolveTime_(
          parentElement, rateInfo, start, end));
      parentElement = /** @type {Element} */(parentElement.parentNode);
    }

    if (start == null) {
      start = 0;
    }
    start += timeContext.periodStart;

    // If end is null, that means the duration is effectively infinite.
    if (end == null) {
      end = Infinity;
    } else {
      end += timeContext.periodStart;
    }

    // Clip times to segment boundaries.
    // https://github.com/shaka-project/shaka-player/issues/4631
    start = Math.max(start, timeContext.segmentStart);
    end = Math.min(end, timeContext.segmentEnd);

    if (!hasTimeAttributes && nestedCues.length > 0) {
      // If no time is defined for this cue, base the timing information on
      // the time of the nested cues. In the case of multiple nested cues with
      // different start times, it is the text displayer's responsibility to
      // make sure that only the appropriate nested cue is drawn at any given
      // time.
      start = Infinity;
      end = 0;
      for (const cue of nestedCues) {
        start = Math.min(start, cue.startTime);
        end = Math.max(end, cue.endTime);
      }
    }

    if (cueElement.tagName == 'br') {
      const cue = new shaka.text.Cue(start, end, '');
      cue.lineBreak = true;
      return cue;
    }

    let payload = '';
    if (isLeafNode) {
      // If the childNodes are all text, this is a leaf node.  Get the payload.
      payload = cueElement.textContent;
      if (localWhitespaceTrim) {
        // Trim leading and trailing whitespace.
        payload = payload.trim();
        // Collapse multiple spaces into one.
        payload = payload.replace(/\s+/g, ' ');
      }
    }

    const cue = new shaka.text.Cue(start, end, payload);
    cue.nestedCues = nestedCues;

    if (!isContent) {
      // If this is not a <p> element or a <div> with images, and it has no
      // parent that was a <p> element, then it's part of the outer containers
      // (e.g. the <body> or a normal <div> element within it).
      cue.isContainer = true;
    }

    if (cellResolution) {
      cue.cellResolution = cellResolution;
    }

    // Get other properties if available.
    const regionElement = shaka.text.TtmlTextParser.getElementsFromCollection_(
        cueElement, 'region', regionElements, /* prefix= */ '')[0];
    // Do not actually apply that region unless it is non-inherited, though.
    // This makes it so that, if a parent element has a region, the children
    // don't also all independently apply the positioning of that region.
    if (cueElement.hasAttribute('region')) {
      if (regionElement && regionElement.getAttribute('xml:id')) {
        const regionId = regionElement.getAttribute('xml:id');
        cue.region = cueRegions.filter((region) => region.id == regionId)[0];
      }
    }

    let regionElementForStyle = regionElement;
    if (parentCueElement && isNested && !cueElement.getAttribute('region') &&
      !cueElement.getAttribute('style')) {
      regionElementForStyle =
          shaka.text.TtmlTextParser.getElementsFromCollection_(
              parentCueElement, 'region', regionElements, /* prefix= */ '')[0];
    }

    shaka.text.TtmlTextParser.addStyle_(
        cue,
        cueElement,
        regionElementForStyle,
        imageElement,
        styles,
        /** isNested= */ parentIsContent, // "nested in a <div>" doesn't count.
        /** isLeaf= */ (nestedCues.length == 0));

    return cue;
  }

  /**
   * Parses an Element into a TextTrackCue or VTTCue.
   *
   * @param {!Element} regionElement
   * @param {!Array.<!Element>} styles Defined in the top of tt  element and
   * used principally for images.
   * @param {?string} globalExtent
   * @return {shaka.text.CueRegion}
   * @private
   */
  static parseCueRegion_(regionElement, styles, globalExtent) {
    const TtmlTextParser = shaka.text.TtmlTextParser;
    const region = new shaka.text.CueRegion();
    const id = regionElement.getAttribute('xml:id');
    if (!id) {
      shaka.log.warning('TtmlTextParser parser encountered a region with ' +
                        'no id. Region will be ignored.');
      return null;
    }
    region.id = id;

    let globalResults = null;
    if (globalExtent) {
      globalResults = TtmlTextParser.percentValues_.exec(globalExtent) ||
        TtmlTextParser.pixelValues_.exec(globalExtent);
    }
    const globalWidth = globalResults ? Number(globalResults[1]) : null;
    const globalHeight = globalResults ? Number(globalResults[2]) : null;

    let results = null;
    let percentage = null;
    const extent = TtmlTextParser.getStyleAttributeFromRegion_(
        regionElement, styles, 'extent');
    if (extent) {
      percentage = TtmlTextParser.percentValues_.exec(extent);
      results = percentage || TtmlTextParser.pixelValues_.exec(extent);
      if (results != null) {
        region.width = Number(results[1]);
        region.height = Number(results[2]);

        if (!percentage) {
          if (globalWidth != null) {
            region.width = region.width * 100 / globalWidth;
          }
          if (globalHeight != null) {
            region.height = region.height * 100 / globalHeight;
          }
        }

        region.widthUnits = percentage || globalWidth != null ?
                           shaka.text.CueRegion.units.PERCENTAGE :
                           shaka.text.CueRegion.units.PX;

        region.heightUnits = percentage || globalHeight != null ?
                           shaka.text.CueRegion.units.PERCENTAGE :
                           shaka.text.CueRegion.units.PX;
      }
    }

    const origin = TtmlTextParser.getStyleAttributeFromRegion_(
        regionElement, styles, 'origin');
    if (origin) {
      percentage = TtmlTextParser.percentValues_.exec(origin);
      results = percentage || TtmlTextParser.pixelValues_.exec(origin);
      if (results != null) {
        region.viewportAnchorX = Number(results[1]);
        region.viewportAnchorY = Number(results[2]);

        if (!percentage) {
          if (globalHeight != null) {
            region.viewportAnchorY = region.viewportAnchorY * 100 /
              globalHeight;
          }
          if (globalWidth != null) {
            region.viewportAnchorX = region.viewportAnchorX * 100 /
              globalWidth;
          }
        }

        region.viewportAnchorUnits = percentage || globalWidth != null ?
                  shaka.text.CueRegion.units.PERCENTAGE :
                  shaka.text.CueRegion.units.PX;
      }
    }

    return region;
  }

  /**
   * Adds applicable style properties to a cue.
   *
   * @param {!shaka.text.Cue} cue
   * @param {!Element} cueElement
   * @param {Element} region
   * @param {Element} imageElement
   * @param {!Array.<!Element>} styles
   * @param {boolean} isNested
   * @param {boolean} isLeaf
   * @private
   */
  static addStyle_(
      cue, cueElement, region, imageElement, styles, isNested, isLeaf) {
    const TtmlTextParser = shaka.text.TtmlTextParser;
    const Cue = shaka.text.Cue;

    // Styles should be inherited from regions, if a style property is not
    // associated with a Content element (or an anonymous span).
    const shouldInheritRegionStyles = isNested || isLeaf;

    const direction = TtmlTextParser.getStyleAttribute_(
        cueElement, region, styles, 'direction', shouldInheritRegionStyles);
    if (direction == 'rtl') {
      cue.direction = Cue.direction.HORIZONTAL_RIGHT_TO_LEFT;
    }

    // Direction attribute specifies one-dimentional writing direction
    // (left to right or right to left). Writing mode specifies that
    // plus whether text is vertical or horizontal.
    // They should not contradict each other. If they do, we give
    // preference to writing mode.
    const writingMode = TtmlTextParser.getStyleAttribute_(
        cueElement, region, styles, 'writingMode', shouldInheritRegionStyles);
    // Set cue's direction if the text is horizontal, and cue's writingMode if
    // it's vertical.
    if (writingMode == 'tb' || writingMode == 'tblr') {
      cue.writingMode = Cue.writingMode.VERTICAL_LEFT_TO_RIGHT;
    } else if (writingMode == 'tbrl') {
      cue.writingMode = Cue.writingMode.VERTICAL_RIGHT_TO_LEFT;
    } else if (writingMode == 'rltb' || writingMode == 'rl') {
      cue.direction = Cue.direction.HORIZONTAL_RIGHT_TO_LEFT;
    } else if (writingMode) {
      cue.direction = Cue.direction.HORIZONTAL_LEFT_TO_RIGHT;
    }

    const align = TtmlTextParser.getStyleAttribute_(
        cueElement, region, styles, 'textAlign', true);
    if (align) {
      cue.positionAlign = TtmlTextParser.textAlignToPositionAlign_[align];
      cue.lineAlign = TtmlTextParser.textAlignToLineAlign_[align];

      goog.asserts.assert(align.toUpperCase() in Cue.textAlign,
          align.toUpperCase() + ' Should be in Cue.textAlign values!');

      cue.textAlign = Cue.textAlign[align.toUpperCase()];
    } else {
      // Default value is START in the TTML spec: https://bit.ly/32OGmvo
      // But to make the subtitle render consitent with other players and the
      // shaka.text.Cue we use CENTER
      cue.textAlign = Cue.textAlign.CENTER;
    }

    const displayAlign = TtmlTextParser.getStyleAttribute_(
        cueElement, region, styles, 'displayAlign', true);
    if (displayAlign) {
      goog.asserts.assert(displayAlign.toUpperCase() in Cue.displayAlign,
          displayAlign.toUpperCase() +
                          ' Should be in Cue.displayAlign values!');
      cue.displayAlign = Cue.displayAlign[displayAlign.toUpperCase()];
    }

    const color = TtmlTextParser.getStyleAttribute_(
        cueElement, region, styles, 'color', shouldInheritRegionStyles);
    if (color) {
      cue.color = color;
    }

    // Background color should not be set on a container.  If this is a nested
    // cue, you can set the background.  If it's a top-level that happens to
    // also be a leaf, you can set the background.
    // See https://github.com/shaka-project/shaka-player/issues/2623
    // This used to be handled in the displayer, but that is confusing.  The Cue
    // structure should reflect what you want to happen in the displayer, and
    // the displayer shouldn't have to know about TTML.
    const backgroundColor = TtmlTextParser.getStyleAttribute_(
        cueElement, region, styles, 'backgroundColor',
        shouldInheritRegionStyles);
    if (backgroundColor) {
      cue.backgroundColor = backgroundColor;
    }

    const border = TtmlTextParser.getStyleAttribute_(
        cueElement, region, styles, 'border', shouldInheritRegionStyles);
    if (border) {
      cue.border = border;
    }

    const fontFamily = TtmlTextParser.getStyleAttribute_(
        cueElement, region, styles, 'fontFamily', shouldInheritRegionStyles);
    // See https://github.com/sandflow/imscJS/blob/1.1.3/src/main/js/html.js#L1384
    if (fontFamily) {
      switch (fontFamily) {
        case 'monospaceSerif':
          cue.fontFamily = 'Courier New,Liberation Mono,Courier,monospace';
          break;
        case 'proportionalSansSerif':
          cue.fontFamily = 'Arial,Helvetica,Liberation Sans,sans-serif';
          break;
        case 'sansSerif':
          cue.fontFamily = 'sans-serif';
          break;
        case 'monospaceSansSerif':
          cue.fontFamily = 'Consolas,monospace';
          break;
        case 'proportionalSerif':
          cue.fontFamily = 'serif';
          break;
        default:
          cue.fontFamily = fontFamily;
          break;
      }
    }

    const fontWeight = TtmlTextParser.getStyleAttribute_(
        cueElement, region, styles, 'fontWeight', shouldInheritRegionStyles);
    if (fontWeight && fontWeight == 'bold') {
      cue.fontWeight = Cue.fontWeight.BOLD;
    }

    const wrapOption = TtmlTextParser.getStyleAttribute_(
        cueElement, region, styles, 'wrapOption', shouldInheritRegionStyles);
    if (wrapOption && wrapOption == 'noWrap') {
      cue.wrapLine = false;
    } else {
      cue.wrapLine = true;
    }

    const lineHeight = TtmlTextParser.getStyleAttribute_(
        cueElement, region, styles, 'lineHeight', shouldInheritRegionStyles);
    if (lineHeight && lineHeight.match(TtmlTextParser.unitValues_)) {
      cue.lineHeight = lineHeight;
    }

    const fontSize = TtmlTextParser.getStyleAttribute_(
        cueElement, region, styles, 'fontSize', shouldInheritRegionStyles);
    if (fontSize) {
      const isValidFontSizeUnit =
          fontSize.match(TtmlTextParser.unitValues_) ||
          fontSize.match(TtmlTextParser.percentValue_);

      if (isValidFontSizeUnit) {
        cue.fontSize = fontSize;
      }
    }

    const fontStyle = TtmlTextParser.getStyleAttribute_(
        cueElement, region, styles, 'fontStyle', shouldInheritRegionStyles);
    if (fontStyle) {
      goog.asserts.assert(fontStyle.toUpperCase() in Cue.fontStyle,
          fontStyle.toUpperCase() +
                          ' Should be in Cue.fontStyle values!');
      cue.fontStyle = Cue.fontStyle[fontStyle.toUpperCase()];
    }

    if (imageElement) {
      // According to the spec, we should use imageType (camelCase), but
      // historically we have checked for imagetype (lowercase).
      // This was the case since background image support was first introduced
      // in PR #1859, in April 2019, and first released in v2.5.0.
      // Now we check for both, although only imageType (camelCase) is to spec.
      const backgroundImageType =
          imageElement.getAttribute('imageType') ||
          imageElement.getAttribute('imagetype');
      const backgroundImageEncoding = imageElement.getAttribute('encoding');
      const backgroundImageData = imageElement.textContent.trim();
      if (backgroundImageType == 'PNG' &&
          backgroundImageEncoding == 'Base64' &&
          backgroundImageData) {
        cue.backgroundImage = 'data:image/png;base64,' + backgroundImageData;
      }
    }

    const textOutline = TtmlTextParser.getStyleAttribute_(
        cueElement, region, styles, 'textOutline', shouldInheritRegionStyles);
    if (textOutline) {
      // tts:textOutline isn't natively supported by browsers, but it can be
      // mostly replicated using the non-standard -webkit-text-stroke-width and
      // -webkit-text-stroke-color properties.
      const split = textOutline.split(' ');
      if (split[0].match(TtmlTextParser.unitValues_)) {
        // There is no defined color, so default to the text color.
        cue.textStrokeColor = cue.color;
      } else {
        cue.textStrokeColor = split[0];
        split.shift();
      }
      if (split[0] && split[0].match(TtmlTextParser.unitValues_)) {
        cue.textStrokeWidth = split[0];
      } else {
        // If there is no width, or the width is not a number, don't draw a
        // border.
        cue.textStrokeColor = '';
      }
      // There is an optional blur radius also, but we have no way of
      // replicating that, so ignore it.
    }

    const letterSpacing = TtmlTextParser.getStyleAttribute_(
        cueElement, region, styles, 'letterSpacing', shouldInheritRegionStyles);
    if (letterSpacing && letterSpacing.match(TtmlTextParser.unitValues_)) {
      cue.letterSpacing = letterSpacing;
    }

    const linePadding = TtmlTextParser.getStyleAttribute_(
        cueElement, region, styles, 'linePadding', shouldInheritRegionStyles);
    if (linePadding && linePadding.match(TtmlTextParser.unitValues_)) {
      cue.linePadding = linePadding;
    }

    const opacity = TtmlTextParser.getStyleAttribute_(
        cueElement, region, styles, 'opacity', shouldInheritRegionStyles);
    if (opacity) {
      cue.opacity = parseFloat(opacity);
    }

    // Text decoration is an array of values which can come both from the
    // element's style or be inherited from elements' parent nodes. All of those
    // values should be applied as long as they don't contradict each other. If
    // they do, elements' own style gets preference.
    const textDecorationRegion = TtmlTextParser.getStyleAttributeFromRegion_(
        region, styles, 'textDecoration');
    if (textDecorationRegion) {
      TtmlTextParser.addTextDecoration_(cue, textDecorationRegion);
    }

    const textDecorationElement = TtmlTextParser.getStyleAttributeFromElement_(
        cueElement, styles, 'textDecoration');
    if (textDecorationElement) {
      TtmlTextParser.addTextDecoration_(cue, textDecorationElement);
    }

<<<<<<< HEAD
    const textCombine = TtmlTextParser.getStyleAttribute_(
        cueElement, region, styles, 'textCombine', shouldInheritRegionStyles);
    if (textCombine) {
      cue.textCombineUpright = textCombine;
=======
    const ruby = TtmlTextParser.getStyleAttribute_(
        cueElement, region, styles, 'ruby', shouldInheritRegionStyles);
    switch (ruby) {
      case 'container':
        cue.rubyTag = 'ruby';
        break;
      case 'text':
        cue.rubyTag = 'rt';
        break;
>>>>>>> 4a1c96e6
    }
  }

  /**
   * Parses text decoration values and adds/removes them to/from the cue.
   *
   * @param {!shaka.text.Cue} cue
   * @param {string} decoration
   * @private
   */
  static addTextDecoration_(cue, decoration) {
    const Cue = shaka.text.Cue;
    for (const value of decoration.split(' ')) {
      switch (value) {
        case 'underline':
          if (!cue.textDecoration.includes(Cue.textDecoration.UNDERLINE)) {
            cue.textDecoration.push(Cue.textDecoration.UNDERLINE);
          }
          break;
        case 'noUnderline':
          if (cue.textDecoration.includes(Cue.textDecoration.UNDERLINE)) {
            shaka.util.ArrayUtils.remove(cue.textDecoration,
                Cue.textDecoration.UNDERLINE);
          }
          break;
        case 'lineThrough':
          if (!cue.textDecoration.includes(Cue.textDecoration.LINE_THROUGH)) {
            cue.textDecoration.push(Cue.textDecoration.LINE_THROUGH);
          }
          break;
        case 'noLineThrough':
          if (cue.textDecoration.includes(Cue.textDecoration.LINE_THROUGH)) {
            shaka.util.ArrayUtils.remove(cue.textDecoration,
                Cue.textDecoration.LINE_THROUGH);
          }
          break;
        case 'overline':
          if (!cue.textDecoration.includes(Cue.textDecoration.OVERLINE)) {
            cue.textDecoration.push(Cue.textDecoration.OVERLINE);
          }
          break;
        case 'noOverline':
          if (cue.textDecoration.includes(Cue.textDecoration.OVERLINE)) {
            shaka.util.ArrayUtils.remove(cue.textDecoration,
                Cue.textDecoration.OVERLINE);
          }
          break;
      }
    }
  }

  /**
   * Finds a specified attribute on either the original cue element or its
   * associated region and returns the value if the attribute was found.
   *
   * @param {!Element} cueElement
   * @param {Element} region
   * @param {!Array.<!Element>} styles
   * @param {string} attribute
   * @param {boolean=} shouldInheritRegionStyles
   * @return {?string}
   * @private
   */
  static getStyleAttribute_(cueElement, region, styles, attribute,
      shouldInheritRegionStyles=true) {
    // An attribute can be specified on region level or in a styling block
    // associated with the region or original element.
    const TtmlTextParser = shaka.text.TtmlTextParser;
    const attr = TtmlTextParser.getStyleAttributeFromElement_(
        cueElement, styles, attribute);
    if (attr) {
      return attr;
    }

    if (shouldInheritRegionStyles) {
      return TtmlTextParser.getStyleAttributeFromRegion_(
          region, styles, attribute);
    }
    return null;
  }

  /**
   * Finds a specified attribute on the element's associated region
   * and returns the value if the attribute was found.
   *
   * @param {Element} region
   * @param {!Array.<!Element>} styles
   * @param {string} attribute
   * @return {?string}
   * @private
   */
  static getStyleAttributeFromRegion_(region, styles, attribute) {
    const XmlUtils = shaka.util.XmlUtils;
    const ttsNs = shaka.text.TtmlTextParser.styleNs_;

    if (!region) {
      return null;
    }

    const attr = XmlUtils.getAttributeNSList(region, ttsNs, attribute);
    if (attr) {
      return attr;
    }

    return shaka.text.TtmlTextParser.getInheritedStyleAttribute_(
        region, styles, attribute);
  }

  /**
   * Finds a specified attribute on the cue element and returns the value
   * if the attribute was found.
   *
   * @param {!Element} cueElement
   * @param {!Array.<!Element>} styles
   * @param {string} attribute
   * @return {?string}
   * @private
   */
  static getStyleAttributeFromElement_(cueElement, styles, attribute) {
    const XmlUtils = shaka.util.XmlUtils;
    const ttsNs = shaka.text.TtmlTextParser.styleNs_;

    // Styling on elements should take precedence
    // over the main styling attributes
    const elementAttribute = XmlUtils.getAttributeNSList(
        cueElement,
        ttsNs,
        attribute);

    if (elementAttribute) {
      return elementAttribute;
    }
    return shaka.text.TtmlTextParser.getInheritedStyleAttribute_(
        cueElement, styles, attribute);
  }

  /**
   * Finds a specified attribute on an element's styles and the styles those
   * styles inherit from.
   *
   * @param {!Element} element
   * @param {!Array.<!Element>} styles
   * @param {string} attribute
   * @return {?string}
   * @private
   */
  static getInheritedStyleAttribute_(element, styles, attribute) {
    const XmlUtils = shaka.util.XmlUtils;
    const ttsNs = shaka.text.TtmlTextParser.styleNs_;
    const ebuttsNs = shaka.text.TtmlTextParser.styleEbuttsNs_;

    const inheritedStyles =
        shaka.text.TtmlTextParser.getElementsFromCollection_(
            element, 'style', styles, /* prefix= */ '');

    let styleValue = null;

    // The last value in our styles stack takes the precedence over the others
    for (let i = 0; i < inheritedStyles.length; i++) {
      // Check ebu namespace first.
      let styleAttributeValue = XmlUtils.getAttributeNS(
          inheritedStyles[i],
          ebuttsNs,
          attribute);

      if (!styleAttributeValue) {
        // Fall back to tts namespace.
        styleAttributeValue = XmlUtils.getAttributeNSList(
            inheritedStyles[i],
            ttsNs,
            attribute);
      }

      if (!styleAttributeValue) {
        // Next, check inheritance.
        // Styles can inherit from other styles, so traverse up that chain.
        styleAttributeValue =
            shaka.text.TtmlTextParser.getStyleAttributeFromElement_(
                inheritedStyles[i], styles, attribute);
      }

      if (styleAttributeValue) {
        styleValue = styleAttributeValue;
      }
    }

    return styleValue;
  }


  /**
   * Selects items from |collection| whose id matches |attributeName|
   * from |element|.
   *
   * @param {Element} element
   * @param {string} attributeName
   * @param {!Array.<Element>} collection
   * @param {string} prefixName
   * @param {string=} nsName
   * @return {!Array.<!Element>}
   * @private
   */
  static getElementsFromCollection_(
      element, attributeName, collection, prefixName, nsName) {
    const items = [];

    if (!element || collection.length < 1) {
      return items;
    }

    const attributeValue = shaka.text.TtmlTextParser.getInheritedAttribute_(
        element, attributeName, nsName);

    if (attributeValue) {
      // There could be multiple items in one attribute
      // <span style="style1 style2">A cue</span>
      const itemNames = attributeValue.split(' ');

      for (const name of itemNames) {
        for (const item of collection) {
          if ((prefixName + item.getAttribute('xml:id')) == name) {
            items.push(item);
            break;
          }
        }
      }
    }

    return items;
  }


  /**
   * Traverses upwards from a given node until a given attribute is found.
   *
   * @param {!Element} element
   * @param {string} attributeName
   * @param {string=} nsName
   * @return {?string}
   * @private
   */
  static getInheritedAttribute_(element, attributeName, nsName) {
    let ret = null;
    const XmlUtils = shaka.util.XmlUtils;
    while (element) {
      ret = nsName ?
          XmlUtils.getAttributeNS(element, nsName, attributeName) :
          element.getAttribute(attributeName);
      if (ret) {
        break;
      }

      // Element.parentNode can lead to XMLDocument, which is not an Element and
      // has no getAttribute().
      const parentNode = element.parentNode;
      if (parentNode instanceof Element) {
        element = parentNode;
      } else {
        break;
      }
    }
    return ret;
  }

  /**
   * Factor parent/ancestor time attributes into the parsed time of a
   * child/descendent.
   *
   * @param {!Element} parentElement
   * @param {!shaka.text.TtmlTextParser.RateInfo_} rateInfo
   * @param {?number} start The child's start time
   * @param {?number} end The child's end time
   * @return {{start: ?number, end: ?number}}
   * @private
   */
  static resolveTime_(parentElement, rateInfo, start, end) {
    const parentTime = shaka.text.TtmlTextParser.parseTime_(
        parentElement, rateInfo);

    if (start == null) {
      // No start time of your own?  Inherit from the parent.
      start = parentTime.start;
    } else {
      // Otherwise, the start time is relative to the parent's start time.
      if (parentTime.start != null) {
        start += parentTime.start;
      }
    }

    if (end == null) {
      // No end time of your own?  Inherit from the parent.
      end = parentTime.end;
    } else {
      // Otherwise, the end time is relative to the parent's _start_ time.
      // This is not a typo.  Both times are relative to the parent's _start_.
      if (parentTime.start != null) {
        end += parentTime.start;
      }
    }

    return {start, end};
  }

  /**
   * Parse TTML time attributes from the given element.
   *
   * @param {!Element} element
   * @param {!shaka.text.TtmlTextParser.RateInfo_} rateInfo
   * @return {{start: ?number, end: ?number}}
   * @private
   */
  static parseTime_(element, rateInfo) {
    const start = shaka.text.TtmlTextParser.parseTimeAttribute_(
        element.getAttribute('begin'), rateInfo);
    let end = shaka.text.TtmlTextParser.parseTimeAttribute_(
        element.getAttribute('end'), rateInfo);
    const duration = shaka.text.TtmlTextParser.parseTimeAttribute_(
        element.getAttribute('dur'), rateInfo);
    if (end == null && duration != null) {
      end = start + duration;
    }
    return {start, end};
  }

  /**
   * Parses a TTML time from the given attribute text.
   *
   * @param {string} text
   * @param {!shaka.text.TtmlTextParser.RateInfo_} rateInfo
   * @return {?number}
   * @private
   */
  static parseTimeAttribute_(text, rateInfo) {
    let ret = null;
    const TtmlTextParser = shaka.text.TtmlTextParser;

    if (TtmlTextParser.timeColonFormatFrames_.test(text)) {
      ret = TtmlTextParser.parseColonTimeWithFrames_(rateInfo, text);
    } else if (TtmlTextParser.timeColonFormat_.test(text)) {
      ret = TtmlTextParser.parseTimeFromRegex_(
          TtmlTextParser.timeColonFormat_, text);
    } else if (TtmlTextParser.timeColonFormatMilliseconds_.test(text)) {
      ret = TtmlTextParser.parseTimeFromRegex_(
          TtmlTextParser.timeColonFormatMilliseconds_, text);
    } else if (TtmlTextParser.timeFramesFormat_.test(text)) {
      ret = TtmlTextParser.parseFramesTime_(rateInfo, text);
    } else if (TtmlTextParser.timeTickFormat_.test(text)) {
      ret = TtmlTextParser.parseTickTime_(rateInfo, text);
    } else if (TtmlTextParser.timeHMSFormat_.test(text)) {
      ret = TtmlTextParser.parseTimeFromRegex_(
          TtmlTextParser.timeHMSFormat_, text);
    } else if (text) {
      // It's not empty or null, but it doesn't match a known format.
      throw new shaka.util.Error(
          shaka.util.Error.Severity.CRITICAL,
          shaka.util.Error.Category.TEXT,
          shaka.util.Error.Code.INVALID_TEXT_CUE,
          'Could not parse cue time range in TTML');
    }

    return ret;
  }

  /**
   * Parses a TTML time in frame format.
   *
   * @param {!shaka.text.TtmlTextParser.RateInfo_} rateInfo
   * @param {string} text
   * @return {?number}
   * @private
   */
  static parseFramesTime_(rateInfo, text) {
    // 75f or 75.5f
    const results = shaka.text.TtmlTextParser.timeFramesFormat_.exec(text);
    const frames = Number(results[1]);

    return frames / rateInfo.frameRate;
  }

  /**
   * Parses a TTML time in tick format.
   *
   * @param {!shaka.text.TtmlTextParser.RateInfo_} rateInfo
   * @param {string} text
   * @return {?number}
   * @private
   */
  static parseTickTime_(rateInfo, text) {
    // 50t or 50.5t
    const results = shaka.text.TtmlTextParser.timeTickFormat_.exec(text);
    const ticks = Number(results[1]);

    return ticks / rateInfo.tickRate;
  }

  /**
   * Parses a TTML colon formatted time containing frames.
   *
   * @param {!shaka.text.TtmlTextParser.RateInfo_} rateInfo
   * @param {string} text
   * @return {?number}
   * @private
   */
  static parseColonTimeWithFrames_(rateInfo, text) {
    // 01:02:43:07 ('07' is frames) or 01:02:43:07.1 (subframes)
    const results = shaka.text.TtmlTextParser.timeColonFormatFrames_.exec(text);

    const hours = Number(results[1]);
    const minutes = Number(results[2]);
    let seconds = Number(results[3]);
    let frames = Number(results[4]);
    const subframes = Number(results[5]) || 0;

    frames += subframes / rateInfo.subFrameRate;
    seconds += frames / rateInfo.frameRate;

    return seconds + (minutes * 60) + (hours * 3600);
  }

  /**
   * Parses a TTML time with a given regex. Expects regex to be some
   * sort of a time-matcher to match hours, minutes, seconds and milliseconds
   *
   * @param {!RegExp} regex
   * @param {string} text
   * @return {?number}
   * @private
   */
  static parseTimeFromRegex_(regex, text) {
    const results = regex.exec(text);
    if (results == null || results[0] == '') {
      return null;
    }
    // This capture is optional, but will still be in the array as undefined,
    // in which case it is 0.
    const hours = Number(results[1]) || 0;
    const minutes = Number(results[2]) || 0;
    const seconds = Number(results[3]) || 0;
    const milliseconds = Number(results[4]) || 0;

    return (milliseconds / 1000) + seconds + (minutes * 60) + (hours * 3600);
  }

  /**
   * If ttp:cellResolution provided returns cell resolution info
   * with number of columns and rows into which the Root Container
   * Region area is divided
   *
   * @param {?string} cellResolution
   * @return {?{columns: number, rows: number}}
   * @private
   */
  static getCellResolution_(cellResolution) {
    if (!cellResolution) {
      return null;
    }
    const matches = /^(\d+) (\d+)$/.exec(cellResolution);

    if (!matches) {
      return null;
    }

    const columns = parseInt(matches[1], 10);
    const rows = parseInt(matches[2], 10);

    return {columns, rows};
  }
};

/**
 * @summary
 * Contains information about frame/subframe rate
 * and frame rate multiplier for time in frame format.
 *
 * @example 01:02:03:04(4 frames) or 01:02:03:04.1(4 frames, 1 subframe)
 * @private
 */
shaka.text.TtmlTextParser.RateInfo_ = class {
  /**
   * @param {?string} frameRate
   * @param {?string} subFrameRate
   * @param {?string} frameRateMultiplier
   * @param {?string} tickRate
   */
  constructor(frameRate, subFrameRate, frameRateMultiplier, tickRate) {
    /**
     * @type {number}
     */
    this.frameRate = Number(frameRate) || 30;

    /**
     * @type {number}
     */
    this.subFrameRate = Number(subFrameRate) || 1;

    /**
     * @type {number}
     */
    this.tickRate = Number(tickRate);
    if (this.tickRate == 0) {
      if (frameRate) {
        this.tickRate = this.frameRate * this.subFrameRate;
      } else {
        this.tickRate = 1;
      }
    }

    if (frameRateMultiplier) {
      const multiplierResults = /^(\d+) (\d+)$/g.exec(frameRateMultiplier);
      if (multiplierResults) {
        const numerator = Number(multiplierResults[1]);
        const denominator = Number(multiplierResults[2]);
        const multiplierNum = numerator / denominator;
        this.frameRate *= multiplierNum;
      }
    }
  }
};

/**
 * @const
 * @private {!RegExp}
 * @example 50.17% 10%
 */
shaka.text.TtmlTextParser.percentValues_ =
    /^(\d{1,2}(?:\.\d+)?|100(?:\.0+)?)% (\d{1,2}(?:\.\d+)?|100(?:\.0+)?)%$/;

/**
 * @const
 * @private {!RegExp}
 * @example 0.6% 90%
 */
shaka.text.TtmlTextParser.percentValue_ = /^(\d{1,2}(?:\.\d+)?|100)%$/;

/**
 * @const
 * @private {!RegExp}
 * @example 100px, 8em, 0.80c
 */
shaka.text.TtmlTextParser.unitValues_ = /^(\d+px|\d+em|\d*\.?\d+c)$/;

/**
 * @const
 * @private {!RegExp}
 * @example 100px
 */
shaka.text.TtmlTextParser.pixelValues_ = /^(\d+)px (\d+)px$/;

/**
 * @const
 * @private {!RegExp}
 * @example 00:00:40:07 (7 frames) or 00:00:40:07.1 (7 frames, 1 subframe)
 */
shaka.text.TtmlTextParser.timeColonFormatFrames_ =
    /^(\d{2,}):(\d{2}):(\d{2}):(\d{2})\.?(\d+)?$/;

/**
 * @const
 * @private {!RegExp}
 * @example 00:00:40 or 00:40
 */
shaka.text.TtmlTextParser.timeColonFormat_ = /^(?:(\d{2,}):)?(\d{2}):(\d{2})$/;

/**
 * @const
 * @private {!RegExp}
 * @example 01:02:43.0345555 or 02:43.03
 */
shaka.text.TtmlTextParser.timeColonFormatMilliseconds_ =
    /^(?:(\d{2,}):)?(\d{2}):(\d{2}\.\d{2,})$/;

/**
 * @const
 * @private {!RegExp}
 * @example 75f or 75.5f
 */
shaka.text.TtmlTextParser.timeFramesFormat_ = /^(\d*(?:\.\d*)?)f$/;

/**
 * @const
 * @private {!RegExp}
 * @example 50t or 50.5t
 */
shaka.text.TtmlTextParser.timeTickFormat_ = /^(\d*(?:\.\d*)?)t$/;

/**
 * @const
 * @private {!RegExp}
 * @example 3.45h, 3m or 4.20s
 */
shaka.text.TtmlTextParser.timeHMSFormat_ =
    new RegExp(['^(?:(\\d*(?:\\.\\d*)?)h)?',
      '(?:(\\d*(?:\\.\\d*)?)m)?',
      '(?:(\\d*(?:\\.\\d*)?)s)?',
      '(?:(\\d*(?:\\.\\d*)?)ms)?$'].join(''));

/**
 * @const
 * @private {!Object.<string, shaka.text.Cue.lineAlign>}
 */
shaka.text.TtmlTextParser.textAlignToLineAlign_ = {
  'left': shaka.text.Cue.lineAlign.START,
  'center': shaka.text.Cue.lineAlign.CENTER,
  'right': shaka.text.Cue.lineAlign.END,
  'start': shaka.text.Cue.lineAlign.START,
  'end': shaka.text.Cue.lineAlign.END,
};

/**
 * @const
 * @private {!Object.<string, shaka.text.Cue.positionAlign>}
 */
shaka.text.TtmlTextParser.textAlignToPositionAlign_ = {
  'left': shaka.text.Cue.positionAlign.LEFT,
  'center': shaka.text.Cue.positionAlign.CENTER,
  'right': shaka.text.Cue.positionAlign.RIGHT,
};

/**
 * The namespace URL for TTML parameters.  Can be assigned any name in the TTML
 * document, not just "ttp:", so we use this with getAttributeNS() to ensure
 * that we support arbitrary namespace names.
 *
 * @const {!Array.<string>}
 * @private
 */
shaka.text.TtmlTextParser.parameterNs_ = [
  'http://www.w3.org/ns/ttml#parameter',
  'http://www.w3.org/2006/10/ttaf1#parameter',
];

/**
 * The namespace URL for TTML styles.  Can be assigned any name in the TTML
 * document, not just "tts:", so we use this with getAttributeNS() to ensure
 * that we support arbitrary namespace names.
 *
 * @const {!Array.<string>}
 * @private
 */
shaka.text.TtmlTextParser.styleNs_ = [
  'http://www.w3.org/ns/ttml#styling',
  'http://www.w3.org/2006/10/ttaf1#styling',
];

/**
 * The namespace URL for EBU TTML styles.  Can be assigned any name in the TTML
 * document, not just "ebutts:", so we use this with getAttributeNS() to ensure
 * that we support arbitrary namespace names.
 *
 * @const {string}
 * @private
 */
shaka.text.TtmlTextParser.styleEbuttsNs_ = 'urn:ebu:tt:style';

/**
 * The supported namespace URLs for SMPTE fields.
 * @const {!Array.<string>}
 * @private
 */
shaka.text.TtmlTextParser.smpteNsList_ = [
  'http://www.smpte-ra.org/schemas/2052-1/2010/smpte-tt',
  'http://www.smpte-ra.org/schemas/2052-1/2013/smpte-tt',
];

shaka.text.TextEngine.registerParser(
    'application/ttml+xml', () => new shaka.text.TtmlTextParser());<|MERGE_RESOLUTION|>--- conflicted
+++ resolved
@@ -725,12 +725,12 @@
       TtmlTextParser.addTextDecoration_(cue, textDecorationElement);
     }
 
-<<<<<<< HEAD
     const textCombine = TtmlTextParser.getStyleAttribute_(
         cueElement, region, styles, 'textCombine', shouldInheritRegionStyles);
     if (textCombine) {
       cue.textCombineUpright = textCombine;
-=======
+    }
+
     const ruby = TtmlTextParser.getStyleAttribute_(
         cueElement, region, styles, 'ruby', shouldInheritRegionStyles);
     switch (ruby) {
@@ -740,7 +740,6 @@
       case 'text':
         cue.rubyTag = 'rt';
         break;
->>>>>>> 4a1c96e6
     }
   }
 
