/*! @license
 * Shaka Player
 * Copyright 2016 Google LLC
 * SPDX-License-Identifier: Apache-2.0
 */

goog.provide('shaka.text.VttTextParser');

goog.require('goog.asserts');
goog.require('shaka.log');
goog.require('shaka.media.ManifestParser');
goog.require('shaka.text.Cue');
goog.require('shaka.text.CueRegion');
goog.require('shaka.text.TextEngine');
goog.require('shaka.util.Error');
goog.require('shaka.util.StringUtils');
goog.require('shaka.util.TextParser');
goog.require('shaka.util.TXml');


/**
 * @implements {shaka.extern.TextParser}
 * @export
 */
shaka.text.VttTextParser = class {
  /** Constructs a VTT parser. */
  constructor() {
    /** @private {boolean} */
    this.sequenceMode_ = false;

    /** @private {string} */
    this.manifestType_ = shaka.media.ManifestParser.UNKNOWN;
  }

  /**
   * @override
   * @export
   */
  parseInit(data) {
    goog.asserts.assert(false, 'VTT does not have init segments');
  }

  /**
   * @override
   * @export
   */
  setSequenceMode(sequenceMode) {
    this.sequenceMode_ = sequenceMode;
  }

  /**
   * @override
   * @export
   */
  setManifestType(manifestType) {
    this.manifestType_ = manifestType;
  }

  /**
   * @override
   * @export
   */
  parseMedia(data, time) {
    const VttTextParser = shaka.text.VttTextParser;
    // Get the input as a string.  Normalize newlines to \n.
    let str = shaka.util.StringUtils.fromUTF8(data);
    str = str.replace(/\r\n|\r(?=[^\n]|$)/gm, '\n');
    const blocks = str.split(/\n{2,}/m);

    if (!/^WEBVTT($|[ \t\n])/m.test(blocks[0])) {
      throw new shaka.util.Error(
          shaka.util.Error.Severity.CRITICAL,
          shaka.util.Error.Category.TEXT,
          shaka.util.Error.Code.INVALID_TEXT_HEADER);
    }

    // Depending on "segmentRelativeVttTiming" configuration,
    // "vttOffset" will correspond to either "periodStart" (default)
    // or "segmentStart", for segmented VTT where timings are relative
    // to the beginning of each segment.
    // NOTE: "periodStart" is the timestamp offset applied via TextEngine.
    // It is no longer closely tied to periods, but the name stuck around.
    // NOTE: This offset and the flag choosing its meaning have no effect on
    // HLS content, which should use X-TIMESTAMP-MAP and periodStart instead.
    let offset = time.vttOffset;

    // Only use 'X-TIMESTAMP-MAP' in sequence mode.
    // Note that an offset based on the first video
    // timestamp has already been extracted, and appears in periodStart.
    if (blocks[0].includes('X-TIMESTAMP-MAP') && this.sequenceMode_) {
      // https://bit.ly/2K92l7y
      // The 'X-TIMESTAMP-MAP' header is used in HLS to align text with
      // the rest of the media.
      // The header format is 'X-TIMESTAMP-MAP=MPEGTS:n,LOCAL:m'
      // (the attributes can go in any order)
      // where n is MPEG-2 time and m is cue time it maps to.
      // For example 'X-TIMESTAMP-MAP=LOCAL:00:00:00.000,MPEGTS:900000'
      // means an offset of 10 seconds
      // 900000/MPEG_TIMESCALE - cue time.
      const cueTimeMatch =
            blocks[0].match(/LOCAL:((?:(\d{1,}):)?(\d{2}):(\d{2})\.(\d{3}))/m);

      const mpegTimeMatch = blocks[0].match(/MPEGTS:(\d+)/m);
      if (cueTimeMatch && mpegTimeMatch) {
        const parser = new shaka.util.TextParser(cueTimeMatch[1]);
        const cueTime = shaka.text.VttTextParser.parseTime_(parser);
        if (cueTime == null) {
          throw new shaka.util.Error(
              shaka.util.Error.Severity.CRITICAL,
              shaka.util.Error.Category.TEXT,
              shaka.util.Error.Code.INVALID_TEXT_HEADER);
        }

        let mpegTime = Number(mpegTimeMatch[1]);
        const mpegTimescale = shaka.text.VttTextParser.MPEG_TIMESCALE_;

        const rolloverSeconds =
            shaka.text.VttTextParser.TS_ROLLOVER_ / mpegTimescale;
        let segmentStart = time.segmentStart - time.periodStart;
        while (segmentStart >= rolloverSeconds) {
          segmentStart -= rolloverSeconds;
          mpegTime += shaka.text.VttTextParser.TS_ROLLOVER_;
        }

        offset = time.periodStart + mpegTime / mpegTimescale - cueTime;
      }
    } else if (blocks[0].includes('X-TIMESTAMP-MAP') &&
        this.manifestType_ == shaka.media.ManifestParser.HLS) {
      // In we use HLS segments mode, with the presence of this tag we need
      // calculate the offset from the segment startTime.
      offset = time.segmentStart;
    }

    // Parse VTT regions.
    /* !Array.<!shaka.text.CueRegion> */
    const regions = [];
    for (const line of blocks[0].split('\n')) {
      if (/^Region:/.test(line)) {
        const region = VttTextParser.parseRegion_(line);
        regions.push(region);
      }
    }

    /** @type {!Map.<string, shaka.text.Cue>} */
    const styles = new Map();
    VttTextParser.addDefaultTextColor_(styles);

    // Parse cues.
    const ret = [];
    for (const block of blocks.slice(1)) {
      const lines = block.split('\n');
      VttTextParser.parseStyle_(lines, styles);
      const cue = VttTextParser.parseCue_(lines, offset, regions, styles);
      if (cue) {
        ret.push(cue);
      }
    }

    return ret;
  }

  /**
   * Add default color
   *
   * @param {!Map.<string, shaka.text.Cue>} styles
   * @private
   */
  static addDefaultTextColor_(styles) {
    const textColor = shaka.text.Cue.defaultTextColor;
    for (const [key, value] of Object.entries(textColor)) {
      const cue = new shaka.text.Cue(0, 0, '');
      cue.color = value;
      styles.set('.' + key, cue);
    }

    const bgColor = shaka.text.Cue.defaultTextBackgroundColor;
    for (const [key, value] of Object.entries(bgColor)) {
      const cue = new shaka.text.Cue(0, 0, '');
      cue.backgroundColor = value;
      styles.set('.' + key, cue);
    }
  }

  /**
   * Parses a string into a Region object.
   *
   * @param {string} text
   * @return {!shaka.text.CueRegion}
   * @private
   */
  static parseRegion_(text) {
    const VttTextParser = shaka.text.VttTextParser;
    const parser = new shaka.util.TextParser(text);
    // The region string looks like this:
    // Region: id=fred width=50% lines=3 regionanchor=0%,100%
    //         viewportanchor=10%,90% scroll=up
    const region = new shaka.text.CueRegion();

    // Skip 'Region:'
    parser.readWord();
    parser.skipWhitespace();

    let word = parser.readWord();
    while (word) {
      if (!VttTextParser.parseRegionSetting_(region, word)) {
        shaka.log.warning(
            'VTT parser encountered an invalid VTTRegion setting: ', word,
            ' The setting will be ignored.');
      }
      parser.skipWhitespace();
      word = parser.readWord();
    }

    return region;
  }

  /**
   * Parses a style block into a Cue object.
   *
   * @param {!Array.<string>} text
   * @param {!Map.<string, shaka.text.Cue>} styles
   * @private
   */
  static parseStyle_(text, styles) {
    // Skip empty blocks.
    if (text.length == 1 && !text[0]) {
      return;
    }

    // Skip comment blocks.
    if (/^NOTE($|[ \t])/.test(text[0])) {
      return;
    }

    // Only style block are allowed.
    if (text[0] != 'STYLE') {
      return;
    }

    /** @type {!Array.<!Array.<string>>} */
    const styleBlocks = [];
    let lastBlockIndex = -1;
    for (let i = 1; i < text.length; i++) {
      if (text[i].includes('::cue')) {
        styleBlocks.push([]);
        lastBlockIndex = styleBlocks.length - 1;
      }
      if (lastBlockIndex == -1) {
        continue;
      }
      styleBlocks[lastBlockIndex].push(text[i]);
      if (text[i].includes('}')) {
        lastBlockIndex = -1;
      }
    }

    for (const styleBlock of styleBlocks) {
      let styleSelector = 'global';
      // Look for what is within parentheses. For example:
      // <code>:: cue (b) {</code>, what we are looking for is <code>b</code>
      const selector = styleBlock[0].match(/\((.*)\)/);
      if (selector) {
        styleSelector = selector.pop();
      }

      // We start at 1 to avoid '::cue' and end earlier to avoid '}'
      let propertyLines = styleBlock.slice(1, -1);
      if (styleBlock[0].includes('}')) {
        const payload = /\{(.*?)\}/.exec(styleBlock[0]);
        if (payload) {
          propertyLines = payload[1].split(';');
        }
      }

      // Continue styles over multiple selectors if necessary.
      // For example,
      //   ::cue(b) { background: white; } ::cue(b) { color: blue; }
      // should set both the background and foreground of bold tags.
      let cue = styles.get(styleSelector);
      if (!cue) {
        cue = new shaka.text.Cue(0, 0, '');
      }

      let validStyle = false;
      for (let i = 0; i < propertyLines.length; i++) {
        // We look for CSS properties. As a general rule they are separated by
        // <code>:</code>. Eg: <code>color: red;</code>
        const lineParts = /^\s*([^:]+):\s*(.*)/.exec(propertyLines[i]);
        if (lineParts) {
          const name = lineParts[1].trim();
          const value = lineParts[2].trim().replace(';', '');
          switch (name) {
            case 'background-color':
            case 'background':
              validStyle = true;
              cue.backgroundColor = value;
              break;
            case 'color':
              validStyle = true;
              cue.color = value;
              break;
            case 'font-family':
              validStyle = true;
              cue.fontFamily = value;
              break;
            case 'font-size':
              validStyle = true;
              cue.fontSize = value;
              break;
            case 'font-weight':
              if (parseInt(value, 10) >= 700 || value == 'bold') {
                validStyle = true;
                cue.fontWeight = shaka.text.Cue.fontWeight.BOLD;
              }
              break;
            case 'font-style':
              switch (value) {
                case 'normal':
                  validStyle = true;
                  cue.fontStyle = shaka.text.Cue.fontStyle.NORMAL;
                  break;
                case 'italic':
                  validStyle = true;
                  cue.fontStyle = shaka.text.Cue.fontStyle.ITALIC;
                  break;
                case 'oblique':
                  validStyle = true;
                  cue.fontStyle = shaka.text.Cue.fontStyle.OBLIQUE;
                  break;
              }
              break;
            case 'opacity':
              validStyle = true;
              cue.opacity = parseFloat(value);
              break;
            case 'text-combine-upright':
              validStyle = true;
              cue.textCombineUpright = value;
              break;
            case 'text-shadow':
              validStyle = true;
              cue.textShadow = value;
              break;
            case 'white-space':
              validStyle = true;
              cue.wrapLine = value != 'noWrap';
              break;
            default:
              shaka.log.warning('VTT parser encountered an unsupported style: ',
                  lineParts);
              break;
          }
        }
      }

      if (validStyle) {
        styles.set(styleSelector, cue);
      }
    }
  }

  /**
   * Parses a text block into a Cue object.
   *
   * @param {!Array.<string>} text
   * @param {number} timeOffset
   * @param {!Array.<!shaka.text.CueRegion>} regions
   * @param {!Map.<string, shaka.text.Cue>} styles
   * @return {shaka.text.Cue}
   * @private
   */
  static parseCue_(text, timeOffset, regions, styles) {
    const VttTextParser = shaka.text.VttTextParser;

    // Skip empty blocks.
    if (text.length == 1 && !text[0]) {
      return null;
    }

    // Skip comment blocks.
    if (/^NOTE($|[ \t])/.test(text[0])) {
      return null;
    }

    // Skip style and region blocks.
    if (text[0] == 'STYLE' || text[0] == 'REGION') {
      return null;
    }

    let id = null;
    if (!text[0].includes('-->')) {
      id = text[0];
      text.splice(0, 1);
    }

    // Parse the times.
    const parser = new shaka.util.TextParser(text[0]);
    let start = VttTextParser.parseTime_(parser);
    const expect = parser.readRegex(/[ \t]+-->[ \t]+/g);
    let end = VttTextParser.parseTime_(parser);

    if (start == null || expect == null || end == null) {
      shaka.log.alwaysWarn(
          'Failed to parse VTT time code. Cue skipped:', id, text);
      return null;
    }

    start += timeOffset;
    end += timeOffset;

    // Get the payload.
    const payload = text.slice(1).join('\n').trim();

    let cue = null;
    if (styles.has('global')) {
      cue = styles.get('global').clone();
      cue.startTime = start;
      cue.endTime = end;
      cue.payload = '';
    } else {
      cue = new shaka.text.Cue(start, end, '');
    }

    // Parse optional settings.
    parser.skipWhitespace();
    let word = parser.readWord();
    while (word) {
      if (!VttTextParser.parseCueSetting(cue, word, regions)) {
        shaka.log.warning('VTT parser encountered an invalid VTT setting: ',
            word,
            ' The setting will be ignored.');
      }
      parser.skipWhitespace();
      word = parser.readWord();
    }

    VttTextParser.parseCueStyles(payload, cue, styles);

    if (id != null) {
      cue.id = id;
    }
    return cue;
  }

  /**
   * Parses a WebVTT styles from the given payload.
   *
   * @param {string} payload
   * @param {!shaka.text.Cue} rootCue
   * @param {!Map.<string, shaka.text.Cue>} styles
   */
  static parseCueStyles(payload, rootCue, styles) {
    const VttTextParser = shaka.text.VttTextParser;
<<<<<<< HEAD
    const StringUtils = shaka.util.StringUtils;
    const TXml = shaka.util.TXml;
=======
    // Optimization for unstyled payloads.
    if (!payload.includes('<')) {
      rootCue.payload = VttTextParser.htmlUnescape_(payload);
      return;
    }
>>>>>>> 9802f65d
    if (styles.size === 0) {
      VttTextParser.addDefaultTextColor_(styles);
    }
    payload = VttTextParser.replaceColorPayload_(payload);
    payload = VttTextParser.replaceKaraokeStylePayload_(payload);
    payload = VttTextParser.replaceVoiceStylePayload_(payload);
    const xmlPayload = '<span>' + payload + '</span>';
    let element;
    try {
      element = shaka.util.TXml.parseXmlString(xmlPayload, 'span');
    } catch (e) {
      shaka.log.warning('cue parse fail: ', e);
      element = {
        tagName: '',
        attributes: {},
        parent: null,
        children: [payload],
      };
    }

    if (element) {
      const childNodes = element.children;
      if (childNodes.length == 1) {
        const childNode = childNodes[0];
        if (!TXml.isNode(childNode)) {
          rootCue.payload = StringUtils.htmlUnescape(payload);
          return;
        }
      }
      for (const childNode of childNodes) {
        VttTextParser.generateCueFromElement_(childNode, rootCue, styles);
      }
    } else {
      shaka.log.warning('The cue\'s markup could not be parsed: ', payload);
      rootCue.payload = StringUtils.htmlUnescape(payload);
    }
  }

  /**
   * Converts voice style tag to be valid for xml parsing
   * For example,
   * input: <v Shaka>Test
   * output: <v.voice-Shaka>Test</v.voice-Shaka>
   *
   * @param {string} payload
   * @return {string} processed payload
   * @private
   */
  static replaceVoiceStylePayload_(payload) {
    const voiceTag = 'v';
    const names = [];
    let nameStart = -1;
    let newPayload = '';
    let hasVoiceEndTag = false;
    for (let i = 0; i < payload.length; i++) {
      // This condition is used to manage tags that have end tags.
      if (payload[i] === '/') {
        const end = payload.indexOf('>', i);
        if (end === -1) {
          return payload;
        }
        const tagEnd = payload.substring(i + 1, end);
        if (!tagEnd || tagEnd != voiceTag) {
          newPayload += payload[i];
          continue;
        }
        hasVoiceEndTag = true;
        let tagStart = null;
        if (names.length) {
          tagStart = names[names.length -1];
        }
        if (!tagStart) {
          newPayload += payload[i];
        } else if (tagStart === tagEnd) {
          newPayload += '/' + tagEnd + '>';
          i += tagEnd.length + 1;
        } else {
          if (!tagStart.startsWith(voiceTag)) {
            newPayload += payload[i];
            continue;
          }
          newPayload += '/' + tagStart + '>';
          i += tagEnd.length + 1;
        }
      } else {
        // Here we only want the tag name, not any other payload.
        if (payload[i] === '<') {
          nameStart = i + 1;
          if (payload[nameStart] != voiceTag) {
            nameStart = -1;
          }
        } else if (payload[i] === '>') {
          if (nameStart > 0) {
            names.push(payload.substr(nameStart, i - nameStart));
            nameStart = -1;
          }
        }
        newPayload += payload[i];
      }
    }
    for (const name of names) {
      const newName = name.replace(' ', '.voice-');
      newPayload = newPayload.replace(`<${name}>`, `<${newName}>`);
      newPayload = newPayload.replace(`</${name}>`, `</${newName}>`);
      if (!hasVoiceEndTag) {
        newPayload += `</${newName}>`;
      }
    }
    return newPayload;
  }

  /**
   * Converts karaoke style tag to be valid for xml parsing
   * For example,
   * input: Text <00:00:00.450> time <00:00:01.450> 1
   * output: Text <div time="00:00:00.450"> time
   *         <div time="00:00:01.450"> 1</div></div>
   *
   * @param {string} payload
   * @return {string} processed payload
   * @private
   */
  static replaceKaraokeStylePayload_(payload) {
    const names = [];
    let nameStart = -1;
    for (let i = 0; i < payload.length; i++) {
      if (payload[i] === '<') {
        nameStart = i + 1;
      } else if (payload[i] === '>') {
        if (nameStart > 0) {
          const name = payload.substr(nameStart, i - nameStart);
          if (name.match(shaka.text.VttTextParser.timeFormat_)) {
            names.push(name);
          }
          nameStart = -1;
        }
      }
    }
    let newPayload = payload;
    for (const name of names) {
      const replaceTag = '<' + name + '>';
      const startTag = '<div time="' + name + '">';
      const endTag = '</div>';
      newPayload = newPayload.replace(replaceTag, startTag);
      newPayload += endTag;
    }
    return newPayload;
  }

  /**
   * Converts color end tag to be valid for xml parsing
   * For example,
   * input: <c.yellow.bg_blue>Yellow text on blue bg</c>
   * output: <c.yellow.bg_blue>Yellow text on blue bg</c.yellow.bg_blue>
   *
   * Returns original payload if invalid tag is found.
   * Invalid tag example: <c.yellow><b>Example</c></b>
   *
   * @param {string} payload
   * @return {string} processed payload
   * @private
   */
  static replaceColorPayload_(payload) {
    const names = [];
    let nameStart = -1;
    let newPayload = '';
    for (let i = 0; i < payload.length; i++) {
      if (payload[i] === '/' && i > 0 && payload[i - 1] === '<') {
        const end = payload.indexOf('>', i);
        if (end <= i) {
          return payload;
        }
        const tagEnd = payload.substring(i + 1, end);
        if (!tagEnd || tagEnd !== 'c') {
          newPayload += payload[i];
          continue;
        }
        const tagStart = names.pop();
        if (!tagStart) {
          newPayload += payload[i];
        } else if (tagStart === tagEnd) {
          newPayload += '/' + tagEnd + '>';
          i += tagEnd.length + 1;
        } else {
          if (!tagStart.startsWith('c.')) {
            newPayload += payload[i];
            continue;
          }
          i += tagEnd.length + 1;
          newPayload += '/' + tagStart + '>';
        }
      } else {
        if (payload[i] === '<') {
          nameStart = i + 1;
          if (payload[nameStart] != 'c') {
            nameStart = -1;
          }
        } else if (payload[i] === '>') {
          if (nameStart > 0) {
            names.push(payload.substr(nameStart, i - nameStart));
            nameStart = -1;
          }
        }
        newPayload += payload[i];
      }
    }
    return newPayload;
  }

  /**
   * @param {string} value
   * @param {string} defaultValue
   * @private
   */
  static getOrDefault_(value, defaultValue) {
    if (value && value.length > 0) {
      return value;
    }
    return defaultValue;
  }

  /**
   * Merges values created in parseStyle_
   * @param {!shaka.text.Cue} cue
   * @param {shaka.text.Cue} refCue
   * @private
   */
  static mergeStyle_(cue, refCue) {
    if (!refCue) {
      return;
    }

    const VttTextParser = shaka.text.VttTextParser;
    // Overwrites if new value string length > 0
    cue.backgroundColor = VttTextParser.getOrDefault_(
        refCue.backgroundColor, cue.backgroundColor);
    cue.color = VttTextParser.getOrDefault_(
        refCue.color, cue.color);
    cue.fontFamily = VttTextParser.getOrDefault_(
        refCue.fontFamily, cue.fontFamily);
    cue.fontSize = VttTextParser.getOrDefault_(
        refCue.fontSize, cue.fontSize);

    // Overwrite with new values as unable to determine
    // if new value is set or not
    cue.fontWeight = refCue.fontWeight;
    cue.fontStyle = refCue.fontStyle;
    cue.opacity = refCue.opacity;
    cue.rubyTag = refCue.rubyTag;
    cue.textCombineUpright = refCue.textCombineUpright;
    cue.textShadow = refCue.textShadow;
    cue.wrapLine = refCue.wrapLine;
  }

  /**
   * @param {!shaka.extern.xml.Node} element
   * @param {!shaka.text.Cue} rootCue
   * @param {!Map.<string, shaka.text.Cue>} styles
   * @private
   */
  static generateCueFromElement_(element, rootCue, styles) {
    const VttTextParser = shaka.text.VttTextParser;
    const TXml = shaka.util.TXml;
    const nestedCue = rootCue.clone();
    // We don't want propagate some properties.
    nestedCue.nestedCues = [];
    nestedCue.payload = '';
    nestedCue.rubyTag = '';
    // We don't want propagate some position settings
    nestedCue.line = null;
    nestedCue.region = new shaka.text.CueRegion();
    nestedCue.position = null;
    nestedCue.size = 0;

    if (shaka.util.TXml.isNode(element)) {
      const bold = shaka.text.Cue.fontWeight.BOLD;
      const italic = shaka.text.Cue.fontStyle.ITALIC;
      const underline = shaka.text.Cue.textDecoration.UNDERLINE;
      const tags = element.tagName.split(/(?=[ .])+/g);
      for (const tag of tags) {
        let styleTag = tag;
        // White blanks at start indicate that the style is a voice
        if (styleTag.startsWith('.voice-')) {
          const voice = styleTag.split('-').pop();
          styleTag = `v[voice="${voice}"]`;
          // The specification allows to have quotes and not, so we check to
          // see which one is being used.
          if (!styles.has(styleTag)) {
            styleTag = `v[voice=${voice}]`;
          }
        }
        if (styles.has(styleTag)) {
          VttTextParser.mergeStyle_(nestedCue, styles.get(styleTag));
        }
        switch (tag) {
          case 'br': {
            const lineBreakCue = shaka.text.Cue.lineBreak(
                nestedCue.startTime, nestedCue.endTime);
            rootCue.nestedCues.push(lineBreakCue);
            return;
          }
          case 'b':
            nestedCue.fontWeight = bold;
            break;
          case 'i':
            nestedCue.fontStyle = italic;
            break;
          case 'u':
            nestedCue.textDecoration.push(underline);
            break;
          case 'font': {
            const color = element.attributes['color'];
            if (color) {
              nestedCue.color = color;
            }
            break;
          }
          case 'div': {
            const time = element.attributes['time'];
            if (!time) {
              break;
            }
            const parser = new shaka.util.TextParser(time);
            const cueTime = shaka.text.VttTextParser.parseTime_(parser);
            if (cueTime) {
              nestedCue.startTime = cueTime;
            }
            break;
          }
          case 'ruby':
          case 'rp':
          case 'rt':
            nestedCue.rubyTag = tag;
            break;
          default:
            break;
        }
      }
    }

    const isTextNode = (item) => shaka.util.TXml.isText(item);
    const childNodes = element.children;
    if (isTextNode(element) ||
        (childNodes.length == 1 && isTextNode(childNodes[0]))) {
      // Trailing line breaks may lost when convert cue to HTML tag
      // Need to insert line break cue to preserve line breaks
      const textArr = TXml.getTextContents(element).split('\n');
      let isFirst = true;
      for (const text of textArr) {
        if (!isFirst) {
          const lineBreakCue = shaka.text.Cue.lineBreak(
              nestedCue.startTime, nestedCue.endTime);
          rootCue.nestedCues.push(lineBreakCue);
        }
        if (text.length > 0) {
          const textCue = nestedCue.clone();
          textCue.payload = shaka.util.StringUtils.htmlUnescape(text);
          rootCue.nestedCues.push(textCue);
        }
        isFirst = false;
      }
    } else {
      rootCue.nestedCues.push(nestedCue);
      for (const childNode of childNodes) {
        VttTextParser.generateCueFromElement_(childNode, nestedCue, styles);
      }
    }
  }

  /**
   * Parses a WebVTT setting from the given word.
   *
   * @param {!shaka.text.Cue} cue
   * @param {string} word
   * @param {!Array.<!shaka.text.CueRegion>} regions
   * @return {boolean} True on success.
   */
  static parseCueSetting(cue, word, regions) {
    const VttTextParser = shaka.text.VttTextParser;
    let results = null;
    if ((results = /^align:(start|middle|center|end|left|right)$/.exec(word))) {
      VttTextParser.setTextAlign_(cue, results[1]);
    } else if ((results = /^vertical:(lr|rl)$/.exec(word))) {
      VttTextParser.setVerticalWritingMode_(cue, results[1]);
    } else if ((results = /^size:([\d.]+)%$/.exec(word))) {
      cue.size = Number(results[1]);
    } else if ((results =
        // eslint-disable-next-line max-len
        /^position:([\d.]+)%(?:,(line-left|line-right|middle|center|start|end|auto))?$/
            .exec(word))) {
      cue.position = Number(results[1]);
      if (results[2]) {
        VttTextParser.setPositionAlign_(cue, results[2]);
      }
    } else if ((results = /^region:(.*)$/.exec(word))) {
      const region = VttTextParser.getRegionById_(regions, results[1]);
      if (region) {
        cue.region = region;
      }
    } else {
      return VttTextParser.parsedLineValueAndInterpretation_(cue, word);
    }

    return true;
  }

  /**
   *
   * @param {!Array.<!shaka.text.CueRegion>} regions
   * @param {string} id
   * @return {?shaka.text.CueRegion}
   * @private
   */
  static getRegionById_(regions, id) {
    const regionsWithId = regions.filter((region) => {
      return region.id == id;
    });
    if (!regionsWithId.length) {
      shaka.log.warning('VTT parser could not find a region with id: ',
          id,
          ' The region will be ignored.');
      return null;
    }
    goog.asserts.assert(regionsWithId.length == 1,
        'VTTRegion ids should be unique!');

    return regionsWithId[0];
  }

  /**
   * Parses a WebVTTRegion setting from the given word.
   *
   * @param {!shaka.text.CueRegion} region
   * @param {string} word
   * @return {boolean} True on success.
   * @private
   */
  static parseRegionSetting_(region, word) {
    let results = null;
    if ((results = /^id=(.*)$/.exec(word))) {
      region.id = results[1];
    } else if ((results = /^width=(\d{1,2}|100)%$/.exec(word))) {
      region.width = Number(results[1]);
    } else if ((results = /^lines=(\d+)$/.exec(word))) {
      region.height = Number(results[1]);
      region.heightUnits = shaka.text.CueRegion.units.LINES;
    } else if ((results = /^regionanchor=(\d{1,2}|100)%,(\d{1,2}|100)%$/
        .exec(word))) {
      region.regionAnchorX = Number(results[1]);
      region.regionAnchorY = Number(results[2]);
    } else if ((results = /^viewportanchor=(\d{1,2}|100)%,(\d{1,2}|100)%$/
        .exec(word))) {
      region.viewportAnchorX = Number(results[1]);
      region.viewportAnchorY = Number(results[2]);
    } else if ((results = /^scroll=up$/.exec(word))) {
      region.scroll = shaka.text.CueRegion.scrollMode.UP;
    } else {
      return false;
    }

    return true;
  }

  /**
   * @param {!shaka.text.Cue} cue
   * @param {string} align
   * @private
   */
  static setTextAlign_(cue, align) {
    const Cue = shaka.text.Cue;
    if (align == 'middle') {
      cue.textAlign = Cue.textAlign.CENTER;
    } else {
      goog.asserts.assert(align.toUpperCase() in Cue.textAlign,
          align.toUpperCase() +
                          ' Should be in Cue.textAlign values!');

      cue.textAlign = Cue.textAlign[align.toUpperCase()];
    }
  }

  /**
   * @param {!shaka.text.Cue} cue
   * @param {string} align
   * @private
   */
  static setPositionAlign_(cue, align) {
    const Cue = shaka.text.Cue;
    if (align == 'line-left' || align == 'start') {
      cue.positionAlign = Cue.positionAlign.LEFT;
    } else if (align == 'line-right' || align == 'end') {
      cue.positionAlign = Cue.positionAlign.RIGHT;
    } else if (align == 'center' || align == 'middle') {
      cue.positionAlign = Cue.positionAlign.CENTER;
    } else {
      cue.positionAlign = Cue.positionAlign.AUTO;
    }
  }

  /**
   * @param {!shaka.text.Cue} cue
   * @param {string} value
   * @private
   */
  static setVerticalWritingMode_(cue, value) {
    const Cue = shaka.text.Cue;
    if (value == 'lr') {
      cue.writingMode = Cue.writingMode.VERTICAL_LEFT_TO_RIGHT;
    } else {
      cue.writingMode = Cue.writingMode.VERTICAL_RIGHT_TO_LEFT;
    }
  }

  /**
   * @param {!shaka.text.Cue} cue
   * @param {string} word
   * @return {boolean}
   * @private
   */
  static parsedLineValueAndInterpretation_(cue, word) {
    const Cue = shaka.text.Cue;
    let results = null;
    if ((results = /^line:([\d.]+)%(?:,(start|end|center))?$/.exec(word))) {
      cue.lineInterpretation = Cue.lineInterpretation.PERCENTAGE;
      cue.line = Number(results[1]);
      if (results[2]) {
        goog.asserts.assert(
            results[2].toUpperCase() in Cue.lineAlign,
            results[2].toUpperCase() + ' Should be in Cue.lineAlign values!');
        cue.lineAlign = Cue.lineAlign[results[2].toUpperCase()];
      }
    } else if ((results =
                    /^line:(-?\d+)(?:,(start|end|center))?$/.exec(word))) {
      cue.lineInterpretation = Cue.lineInterpretation.LINE_NUMBER;
      cue.line = Number(results[1]);
      if (results[2]) {
        goog.asserts.assert(
            results[2].toUpperCase() in Cue.lineAlign,
            results[2].toUpperCase() + ' Should be in Cue.lineAlign values!');
        cue.lineAlign = Cue.lineAlign[results[2].toUpperCase()];
      }
    } else {
      return false;
    }

    return true;
  }

  /**
   * Parses a WebVTT time from the given parser.
   *
   * @param {!shaka.util.TextParser} parser
   * @return {?number}
   * @private
   */
  static parseTime_(parser) {
    const results = parser.readRegex(shaka.text.VttTextParser.timeFormat_);
    if (results == null) {
      return null;
    }
    // This capture is optional, but will still be in the array as undefined,
    // in which case it is 0.
    const hours = Number(results[1]) || 0;
    const minutes = Number(results[2]);
    const seconds = Number(results[3]);
    const milliseconds = Number(results[4]);
    if (minutes > 59 || seconds > 59) {
      return null;
    }

    return (milliseconds / 1000) + seconds + (minutes * 60) + (hours * 3600);
  }
};

/**
 * @const {number}
 * @private
 */
shaka.text.VttTextParser.MPEG_TIMESCALE_ = 90000;

/**
 * At this value, timestamps roll over in TS content.
 * @const {number}
 * @private
 */
shaka.text.VttTextParser.TS_ROLLOVER_ = 0x200000000;

/**
 * @const
 * @private {!RegExp}
 * @example 00:00.000 or 00:00:00.000 or 0:00:00.000 or
 * 00:00.00 or 00:00:00.00 or 0:00:00.00
 */
shaka.text.VttTextParser.timeFormat_ =
    /(?:(\d{1,}):)?(\d{2}):(\d{2})\.(\d{2,3})/g;

shaka.text.TextEngine.registerParser(
    'text/vtt', () => new shaka.text.VttTextParser());

shaka.text.TextEngine.registerParser(
    'text/vtt; codecs="vtt"', () => new shaka.text.VttTextParser());

shaka.text.TextEngine.registerParser(
    'text/vtt; codecs="wvtt"', () => new shaka.text.VttTextParser());<|MERGE_RESOLUTION|>--- conflicted
+++ resolved
@@ -451,16 +451,13 @@
    */
   static parseCueStyles(payload, rootCue, styles) {
     const VttTextParser = shaka.text.VttTextParser;
-<<<<<<< HEAD
     const StringUtils = shaka.util.StringUtils;
     const TXml = shaka.util.TXml;
-=======
     // Optimization for unstyled payloads.
     if (!payload.includes('<')) {
-      rootCue.payload = VttTextParser.htmlUnescape_(payload);
+      rootCue.payload = StringUtils.htmlUnescape(payload);
       return;
     }
->>>>>>> 9802f65d
     if (styles.size === 0) {
       VttTextParser.addDefaultTextColor_(styles);
     }
