--- conflicted
+++ resolved
@@ -343,9 +343,9 @@
    * @return {!Array.<shaka.extern.ID3Metadata>}
    */
   getMetadata() {
+    const timescale = shaka.util.TsParser.Timescale_;
     const Uint8ArrayUtils = shaka.util.Uint8ArrayUtils;
     const metadata = [];
-<<<<<<< HEAD
     let prevId3Data = new Uint8Array(0);
     for (let i = this.id3Data_.length - 1; i >= 0; i--) {
       const data = Uint8ArrayUtils.concat(this.id3Data_[i], prevId3Data);
@@ -353,7 +353,7 @@
       const pes = this.parsePES(data);
       if (pes) {
         metadata.unshift({
-          cueTime: pes.pts ? pes.pts / 90000 : null,
+          cueTime: pes.pts ? pes.pts / timescale : null,
           data: pes.data,
           frames: shaka.util.Id3Utils.getID3Frames(pes.data),
           dts: pes.dts,
@@ -363,22 +363,6 @@
       } else {
         prevId3Data = data;
       }
-=======
-    let id3Data = new Uint8Array(0);
-    for (const data of this.id3Data_) {
-      goog.asserts.assert(data, 'We should have a data');
-      id3Data = shaka.util.Uint8ArrayUtils.concat(id3Data, data);
-    }
-    const pes = this.parsePES(id3Data);
-    if (pes) {
-      metadata.push({
-        cueTime: pes.pts ? pes.pts / 90000 : null,
-        data: pes.data,
-        frames: shaka.util.Id3Utils.getID3Frames(pes.data),
-        dts: pes.dts,
-        pts: pes.pts,
-      });
->>>>>>> 57ce56b8
     }
     return metadata;
   }
